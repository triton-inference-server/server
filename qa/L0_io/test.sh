--- conflicted
+++ resolved
@@ -38,10 +38,9 @@
     REPO_VERSION=${REPO_VERSION}_${TEST_REPO_ARCH}
 fi
 
-export CUDA_VISIBLE_DEVICES=0,1,2,3,4,5,6,7
+export CUDA_VISIBLE_DEVICES=0,1,2,3
 
 IO_TEST_UTIL=./memory_alloc
-PEER_ACCESS_UTIL=./peer_access
 CLIENT_LOG="./client.log"
 MODELSDIR=`pwd`/models
 
@@ -60,15 +59,6 @@
 
 # Prepare float32 models with basic config
 rm -rf $MODELSDIR
-
-GPUS=(`$PEER_ACCESS_UTIL`)
-
-if [ $? != 0 ]; then
-   echo -e "\n***\n*** Running the ./peer_access utility failed. \n***"
-   exit 1
-fi
-
-echo "GPUs ${GPUS[0]} and ${GPUS[1]} will be used for the test.\n"
 
 for trial in graphdef savedmodel onnx libtorch plan python python_dlpack; do
     full=${trial}_float32_float32_float32
@@ -155,13 +145,6 @@
 cp -r $ENSEMBLEDIR/nop_TYPE_FP32_-1 $MODELSDIR/. && \
     mkdir -p $MODELSDIR/nop_TYPE_FP32_-1/1
 
-<<<<<<< HEAD
-for input_device in -1 ${GPUS[0]} ${GPUS[1]}; do
-    for output_device in -1 ${GPUS[0]} ${GPUS[1]}; do
-        for trial in graphdef savedmodel onnx libtorch plan python python_dlpack; do
-            # TensorRT Plan should only be deployed on GPU device
-            model_devices="-1 ${GPUS[0]} ${GPUS[1]}" && [[ "$trial" == "plan" ]] && model_devices="${GPUS[0]} ${GPUS[1]}"
-=======
 # prepare libtorch multi-device and multi-gpu models
 cp -r ../L0_libtorch_instance_group_kind_model/models/libtorch_multi_device $MODELSDIR/.
 cp ../L0_libtorch_instance_group_kind_model/gen_models.py ./gen_libtorch_model.py
@@ -188,7 +171,6 @@
             model_devices="-1 0 1" && [[ "$trial" == "plan" ]] && model_devices="0 1"
             full=${trial}_float32_float32_float32 && [[ "$trial" == "libtorch_multi"* ]] && full=${trial}
 
->>>>>>> 06b73f30
             for model_device in $model_devices; do
                 full_log=$CLIENT_LOG.$full.$input_device.$output_device.$model_device
 
@@ -249,7 +231,7 @@
         done
 
         for trial in graphdef savedmodel onnx; do
-            model_devices="-1 ${GPUS[0]} ${GPUS[1]}"
+            model_devices="-1 0 1"
             for model_device in $model_devices; do
                 full=${trial}_object_object_object
                 full_log=$CLIENT_LOG.$full.$input_device.$output_device.$model_device
