--- conflicted
+++ resolved
@@ -45,14 +45,11 @@
     update_model_file,
 )
 from tritonclient.utils import InferenceServerException
-<<<<<<< HEAD
 from models.model_init_del.util import (get_count, reset_count, set_delay,
                                         update_instance_group,
                                         update_sequence_batching,
                                         update_model_file, enable_batching,
                                         disable_batching)
-=======
->>>>>>> 2847211c
 
 # The server is not restarted across different unit test cases. If a case would
 # to fail, all subsequent cases could also fail, because the model state may not
@@ -60,12 +57,8 @@
 
 
 class TestInstanceUpdate(unittest.TestCase):
-<<<<<<< HEAD
 
     _model_name = "model_init_del"
-=======
-    __model_name = "model_init_del"
->>>>>>> 2847211c
 
     def setUp(self):
         self._reset_model()
@@ -129,7 +122,6 @@
         # Set batching
         enable_batching() if batching else disable_batching()
         # Load model
-<<<<<<< HEAD
         self._update_instance_count(instance_count,
                                     0,
                                     instance_config,
@@ -141,20 +133,6 @@
                                instance_config="",
                                wait_for_finalize=False,
                                batching=False):
-=======
-        self.__update_instance_count(
-            instance_count, 0, instance_config, batching=batching
-        )
-
-    def __update_instance_count(
-        self,
-        add_count,
-        del_count,
-        instance_config="",
-        wait_for_finalize=False,
-        batching=False,
-    ):
->>>>>>> 2847211c
         self.assertIsInstance(add_count, int)
         self.assertGreaterEqual(add_count, 0)
         self.assertIsInstance(del_count, int)
@@ -251,7 +229,6 @@
     # Test add/remove multiple CPU/GPU instances at a time
     def test_gpu_cpu_instance_update(self):
         # Load model with 1 GPU instance and 2 CPU instance
-<<<<<<< HEAD
         self._load_model(
             3,
             "{\ncount: 2\nkind: KIND_CPU\n},\n{\ncount: 1\nkind: KIND_GPU\n}")
@@ -268,23 +245,6 @@
         self._update_instance_count(
             1, 1,
             "{\ncount: 2\nkind: KIND_GPU\n},\n{\ncount: 2\nkind: KIND_CPU\n}")
-=======
-        self.__load_model(
-            3, "{\ncount: 2\nkind: KIND_CPU\n},\n{\ncount: 1\nkind: KIND_GPU\n}"
-        )
-        # Add 2 GPU instance and remove 1 CPU instance
-        self.__update_instance_count(
-            2, 1, "{\ncount: 1\nkind: KIND_CPU\n},\n{\ncount: 3\nkind: KIND_GPU\n}"
-        )
-        # Shuffle the instances
-        self.__update_instance_count(
-            0, 0, "{\ncount: 3\nkind: KIND_GPU\n},\n{\ncount: 1\nkind: KIND_CPU\n}"
-        )
-        # Remove 1 GPU instance and add 1 CPU instance
-        self.__update_instance_count(
-            1, 1, "{\ncount: 2\nkind: KIND_GPU\n},\n{\ncount: 2\nkind: KIND_CPU\n}"
-        )
->>>>>>> 2847211c
         # Unload model
         self._unload_model()
 
@@ -296,16 +256,9 @@
             '{\nname: "old_1"\ncount: 1\nkind: KIND_CPU\n},\n{\nname: "old_2"\ncount: 2\nkind: KIND_GPU\n}',
         )
         # Change the instance names
-<<<<<<< HEAD
         self._update_instance_count(
             0, 0,
             "{\nname: \"new_1\"\ncount: 1\nkind: KIND_CPU\n},\n{\nname: \"new_2\"\ncount: 2\nkind: KIND_GPU\n}"
-=======
-        self.__update_instance_count(
-            0,
-            0,
-            '{\nname: "new_1"\ncount: 1\nkind: KIND_CPU\n},\n{\nname: "new_2"\ncount: 2\nkind: KIND_GPU\n}',
->>>>>>> 2847211c
         )
         # Unload model
         self._unload_model()
@@ -318,7 +271,6 @@
             '{\nname: "GPU_group"\ncount: 2\nkind: KIND_GPU\n},\n{\nname: "CPU_group"\ncount: 3\nkind: KIND_CPU\n}',
         )
         # Flatten the instances representation
-<<<<<<< HEAD
         self._update_instance_count(
             0, 0,
             "{\nname: \"CPU_1\"\ncount: 1\nkind: KIND_CPU\n},\n{\nname: \"CPU_2_3\"\ncount: 2\nkind: KIND_CPU\n},\n{\nname: \"GPU_1\"\ncount: 1\nkind: KIND_GPU\n},\n{\nname: \"GPU_2\"\ncount: 1\nkind: KIND_GPU\n}"
@@ -334,26 +286,6 @@
         self._update_instance_count(
             0, 0,
             "{\nname: \"GPU_1\"\ncount: 1\nkind: KIND_GPU\n},\n{\nname: \"GPU_2\"\ncount: 1\nkind: KIND_GPU\n},\n{\nname: \"CPU_1\"\ncount: 1\nkind: KIND_CPU\n},\n{\nname: \"CPU_2\"\ncount: 1\nkind: KIND_CPU\n},\n{\nname: \"CPU_3\"\ncount: 1\nkind: KIND_CPU\n}"
-=======
-        self.__update_instance_count(
-            0,
-            0,
-            '{\nname: "CPU_1"\ncount: 1\nkind: KIND_CPU\n},\n{\nname: "CPU_2_3"\ncount: 2\nkind: KIND_CPU\n},\n{\nname: "GPU_1"\ncount: 1\nkind: KIND_GPU\n},\n{\nname: "GPU_2"\ncount: 1\nkind: KIND_GPU\n}',
-        )
-        time.sleep(0.1)  # larger the gap for config.pbtxt timestamp to update
-        # Consolidate different representations
-        self.__update_instance_count(
-            0,
-            0,
-            '{\nname: "CPU_group"\ncount: 3\nkind: KIND_CPU\n},\n{\nname: "GPU_group"\ncount: 2\nkind: KIND_GPU\n}',
-        )
-        time.sleep(0.1)  # larger the gap for config.pbtxt timestamp to update
-        # Flatten the instances representation
-        self.__update_instance_count(
-            0,
-            0,
-            '{\nname: "GPU_1"\ncount: 1\nkind: KIND_GPU\n},\n{\nname: "GPU_2"\ncount: 1\nkind: KIND_GPU\n},\n{\nname: "CPU_1"\ncount: 1\nkind: KIND_CPU\n},\n{\nname: "CPU_2"\ncount: 1\nkind: KIND_CPU\n},\n{\nname: "CPU_3"\ncount: 1\nkind: KIND_CPU\n}',
->>>>>>> 2847211c
         )
         # Unload model
         self._unload_model()
@@ -375,40 +307,22 @@
     def test_model_file_update(self):
         self._load_model(5)
         update_model_file()
-<<<<<<< HEAD
         self._update_instance_count(6,
                                     5,
                                     "{\ncount: 6\nkind: KIND_CPU\n}",
                                     wait_for_finalize=True)
         self._unload_model()
-=======
-        self.__update_instance_count(
-            6, 5, "{\ncount: 6\nkind: KIND_CPU\n}", wait_for_finalize=True
-        )
-        self.__unload_model()
->>>>>>> 2847211c
 
     # Test instance update with non instance config changed in config.pbtxt
     def test_non_instance_config_update(self):
         self._load_model(4, batching=False)
         enable_batching()
-<<<<<<< HEAD
         self._update_instance_count(2,
                                     4,
                                     "{\ncount: 2\nkind: KIND_CPU\n}",
                                     wait_for_finalize=True,
                                     batching=True)
         self._unload_model(batching=True)
-=======
-        self.__update_instance_count(
-            2,
-            4,
-            "{\ncount: 2\nkind: KIND_CPU\n}",
-            wait_for_finalize=True,
-            batching=True,
-        )
-        self.__unload_model(batching=True)
->>>>>>> 2847211c
 
     # Test passing new instance config via load API
     def test_load_api_with_config(self):
@@ -447,12 +361,8 @@
             infer_thread = pool.submit(self._infer)
             time.sleep(2)  # make sure inference has started
             update_start_time = time.time()
-<<<<<<< HEAD
             update_thread = pool.submit(self._triton.load_model,
                                         self._model_name)
-=======
-            update_thread = pool.submit(self.__triton.load_model, self.__model_name)
->>>>>>> 2847211c
             update_thread.result()
             update_end_time = time.time()
             infer_thread.result()
@@ -478,12 +388,8 @@
         update_instance_group("{\ncount: 2\nkind: KIND_CPU\n}")
         with concurrent.futures.ThreadPoolExecutor() as pool:
             update_start_time = time.time()
-<<<<<<< HEAD
             update_thread = pool.submit(self._triton.load_model,
                                         self._model_name)
-=======
-            update_thread = pool.submit(self.__triton.load_model, self.__model_name)
->>>>>>> 2847211c
             time.sleep(2)  # make sure update has started
             infer_start_time = time.time()
             infer_thread = pool.submit(self._infer)
@@ -515,16 +421,9 @@
             '{\ncount: 1\nkind: KIND_CPU\nrate_limiter {\nresources [\n{\nname: "R1"\ncount: 2\n}\n]\n}\n}',
         )
         # Increase resource requirement
-<<<<<<< HEAD
         self._update_instance_count(
             1, 1,
             "{\ncount: 1\nkind: KIND_CPU\nrate_limiter {\nresources [\n{\nname: \"R1\"\ncount: 8\n}\n]\n}\n}"
-=======
-        self.__update_instance_count(
-            1,
-            1,
-            '{\ncount: 1\nkind: KIND_CPU\nrate_limiter {\nresources [\n{\nname: "R1"\ncount: 8\n}\n]\n}\n}',
->>>>>>> 2847211c
         )
         # Check the model is not blocked from infer due to the default resource
         # possibly not updated to the larger resource requirement.
@@ -557,7 +456,6 @@
         )
         # Increase resource requirement
         with self.assertRaises(InferenceServerException):
-<<<<<<< HEAD
             self._update_instance_count(
                 0, 0,
                 "{\ncount: 1\nkind: KIND_CPU\nrate_limiter {\nresources [\n{\nname: \"R1\"\ncount: 32\n}\n]\n}\n}"
@@ -566,18 +464,6 @@
         self._update_instance_count(
             1, 1,
             "{\ncount: 1\nkind: KIND_CPU\nrate_limiter {\nresources [\n{\nname: \"R1\"\ncount: 10\n}\n]\n}\n}"
-=======
-            self.__update_instance_count(
-                0,
-                0,
-                '{\ncount: 1\nkind: KIND_CPU\nrate_limiter {\nresources [\n{\nname: "R1"\ncount: 32\n}\n]\n}\n}',
-            )
-        # Correct the resource requirement to match the explicit resource
-        self.__update_instance_count(
-            1,
-            1,
-            '{\ncount: 1\nkind: KIND_CPU\nrate_limiter {\nresources [\n{\nname: "R1"\ncount: 10\n}\n]\n}\n}',
->>>>>>> 2847211c
         )
         # Unload model
         self._unload_model()
@@ -594,16 +480,9 @@
             '{\ncount: 1\nkind: KIND_CPU\nrate_limiter {\nresources [\n{\nname: "R1"\ncount: 4\n}\n]\n}\n}',
         )
         # Decrease resource requirement
-<<<<<<< HEAD
         self._update_instance_count(
             1, 1,
             "{\ncount: 1\nkind: KIND_CPU\nrate_limiter {\nresources [\n{\nname: \"R1\"\ncount: 3\n}\n]\n}\n}"
-=======
-        self.__update_instance_count(
-            1,
-            1,
-            '{\ncount: 1\nkind: KIND_CPU\nrate_limiter {\nresources [\n{\nname: "R1"\ncount: 3\n}\n]\n}\n}',
->>>>>>> 2847211c
         )
         # Unload model
         self._unload_model()
