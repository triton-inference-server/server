--- conflicted
+++ resolved
@@ -67,7 +67,6 @@
 mkdir -p "${MODEL_DIR}/decoupled_cache/1"
 mkdir -p "${MODEL_DIR}/identity_cache/1"
 
-
 rm -fr *.log
 
 function install_redis() {
@@ -199,7 +198,6 @@
     set -e
   fi
 }
-
 
 function run_server_ensemble_model {
   TESTCASE="${1}"
@@ -331,12 +329,8 @@
 unset_redis_auth
 stop_redis
 
-<<<<<<< HEAD
-# Test ensemble model with response cache and decoupled mode enabled
-=======
-
-# Test ensemble model with cache enabled and decoupled mode in ensemble config
->>>>>>> 0f6d8ee0
+
+# Test ensemble model with cache and decoupled mode enabled
 CACHE_FUNCTION="EnsembleCacheTest.setup_cache_ensemble_model"
 python ${ENSEMBLE_CACHE_TEST_PY} ${CACHE_FUNCTION} >> ${CLIENT_LOG} 2>&1
 DECOUPLED_FUNCTION="EnsembleCacheTest.setup_decoupled_ensemble_model"
