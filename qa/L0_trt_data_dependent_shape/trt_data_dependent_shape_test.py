--- conflicted
+++ resolved
@@ -54,24 +54,18 @@
 
         results = self.triton_client.infer(model_name=model_name, inputs=inputs)
         # Validate the results by comparing with precomputed values.
-<<<<<<< HEAD
-        output_np = results.as_numpy('OUTPUT')
-        np.testing.assert_equal(output_np, expected_output_np,
-            "OUTPUT expected: {}, got {}".format(expected_output_np, output_np))
-=======
         output_np = results.as_numpy("OUTPUT")
-        self.assertTrue(
-            np.array_equal(output_np, expected_output_np),
+        np.testing.assert_equal(
+            output_np,
+            expected_output_np,
             "OUTPUT expected: {}, got {}".format(expected_output_np, output_np),
         )
->>>>>>> 4de6d8a8
 
     def test_dynamic(self):
         model_name = "plan_nobatch_nonzero_dynamic"
-        
+
         input_sizes = [(20, 16), (32, 30)]
 
-<<<<<<< HEAD
         for input_size in input_sizes:
             x, y = input_size
             input_data = []
@@ -82,51 +76,46 @@
             expected_output_np = np.nonzero(np.nonzero(input_np))
 
             inputs = []
-            inputs.append(client.InferInput('INPUT', [x, y], "INT32"))
+            inputs.append(client.InferInput("INPUT", [x, y], "INT32"))
             inputs[-1].set_data_from_numpy(input_np)
 
             results = self.triton_client.infer(model_name=model_name, inputs=inputs)
             # Validate the results by comparing with precomputed values.
-            output_np = results.as_numpy('OUTPUT')
-            np.testing.assert_equal(output_np, expected_output_np,
-                "OUTPUT expected: {}, got {}".format(expected_output_np, output_np))
+            output_np = results.as_numpy("OUTPUT")
+            np.testing.assert_equal(
+                output_np,
+                expected_output_np,
+                "OUTPUT expected: {}, got {}".format(expected_output_np, output_np),
+            )
 
     def test_dynamic_ensemble(self):
         model_name = "ensemble_plan_nobatch_nonzero_dynamic"
-        
+
         input_sizes = [(3, 3)]
 
         for input_size in input_sizes:
             x, y = input_size
             input_data = []
-            
+
             for i in range(x * y):
                 input_data.append(i if (i % 2) == 0 else 0)
             input_np = np.array(input_data, dtype=np.int32).reshape((x, y))
-            expected_output_np = np.nonzero(np.nonzero(np.nonzero(np.nonzero(input_np))))
+            expected_output_np = np.nonzero(
+                np.nonzero(np.nonzero(np.nonzero(input_np)))
+            )
 
             inputs = []
-            inputs.append(client.InferInput('INPUT', [x, y], "INT32"))
+            inputs.append(client.InferInput("INPUT", [x, y], "INT32"))
             inputs[-1].set_data_from_numpy(input_np)
 
             results = self.triton_client.infer(model_name=model_name, inputs=inputs)
             # Validate the results by comparing with precomputed values.
-            output_np = results.as_numpy('OUTPUT')
-            np.testing.assert_equal(output_np, expected_output_np,
-                "OUTPUT expected: {}, got {}".format(expected_output_np, output_np))
-=======
-        inputs = []
-        inputs.append(client.InferInput("INPUT", [20, 16], "INT32"))
-        inputs[-1].set_data_from_numpy(input_np)
-
-        results = self.triton_client.infer(model_name=model_name, inputs=inputs)
-        # Validate the results by comparing with precomputed values.
-        output_np = results.as_numpy("OUTPUT")
-        self.assertTrue(
-            np.array_equal(output_np, expected_output_np),
-            "OUTPUT expected: {}, got {}".format(expected_output_np, output_np),
-        )
->>>>>>> 4de6d8a8
+            output_np = results.as_numpy("OUTPUT")
+            np.testing.assert_equal(
+                output_np,
+                expected_output_np,
+                "OUTPUT expected: {}, got {}".format(expected_output_np, output_np),
+            )
 
 
 if __name__ == "__main__":
