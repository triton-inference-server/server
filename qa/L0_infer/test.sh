--- conflicted
+++ resolved
@@ -73,11 +73,7 @@
 if [ "$TEST_SYSTEM_SHARED_MEMORY" -eq 1 ] || [ "$TEST_CUDA_SHARED_MEMORY" -eq 1 ]; then
     EXPECTED_NUM_TESTS=${EXPECTED_NUM_TESTS:="33"}
 else
-<<<<<<< HEAD
-    EXPECTED_NUM_TESTS=${EXPECTED_NUM_TESTS:="46"}
-=======
     EXPECTED_NUM_TESTS=${EXPECTED_NUM_TESTS:="44"}
->>>>>>> 9234e385
 fi
 
 TEST_JETSON=${TEST_JETSON:=0}
