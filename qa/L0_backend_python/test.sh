#!/bin/bash
# Copyright 2020-2024, NVIDIA CORPORATION & AFFILIATES. All rights reserved.
#
# Redistribution and use in source and binary forms, with or without
# modification, are permitted provided that the following conditions
# are met:
#  * Redistributions of source code must retain the above copyright
#    notice, this list of conditions and the following disclaimer.
#  * Redistributions in binary form must reproduce the above copyright
#    notice, this list of conditions and the following disclaimer in the
#    documentation and/or other materials provided with the distribution.
#  * Neither the name of NVIDIA CORPORATION nor the names of its
#    contributors may be used to endorse or promote products derived
#    from this software without specific prior written permission.
#
# THIS SOFTWARE IS PROVIDED BY THE COPYRIGHT HOLDERS ``AS IS'' AND ANY
# EXPRESS OR IMPLIED WARRANTIES, INCLUDING, BUT NOT LIMITED TO, THE
# IMPLIED WARRANTIES OF MERCHANTABILITY AND FITNESS FOR A PARTICULAR
# PURPOSE ARE DISCLAIMED.  IN NO EVENT SHALL THE COPYRIGHT OWNER OR
# CONTRIBUTORS BE LIABLE FOR ANY DIRECT, INDIRECT, INCIDENTAL, SPECIAL,
# EXEMPLARY, OR CONSEQUENTIAL DAMAGES (INCLUDING, BUT NOT LIMITED TO,
# PROCUREMENT OF SUBSTITUTE GOODS OR SERVICES; LOSS OF USE, DATA, OR
# PROFITS; OR BUSINESS INTERRUPTION) HOWEVER CAUSED AND ON ANY THEORY
# OF LIABILITY, WHETHER IN CONTRACT, STRICT LIABILITY, OR TORT
# (INCLUDING NEGLIGENCE OR OTHERWISE) ARISING IN ANY WAY OUT OF THE USE
# OF THIS SOFTWARE, EVEN IF ADVISED OF THE POSSIBILITY OF SUCH DAMAGE.

REPO_VERSION=${NVIDIA_TRITON_SERVER_VERSION}
if [ "$#" -ge 1 ]; then
    REPO_VERSION=$1
fi
if [ -z "$REPO_VERSION" ]; then
    echo -e "Repository version must be specified"
    echo -e "\n***\n*** Test Failed\n***"
    exit 1
fi

# On windows the paths invoked by the script (running in WSL) must use
# /mnt/c when needed but the paths on the tritonserver command-line
# must be C:/ style.
export TEST_WINDOWS=0
if [[ "$(< /proc/sys/kernel/osrelease)" == *microsoft* ]]; then
    export DATADIR=${DATADIR:="/c/data/inferenceserver/${REPO_VERSION}"}
    export TRITON_DIR=${TRITON_DIR:=c:/tritonserver}
    # This will run in WSL, but Triton will run in windows, so environment
    # variables meant for loaded models must be exported using WSLENV.
    # The /w flag indicates the value should only be included when invoking
    # Win32 from WSL.
    export WSLENV=TRITON_DIR/w
    export SERVER=${SERVER:=c:/tritonserver/bin/tritonserver.exe}
    export BACKEND_DIR=${BACKEND_DIR:=c:/tritonserver/backends}
    export MODELDIR=${MODELDIR:=c:/}
    pip install requests virtualenv
    TEST_WINDOWS=1
else
    export DATADIR=${DATADIR:="/data/inferenceserver/${REPO_VERSION}"}
    export TRITON_DIR=${TRITON_DIR:="/opt/tritonserver"}
    export SERVER=${TRITON_DIR}/bin/tritonserver
    export BACKEND_DIR=${TRITON_DIR}/backends
    export MODELDIR=${MODELDIR:=`pwd`}
fi
export REPO_VERSION=$REPO_VERSION
export TEST_JETSON=${TEST_JETSON:=0}
export CUDA_VISIBLE_DEVICES=0
export PYTHON_ENV_VERSION=${PYTHON_ENV_VERSION:="10"}
export PYTHON_BACKEND_REPO_TAG=$PYTHON_BACKEND_REPO_TAG

BASE_SERVER_ARGS="--model-repository=${MODELDIR}/models --backend-directory=${BACKEND_DIR} --log-verbose=1"
# Set the default byte size to 5MBs to avoid going out of shared memory. The
# environment that this job runs on has only 1GB of shared-memory available.
SERVER_ARGS="$BASE_SERVER_ARGS --backend-config=python,shm-default-byte-size=5242880"

CLIENT_PY=./python_test.py
CLIENT_LOG="./client.log"
TEST_RESULT_FILE='test_results.txt'
SERVER_LOG="./inference_server.log"
source ../common/util.sh
source ./common.sh

rm -fr *.log ./models

python3 --version | grep "3.10" > /dev/null
if [ $? -ne 0 ]; then
    echo -e "Expecting Python default version to be: Python 3.10 but actual version is $(python3 --version)"
    exit 1
fi

(bash -ex setup_python_enviroment.sh)

python3 --version | grep "3.${PYTHON_ENV_VERSION}" > /dev/null
if [ $? -ne 0 ]; then
    echo -e "Expecting Python version to be: Python 3.${PYTHON_ENV_VERSION} but actual version is $(python3 --version)"
    exit 1
fi

mkdir -p models/identity_fp32/1/
cp ../python_models/identity_fp32/model.py ./models/identity_fp32/1/model.py
cp ../python_models/identity_fp32/config.pbtxt ./models/identity_fp32/config.pbtxt
RET=0

cp -r ./models/identity_fp32 ./models/identity_uint8
(cd models/identity_uint8 && \
          sed -i "s/^name:.*/name: \"identity_uint8\"/" config.pbtxt && \
          sed -i "s/TYPE_FP32/TYPE_UINT8/g" config.pbtxt && \
          sed -i "s/^max_batch_size:.*/max_batch_size: 8/" config.pbtxt && \
          echo "dynamic_batching { preferred_batch_size: [8], max_queue_delay_microseconds: 12000000 }" >> config.pbtxt)

cp -r ./models/identity_fp32 ./models/identity_uint8_nobatch
(cd models/identity_uint8_nobatch && \
          sed -i "s/^name:.*/name: \"identity_uint8_nobatch\"/" config.pbtxt && \
          sed -i "s/TYPE_FP32/TYPE_UINT8/g" config.pbtxt && \
          sed -i "s/^max_batch_size:.*//" config.pbtxt >> config.pbtxt)

cp -r ./models/identity_fp32 ./models/identity_uint32
(cd models/identity_uint32 && \
          sed -i "s/^name:.*/name: \"identity_uint32\"/" config.pbtxt && \
          sed -i "s/TYPE_FP32/TYPE_UINT32/g" config.pbtxt)

cp -r ./models/identity_fp32 ./models/identity_bool
(cd models/identity_bool && \
          sed -i "s/^name:.*/name: \"identity_bool\"/" config.pbtxt && \
          sed -i "s/TYPE_FP32/TYPE_BOOL/g" config.pbtxt)

# Test models with `default_model_filename` variable set.
cp -r ./models/identity_fp32 ./models/default_model_name
mv ./models/default_model_name/1/model.py ./models/default_model_name/1/mymodel.py
(cd models/default_model_name && \
    sed -i "s/^name:.*/name: \"default_model_name\"/" config.pbtxt && \
    echo "default_model_filename: \"mymodel.py\"" >> config.pbtxt )


mkdir -p models/delayed_model/1/
cp -r ../python_models/delayed_model/model.py ./models/delayed_model/1/
cp ../python_models/delayed_model/config.pbtxt ./models/delayed_model/
mkdir -p models/init_args/1/
cp ../python_models/init_args/model.py ./models/init_args/1/
cp ../python_models/init_args/config.pbtxt ./models/init_args/
sed -i "s|TRITON_DIR_PATH|${TRITON_DIR}|" ./models/init_args/config.pbtxt


mkdir -p models/optional/1/
cp ../python_models/optional/model.py ./models/optional/1/
cp ../python_models/optional/config.pbtxt ./models/optional/

mkdir -p models/non_contiguous/1/
cp ../python_models/non_contiguous/model.py ./models/non_contiguous/1/
cp ../python_models/non_contiguous/config.pbtxt ./models/non_contiguous/config.pbtxt

# Unicode Characters
mkdir -p models/string/1/
cp ../python_models/string/model.py ./models/string/1/
cp ../python_models/string/config.pbtxt ./models/string

# More string tests
mkdir -p models/string_fixed/1/
cp ../python_models/string_fixed/model.py ./models/string_fixed/1/
cp ../python_models/string_fixed/config.pbtxt ./models/string_fixed

mkdir -p models/dlpack_identity/1/
cp ../python_models/dlpack_identity/model.py ./models/dlpack_identity/1/
cp ../python_models/dlpack_identity/config.pbtxt ./models/dlpack_identity


if [[ ${TEST_WINDOWS} == 0 ]]; then
    # FIXME: This model requires torch. Because windows tests are not run in a docker
    # environment with torch installed, we need to think about how we want to install
    # the package. Do we install it on the runners? Within the model?
    mkdir -p models/pytorch_fp32_fp32/1/
    cp -r ../python_models/pytorch_fp32_fp32/model.py ./models/pytorch_fp32_fp32/1/
    cp ../python_models/pytorch_fp32_fp32/config.pbtxt ./models/pytorch_fp32_fp32/
    (cd models/pytorch_fp32_fp32 && \
            sed -i "s/^name:.*/name: \"pytorch_fp32_fp32\"/" config.pbtxt)
fi

if [[ "$TEST_JETSON" == "0" ]] && [[ ${TEST_WINDOWS} == 0 ]]; then
  pip3 install torch==1.13.0+cpu -f https://download.pytorch.org/whl/torch_stable.html
else
  # GPU tensor tests are disabled on jetson
  pip3 install torch==1.13.0 -f https://download.pytorch.org/whl/torch_stable.html
fi

pip3 install pytest

prev_num_pages=`get_shm_pages`
run_server
if [ "$SERVER_PID" == "0" ]; then
    cat $SERVER_LOG
    echo -e "\n***\n*** Failed to start $SERVER\n***"
    exit 1
fi

set +e
python3 -m pytest --junitxml=L0_backend_python.report.xml $CLIENT_PY >> $CLIENT_LOG 2>&1
if [ $? -ne 0 ]; then
    cat $CLIENT_LOG
    RET=1
fi
set -e

kill_server

current_num_pages=`get_shm_pages`
if [ $current_num_pages -ne $prev_num_pages ]; then
    ls /dev/shm
    cat $CLIENT_LOG
    echo -e "\n***\n*** Test Failed. Shared memory pages where not cleaned properly.
Shared memory pages before starting triton equals to $prev_num_pages
and shared memory pages after starting triton equals to $current_num_pages \n***"
    RET=1
fi

prev_num_pages=`get_shm_pages`
# Triton non-graceful exit
run_server
if [ "$SERVER_PID" == "0" ]; then
    cat $SERVER_LOG
    echo -e "\n***\n*** Failed to start $SERVER\n***"
    exit 1
fi

sleep 5

readarray -t triton_procs < <(pgrep --parent ${SERVER_PID})

set +e

# Trigger non-graceful termination of Triton
kill -9 $SERVER_PID

# Wait 10 seconds so that Python stub can detect non-graceful exit
sleep 10

for triton_proc in $triton_procs; do
    kill -0 $triton_proc > /dev/null 2>&1
    if [ $? -eq 0 ]; then
        cat $CLIENT_LOG
        echo -e "\n***\n*** Python backend non-graceful exit test failed \n***"
        RET=1
        break
    fi
done
set -e

#
# Test KIND_GPU
# Disable env test for Jetson & Windows since GPU Tensors are not supported
if [[ "$TEST_JETSON" == "0" ]] && [[ ${TEST_WINDOWS} == 0 ]]; then
  rm -rf models/
  mkdir -p models/add_sub_gpu/1/
  cp ../python_models/add_sub/model.py ./models/add_sub_gpu/1/
  cp ../python_models/add_sub_gpu/config.pbtxt ./models/add_sub_gpu/

  prev_num_pages=`get_shm_pages`
  run_server
  if [ "$SERVER_PID" == "0" ]; then
      cat $SERVER_LOG
      echo -e "\n***\n*** Failed to start $SERVER\n***"
      exit 1
  fi

  if [ $? -ne 0 ]; then
      cat $SERVER_LOG
      echo -e "\n***\n*** KIND_GPU model test failed \n***"
      RET=1
  fi

  kill_server

  current_num_pages=`get_shm_pages`
  if [ $current_num_pages -ne $prev_num_pages ]; then
      cat $CLIENT_LOG
      ls /dev/shm
      echo -e "\n***\n*** Test Failed. Shared memory pages where not cleaned properly.
  Shared memory pages before starting triton equals to $prev_num_pages
  and shared memory pages after starting triton equals to $current_num_pages \n***"
      exit 1
  fi
fi

# Test Multi file models
rm -rf models/
mkdir -p models/multi_file/1/
cp ../python_models/multi_file/*.py ./models/multi_file/1/
cp ../python_models/identity_fp32/config.pbtxt ./models/multi_file/
(cd models/multi_file && \
          sed -i "s/^name:.*/name: \"multi_file\"/" config.pbtxt)

prev_num_pages=`get_shm_pages`
run_server
if [ "$SERVER_PID" == "0" ]; then
    cat $SERVER_LOG
    echo -e "\n***\n*** Failed to start $SERVER\n***"
    exit 1
fi

if [ $? -ne 0 ]; then
    cat $SERVER_LOG
    echo -e "\n***\n*** multi-file model test failed \n***"
    RET=1
fi

kill_server

current_num_pages=`get_shm_pages`
if [ $current_num_pages -ne $prev_num_pages ]; then
    cat $SERVER_LOG
    ls /dev/shm
    echo -e "\n***\n*** Test Failed. Shared memory pages where not cleaned properly.
Shared memory pages before starting triton equals to $prev_num_pages
and shared memory pages after starting triton equals to $current_num_pages \n***"
    exit 1
fi

# Test environment variable propagation
rm -rf models/
mkdir -p models/model_env/1/
cp ../python_models/model_env/model.py ./models/model_env/1/
cp ../python_models/model_env/config.pbtxt ./models/model_env/

export MY_ENV="MY_ENV"
if [[ ${TEST_WINDOWS} == 1 ]]; then
    # This will run in WSL, but Triton will run in windows, so environment
    # variables meant for loaded models must be exported using WSLENV.
    # The /w flag indicates the value should only be included when invoking
    # Win32 from WSL.
    export WSLENV=MY_ENV/w
fi

prev_num_pages=`get_shm_pages`
run_server
if [ "$SERVER_PID" == "0" ]; then
    cat $SERVER_LOG
    echo -e "\n***\n*** Failed to start $SERVER\n***"
    echo -e "\n***\n*** Environment variable test failed \n***"
    exit 1
fi

kill_server

current_num_pages=`get_shm_pages`
if [ $current_num_pages -ne $prev_num_pages ]; then
    cat $CLIENT_LOG
    ls /dev/shm
    echo -e "\n***\n*** Test Failed. Shared memory pages where not cleaned properly.
Shared memory pages before starting triton equals to $prev_num_pages
and shared memory pages after starting triton equals to $current_num_pages \n***"
    exit 1
fi

rm -fr ./models
mkdir -p models/identity_fp32/1/
cp ../python_models/identity_fp32/model.py ./models/identity_fp32/1/model.py
cp ../python_models/identity_fp32/config.pbtxt ./models/identity_fp32/config.pbtxt

shm_default_byte_size=$((1024*1024*4))
SERVER_ARGS="$BASE_SERVER_ARGS --backend-config=python,shm-default-byte-size=$shm_default_byte_size"

run_server
if [ "$SERVER_PID" == "0" ]; then
    cat $SERVER_LOG
    echo -e "\n***\n*** Failed to start $SERVER\n***"
    exit 1
fi

for shm_page in `ls /dev/shm/`; do
    if [[ $shm_page !=  triton_python_backend_shm* ]]; then
        continue
    fi
    page_size=`ls -l /dev/shm/$shm_page 2>&1 | awk '{print $5}'`
    if [ $page_size -ne $shm_default_byte_size ]; then
        echo -e "Shared memory region size is not equal to
$shm_default_byte_size for page $shm_page. Region size is
$page_size."
        RET=1
    fi
done

kill_server

# Test model getting killed during initialization
rm -fr ./models
mkdir -p models/init_exit/1/
cp ../python_models/init_exit/model.py ./models/init_exit/1/model.py
cp ../python_models/init_exit/config.pbtxt ./models/init_exit/config.pbtxt

ERROR_MESSAGE="Stub process 'init_exit_0_0' is not healthy."

prev_num_pages=`get_shm_pages`
run_server
if [ "$SERVER_PID" != "0" ]; then
    echo -e "*** FAILED: unexpected success starting $SERVER" >> $CLIENT_LOG
    RET=1
    kill_server
else
    if grep "$ERROR_MESSAGE" $SERVER_LOG; then
        echo -e "Found \"$ERROR_MESSAGE\"" >> $CLIENT_LOG
    else
        echo $CLIENT_LOG
        echo -e "Not found \"$ERROR_MESSAGE\"" >> $CLIENT_LOG
        RET=1
    fi
fi

current_num_pages=`get_shm_pages`
if [ $current_num_pages -ne $prev_num_pages ]; then
    cat $SERVER_LOG
    ls /dev/shm
    echo -e "\n***\n*** Test Failed. Shared memory pages where not cleaned properly.
Shared memory pages before starting triton equals to $prev_num_pages
and shared memory pages after starting triton equals to $current_num_pages \n***"
    exit 1
fi

# Disable env test for Jetson since cloud storage repos are not supported
# Disable ensemble, io and bls tests for Jetson since GPU Tensors are not supported
# Disable variants test for Jetson since already built without GPU Tensor support
# Disable decoupled test because it uses GPU tensors
if [[ "$TEST_JETSON" == "0" ]]; then
    SUBTESTS="ensemble bls decoupled"
    # [DLIS-6093] Disable variants test for Windows since tests are not executed in docker container (cannot apt update/install)
    # [DLIS-5970] Disable io tests for Windows since GPU Tensors are not supported
    # [DLIS-6122] Disable model_control & request_rescheduling tests for Windows since they require load/unload
    if [[ ${TEST_WINDOWS} == 0 ]]; then
        SUBTESTS+=" variants io python_based_backends"
    fi

    for TEST in ${SUBTESTS}; do
        # FIXME: Find a more elegant way to do this. 'pwd' will not work on
        # windows systems because it will create a path prefixed with /mnt/c
        # which will not work because cmd line args must be prefixed with 'c:/'.
        MODELDIR_BACKUP=${MODELDIR}
        MODELDIR+=/${TEST}
        # Run each subtest in a separate virtual environment to avoid conflicts
        # between dependencies.
<<<<<<< HEAD
        virtualenv --system-site-packages venv
        source ./venv/bin/activate
=======
        setup_virtualenv
>>>>>>> dfe9dde1

        (cd ${TEST} && bash -ex test.sh)
            if [ $? -ne 0 ]; then
            echo "Subtest ${TEST} FAILED"
            RET=1
        fi

<<<<<<< HEAD
        deactivate
        rm -fr venv
        MODELDIR=${MODELDIR_BACKUP}
=======
        deactivate_virtualenv
>>>>>>> dfe9dde1
    done

    # [DLIS-5969]: Incorporate env test for windows
    if [[ ${PYTHON_ENV_VERSION} = "10" ]] && [[ ${TEST_WINDOWS} == 0 ]]; then
        # In 'env' test we use miniconda for dependency management. No need to run
        # the test in a virtual environment.
        (cd env && bash -ex test.sh)
        if [ $? -ne 0 ]; then
            echo "Subtest env FAILED"
            RET=1
        fi
    fi
fi

SUBTESTS="lifecycle argument_validation logging custom_metrics"
# [DLIS-6124] Disable restart test for Windows since it requires more investigation
# [DLIS-6122] Disable model_control & request_rescheduling tests for Windows since they require load/unload
# [DLIS-6123] Disable examples test for Windows since it requires updates to the example clients
if [[ ${TEST_WINDOWS} == 0 ]]; then
    SUBTESTS+=" restart model_control examples request_rescheduling"
fi
for TEST in ${SUBTESTS}; do
    # FIXME: Find a more elegant way to do this. 'pwd' will not work on
    # windows systems because it will create a path prefixed with /mnt/c
    # which will not work for the reason listed above.
    MODELDIR_BACKUP=${MODELDIR}
    MODELDIR+=/${TEST}
    # Run each subtest in a separate virtual environment to avoid conflicts
    # between dependencies.
    setup_virtualenv

    (cd ${TEST} && bash -ex test.sh)

    if [ $? -ne 0 ]; then
        echo "Subtest ${TEST} FAILED"
        RET=1
    fi

<<<<<<< HEAD
    deactivate
    rm -fr venv
    MODELDIR=${MODELDIR_BACKUP}
=======
    deactivate_virtualenv
>>>>>>> dfe9dde1
done

if [ $RET -eq 0 ]; then
  echo -e "\n***\n*** Test Passed\n***"
else
  echo -e "\n***\n*** Test FAILED\n***"
fi

exit $RET<|MERGE_RESOLUTION|>--- conflicted
+++ resolved
@@ -432,12 +432,7 @@
         MODELDIR+=/${TEST}
         # Run each subtest in a separate virtual environment to avoid conflicts
         # between dependencies.
-<<<<<<< HEAD
-        virtualenv --system-site-packages venv
-        source ./venv/bin/activate
-=======
         setup_virtualenv
->>>>>>> dfe9dde1
 
         (cd ${TEST} && bash -ex test.sh)
             if [ $? -ne 0 ]; then
@@ -445,13 +440,8 @@
             RET=1
         fi
 
-<<<<<<< HEAD
-        deactivate
-        rm -fr venv
+        deactivate_virtualenv
         MODELDIR=${MODELDIR_BACKUP}
-=======
-        deactivate_virtualenv
->>>>>>> dfe9dde1
     done
 
     # [DLIS-5969]: Incorporate env test for windows
@@ -490,13 +480,8 @@
         RET=1
     fi
 
-<<<<<<< HEAD
-    deactivate
-    rm -fr venv
+    deactivate_virtualenv
     MODELDIR=${MODELDIR_BACKUP}
-=======
-    deactivate_virtualenv
->>>>>>> dfe9dde1
 done
 
 if [ $RET -eq 0 ]; then
