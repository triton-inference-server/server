#!/bin/bash
# Copyright 2020-2024, NVIDIA CORPORATION & AFFILIATES. All rights reserved.
#
# Redistribution and use in source and binary forms, with or without
# modification, are permitted provided that the following conditions
# are met:
#  * Redistributions of source code must retain the above copyright
#    notice, this list of conditions and the following disclaimer.
#  * Redistributions in binary form must reproduce the above copyright
#    notice, this list of conditions and the following disclaimer in the
#    documentation and/or other materials provided with the distribution.
#  * Neither the name of NVIDIA CORPORATION nor the names of its
#    contributors may be used to endorse or promote products derived
#    from this software without specific prior written permission.
#
# THIS SOFTWARE IS PROVIDED BY THE COPYRIGHT HOLDERS ``AS IS'' AND ANY
# EXPRESS OR IMPLIED WARRANTIES, INCLUDING, BUT NOT LIMITED TO, THE
# IMPLIED WARRANTIES OF MERCHANTABILITY AND FITNESS FOR A PARTICULAR
# PURPOSE ARE DISCLAIMED.  IN NO EVENT SHALL THE COPYRIGHT OWNER OR
# CONTRIBUTORS BE LIABLE FOR ANY DIRECT, INDIRECT, INCIDENTAL, SPECIAL,
# EXEMPLARY, OR CONSEQUENTIAL DAMAGES (INCLUDING, BUT NOT LIMITED TO,
# PROCUREMENT OF SUBSTITUTE GOODS OR SERVICES; LOSS OF USE, DATA, OR
# PROFITS; OR BUSINESS INTERRUPTION) HOWEVER CAUSED AND ON ANY THEORY
# OF LIABILITY, WHETHER IN CONTRACT, STRICT LIABILITY, OR TORT
# (INCLUDING NEGLIGENCE OR OTHERWISE) ARISING IN ANY WAY OUT OF THE USE
# OF THIS SOFTWARE, EVEN IF ADVISED OF THE POSSIBILITY OF SUCH DAMAGE.

REPO_VERSION=${NVIDIA_TRITON_SERVER_VERSION}
if [ "$#" -ge 1 ]; then
    REPO_VERSION=$1
fi
if [ -z "$REPO_VERSION" ]; then
    echo -e "Repository version must be specified"
    echo -e "\n***\n*** Test Failed\n***"
    exit 1
fi

# On windows the paths invoked by the script (running in WSL) must use
# /mnt/c when needed but the paths on the tritonserver command-line
# must be C:/ style.
export TEST_WINDOWS=0
if [[ "$(< /proc/sys/kernel/osrelease)" == *microsoft* ]]; then
    export DATADIR=${DATADIR:="/c/data/inferenceserver/${REPO_VERSION}"}
    export TRITON_DIR=${TRITON_DIR:=c:/tritonserver}
    # This will run in WSL, but Triton will run in windows, so environment
    # variables meant for loaded models must be exported using WSLENV.
    # The /w flag indicates the value should only be included when invoking
    # Win32 from WSL.
    export WSLENV=TRITON_DIR/w
    export SERVER=${SERVER:=c:/tritonserver/bin/tritonserver.exe}
    export BACKEND_DIR=${BACKEND_DIR:=c:/tritonserver/backends}
    export MODELDIR=${MODELDIR:=c:/}
    pip install requests
    TEST_WINDOWS=1
else
    export DATADIR=${DATADIR:="/data/inferenceserver/${REPO_VERSION}"}
    export TRITON_DIR=${TRITON_DIR:="/opt/tritonserver"}
    export SERVER=${TRITON_DIR}/bin/tritonserver
    export BACKEND_DIR=${TRITON_DIR}/backends
    export MODELDIR=${MODELDIR:=`pwd`}
fi
export REPO_VERSION=$REPO_VERSION
export TEST_JETSON=${TEST_JETSON:=0}
export CUDA_VISIBLE_DEVICES=0
export PYTHON_ENV_VERSION=${PYTHON_ENV_VERSION:="10"}

BASE_SERVER_ARGS="--model-repository=${MODELDIR}/models --backend-directory=${BACKEND_DIR} --log-verbose=1"
# Set the default byte size to 5MBs to avoid going out of shared memory. The
# environment that this job runs on has only 1GB of shared-memory available.
SERVER_ARGS="$BASE_SERVER_ARGS --backend-config=python,shm-default-byte-size=5242880"

PYTHON_BACKEND_BRANCH=$PYTHON_BACKEND_REPO_TAG
CLIENT_PY=./python_test.py
CLIENT_LOG="./client.log"
TEST_RESULT_FILE='test_results.txt'
SERVER_LOG="./inference_server.log"
source ../common/util.sh
source ./common.sh

rm -fr *.log ./models

python3 --version | grep "3.10" > /dev/null
if [ $? -ne 0 ]; then
    echo -e "Expecting Python default version to be: Python 3.10 but actual version is $(python3 --version)"
    exit 1
fi

(bash -ex setup_python_enviroment.sh)

python3 --version | grep "3.${PYTHON_ENV_VERSION}" > /dev/null
if [ $? -ne 0 ]; then
    echo -e "Expecting Python version to be: Python 3.${PYTHON_ENV_VERSION} but actual version is $(python3 --version)"
    exit 1
fi

mkdir -p models/identity_fp32/1/
cp ../python_models/identity_fp32/model.py ./models/identity_fp32/1/model.py
cp ../python_models/identity_fp32/config.pbtxt ./models/identity_fp32/config.pbtxt
RET=0

cp -r ./models/identity_fp32 ./models/identity_uint8
(cd models/identity_uint8 && \
          sed -i "s/^name:.*/name: \"identity_uint8\"/" config.pbtxt && \
          sed -i "s/TYPE_FP32/TYPE_UINT8/g" config.pbtxt && \
          sed -i "s/^max_batch_size:.*/max_batch_size: 8/" config.pbtxt && \
          echo "dynamic_batching { preferred_batch_size: [8], max_queue_delay_microseconds: 12000000 }" >> config.pbtxt)

cp -r ./models/identity_fp32 ./models/identity_uint8_nobatch
(cd models/identity_uint8_nobatch && \
          sed -i "s/^name:.*/name: \"identity_uint8_nobatch\"/" config.pbtxt && \
          sed -i "s/TYPE_FP32/TYPE_UINT8/g" config.pbtxt && \
          sed -i "s/^max_batch_size:.*//" config.pbtxt >> config.pbtxt)

cp -r ./models/identity_fp32 ./models/identity_uint32
(cd models/identity_uint32 && \
          sed -i "s/^name:.*/name: \"identity_uint32\"/" config.pbtxt && \
          sed -i "s/TYPE_FP32/TYPE_UINT32/g" config.pbtxt)

cp -r ./models/identity_fp32 ./models/identity_bool
(cd models/identity_bool && \
          sed -i "s/^name:.*/name: \"identity_bool\"/" config.pbtxt && \
          sed -i "s/TYPE_FP32/TYPE_BOOL/g" config.pbtxt)

# Test models with `default_model_filename` variable set.
cp -r ./models/identity_fp32 ./models/default_model_name
mv ./models/default_model_name/1/model.py ./models/default_model_name/1/mymodel.py
(cd models/default_model_name && \
    sed -i "s/^name:.*/name: \"default_model_name\"/" config.pbtxt && \
    echo "default_model_filename: \"mymodel.py\"" >> config.pbtxt )


mkdir -p models/delayed_model/1/
cp -r ../python_models/delayed_model/model.py ./models/delayed_model/1/
cp ../python_models/delayed_model/config.pbtxt ./models/delayed_model/
mkdir -p models/init_args/1/
cp ../python_models/init_args/model.py ./models/init_args/1/
cp ../python_models/init_args/config.pbtxt ./models/init_args/
sed -i "s|TRITON_DIR_PATH|${TRITON_DIR}|" ./models/init_args/config.pbtxt


mkdir -p models/optional/1/
cp ../python_models/optional/model.py ./models/optional/1/
cp ../python_models/optional/config.pbtxt ./models/optional/

mkdir -p models/non_contiguous/1/
cp ../python_models/non_contiguous/model.py ./models/non_contiguous/1/
cp ../python_models/non_contiguous/config.pbtxt ./models/non_contiguous/config.pbtxt

# Unicode Characters
mkdir -p models/string/1/
cp ../python_models/string/model.py ./models/string/1/
cp ../python_models/string/config.pbtxt ./models/string

# More string tests
mkdir -p models/string_fixed/1/
cp ../python_models/string_fixed/model.py ./models/string_fixed/1/
cp ../python_models/string_fixed/config.pbtxt ./models/string_fixed

mkdir -p models/dlpack_identity/1/
cp ../python_models/dlpack_identity/model.py ./models/dlpack_identity/1/
cp ../python_models/dlpack_identity/config.pbtxt ./models/dlpack_identity


if [[ ${TEST_WINDOWS} == 0 ]]; then
    # FIXME: This model requires torch. Because windows tests are not run in a docker
    # environment with torch installed, we need to think about how we want to install
    # the package. Do we install it on the runners? Within the model?
    mkdir -p models/pytorch_fp32_fp32/1/
    cp -r ../python_models/pytorch_fp32_fp32/model.py ./models/pytorch_fp32_fp32/1/
    cp ../python_models/pytorch_fp32_fp32/config.pbtxt ./models/pytorch_fp32_fp32/
    (cd models/pytorch_fp32_fp32 && \
            sed -i "s/^name:.*/name: \"pytorch_fp32_fp32\"/" config.pbtxt)
fi

if [[ "$TEST_JETSON" == "0" ]] && [[ ${TEST_WINDOWS} == 0 ]]; then
  pip3 install torch==1.13.0+cpu -f https://download.pytorch.org/whl/torch_stable.html
else
  pip3 install torch==1.13.0 -f https://download.pytorch.org/whl/torch_stable.html
<<<<<<< HEAD
  # GPU tensor tests are disabled on jetson and windows
  EXPECTED_NUM_TESTS=9
=======
  # GPU tensor tests are disabled on jetson
>>>>>>> b0e7e50a
fi

prev_num_pages=`get_shm_pages`
run_server
if [ "$SERVER_PID" == "0" ]; then
    cat $SERVER_LOG
    echo -e "\n***\n*** Failed to start $SERVER\n***"
    exit 1
fi

set +e
python3 -m pytest --junitxml=L0_backend_python.report.xml $CLIENT_PY >> $CLIENT_LOG 2>&1
if [ $? -ne 0 ]; then
    cat $CLIENT_LOG
    RET=1
fi
set -e

kill_server

current_num_pages=`get_shm_pages`
if [ $current_num_pages -ne $prev_num_pages ]; then
    ls /dev/shm
    cat $CLIENT_LOG
    echo -e "\n***\n*** Test Failed. Shared memory pages where not cleaned properly.
Shared memory pages before starting triton equals to $prev_num_pages
and shared memory pages after starting triton equals to $current_num_pages \n***"
    RET=1
fi

prev_num_pages=`get_shm_pages`
# Triton non-graceful exit
run_server
if [ "$SERVER_PID" == "0" ]; then
    cat $SERVER_LOG
    echo -e "\n***\n*** Failed to start $SERVER\n***"
    exit 1
fi

sleep 5

readarray -t triton_procs < <(pgrep --parent ${SERVER_PID})

set +e

# Trigger non-graceful termination of Triton
kill -9 $SERVER_PID

# Wait 10 seconds so that Python stub can detect non-graceful exit
sleep 10

for triton_proc in $triton_procs; do
    kill -0 $triton_proc > /dev/null 2>&1
    if [ $? -eq 0 ]; then
        cat $CLIENT_LOG
        echo -e "\n***\n*** Python backend non-graceful exit test failed \n***"
        RET=1
        break
    fi
done
set -e

#
# Test KIND_GPU
# Disable env test for Jetson & Windows since GPU Tensors are not supported
if [[ "$TEST_JETSON" == "0" ]] && [[ ${TEST_WINDOWS} == 0 ]]; then
  rm -rf models/
  mkdir -p models/add_sub_gpu/1/
  cp ../python_models/add_sub/model.py ./models/add_sub_gpu/1/
  cp ../python_models/add_sub_gpu/config.pbtxt ./models/add_sub_gpu/

  prev_num_pages=`get_shm_pages`
  run_server
  if [ "$SERVER_PID" == "0" ]; then
      cat $SERVER_LOG
      echo -e "\n***\n*** Failed to start $SERVER\n***"
      exit 1
  fi

  if [ $? -ne 0 ]; then
      cat $SERVER_LOG
      echo -e "\n***\n*** KIND_GPU model test failed \n***"
      RET=1
  fi

  kill_server

  current_num_pages=`get_shm_pages`
  if [ $current_num_pages -ne $prev_num_pages ]; then
      cat $CLIENT_LOG
      ls /dev/shm
      echo -e "\n***\n*** Test Failed. Shared memory pages where not cleaned properly.
  Shared memory pages before starting triton equals to $prev_num_pages
  and shared memory pages after starting triton equals to $current_num_pages \n***"
      exit 1
  fi
fi

# Test Multi file models
rm -rf models/
mkdir -p models/multi_file/1/
cp ../python_models/multi_file/*.py ./models/multi_file/1/
cp ../python_models/identity_fp32/config.pbtxt ./models/multi_file/
(cd models/multi_file && \
          sed -i "s/^name:.*/name: \"multi_file\"/" config.pbtxt)

prev_num_pages=`get_shm_pages`
run_server
if [ "$SERVER_PID" == "0" ]; then
    cat $SERVER_LOG
    echo -e "\n***\n*** Failed to start $SERVER\n***"
    exit 1
fi

if [ $? -ne 0 ]; then
    cat $SERVER_LOG
    echo -e "\n***\n*** multi-file model test failed \n***"
    RET=1
fi

kill_server

current_num_pages=`get_shm_pages`
if [ $current_num_pages -ne $prev_num_pages ]; then
    cat $SERVER_LOG
    ls /dev/shm
    echo -e "\n***\n*** Test Failed. Shared memory pages where not cleaned properly.
Shared memory pages before starting triton equals to $prev_num_pages
and shared memory pages after starting triton equals to $current_num_pages \n***"
    exit 1
fi

# Test environment variable propagation
rm -rf models/
mkdir -p models/model_env/1/
cp ../python_models/model_env/model.py ./models/model_env/1/
cp ../python_models/model_env/config.pbtxt ./models/model_env/

export MY_ENV="MY_ENV"
if [[ ${TEST_WINDOWS} == 1 ]]; then
    # This will run in WSL, but Triton will run in windows, so environment
    # variables meant for loaded models must be exported using WSLENV.
    # The /w flag indicates the value should only be included when invoking
    # Win32 from WSL.
    export WSLENV=MY_ENV/w
fi

prev_num_pages=`get_shm_pages`
run_server
if [ "$SERVER_PID" == "0" ]; then
    cat $SERVER_LOG
    echo -e "\n***\n*** Failed to start $SERVER\n***"
    echo -e "\n***\n*** Environment variable test failed \n***"
    exit 1
fi

kill_server

current_num_pages=`get_shm_pages`
if [ $current_num_pages -ne $prev_num_pages ]; then
    cat $CLIENT_LOG
    ls /dev/shm
    echo -e "\n***\n*** Test Failed. Shared memory pages where not cleaned properly.
Shared memory pages before starting triton equals to $prev_num_pages
and shared memory pages after starting triton equals to $current_num_pages \n***"
    exit 1
fi

rm -fr ./models
mkdir -p models/identity_fp32/1/
cp ../python_models/identity_fp32/model.py ./models/identity_fp32/1/model.py
cp ../python_models/identity_fp32/config.pbtxt ./models/identity_fp32/config.pbtxt

shm_default_byte_size=$((1024*1024*4))
SERVER_ARGS="$BASE_SERVER_ARGS --backend-config=python,shm-default-byte-size=$shm_default_byte_size"

run_server
if [ "$SERVER_PID" == "0" ]; then
    cat $SERVER_LOG
    echo -e "\n***\n*** Failed to start $SERVER\n***"
    exit 1
fi

for shm_page in `ls /dev/shm/`; do
    if [[ $shm_page !=  triton_python_backend_shm* ]]; then
        continue
    fi
    page_size=`ls -l /dev/shm/$shm_page 2>&1 | awk '{print $5}'`
    if [ $page_size -ne $shm_default_byte_size ]; then
        echo -e "Shared memory region size is not equal to
$shm_default_byte_size for page $shm_page. Region size is
$page_size."
        RET=1
    fi
done

kill_server

# Test model getting killed during initialization
rm -fr ./models
mkdir -p models/init_exit/1/
cp ../python_models/init_exit/model.py ./models/init_exit/1/model.py
cp ../python_models/init_exit/config.pbtxt ./models/init_exit/config.pbtxt

ERROR_MESSAGE="Stub process 'init_exit_0_0' is not healthy."

prev_num_pages=`get_shm_pages`
run_server
if [ "$SERVER_PID" != "0" ]; then
    echo -e "*** FAILED: unexpected success starting $SERVER" >> $CLIENT_LOG
    RET=1
    kill_server
else
    if grep "$ERROR_MESSAGE" $SERVER_LOG; then
        echo -e "Found \"$ERROR_MESSAGE\"" >> $CLIENT_LOG
    else
        echo $CLIENT_LOG
        echo -e "Not found \"$ERROR_MESSAGE\"" >> $CLIENT_LOG
        RET=1
    fi
fi

current_num_pages=`get_shm_pages`
if [ $current_num_pages -ne $prev_num_pages ]; then
    cat $SERVER_LOG
    ls /dev/shm
    echo -e "\n***\n*** Test Failed. Shared memory pages where not cleaned properly.
Shared memory pages before starting triton equals to $prev_num_pages
and shared memory pages after starting triton equals to $current_num_pages \n***"
    exit 1
fi

# Disable env test for Jetson since cloud storage repos are not supported
# Disable ensemble, io and bls tests for Jetson since GPU Tensors are not supported
# Disable variants test for Jetson since already built without GPU Tensor support
# Disable decoupled test because it uses GPU tensors
if [[ "$TEST_JETSON" == "0" ]]; then
    SUBTESTS="ensemble bls decoupled variants python_based_backends"
    # FIXME: Only test io if platform is not windows
    if [[ ${TEST_WINDOWS} == 0 ]]; then
        SUBTESTS+=" io"

    for TEST in ${SUBTESTS}; do
        # FIXME: Find a more elegant way to do this. 'pwd' will not work on
        # windows systems because it will create a path prefixed with /mnt/c
        # which will not work for the reason listed above.
        MODELDIR_BACKUP=${MODELDIR}
        MODELDIR+=/${TEST}
        # Run each subtest in a separate virtual environment to avoid conflicts
        # between dependencies.
        virtualenv --system-site-packages venv
        source venv/bin/activate

        (cd ${TEST} && bash -ex test.sh)
        if [ $? -ne 0 ]; then
        echo "Subtest ${TEST} FAILED"
        RET=1
        fi

        deactivate
        rm -fr venv
        MODELDIR=${MODELDIR_BACKUP}
    done

    # [DLIS-5969]: Incorporate env test for windows
    if [[ ${PYTHON_ENV_VERSION} = "10" ]] && [[ ${TEST_WINDOWS} == 0 ]]; then
        # In 'env' test we use miniconda for dependency management. No need to run
        # the test in a virtual environment.
        (cd env && bash -ex test.sh)
        if [ $? -ne 0 ]; then
            echo "Subtest env FAILED"
            RET=1
        fi
    fi
fi

SUBTESTS="lifecycle restart model_control examples argument_validation logging custom_metrics request_rescheduling"
for TEST in ${SUBTESTS}; do
    # FIXME: Find a more elegant way to do this. 'pwd' will not work on
    # windows systems because it will create a path prefixed with /mnt/c
    # which will not work for the reason listed above.
    MODELDIR_BACKUP=${MODELDIR}
    MODELDIR+=/${TEST}
    # Run each subtest in a separate virtual environment to avoid conflicts
    # between dependencies.
    virtualenv --system-site-packages venv
    source venv/bin/activate

    (cd ${TEST} && bash -ex test.sh)

    if [ $? -ne 0 ]; then
        echo "Subtest ${TEST} FAILED"
        RET=1
    fi

    deactivate
    rm -fr venv
    MODELDIR=${MODELDIR_BACKUP}
done

if [ $RET -eq 0 ]; then
  echo -e "\n***\n*** Test Passed\n***"
else
  echo -e "\n***\n*** Test FAILED\n***"
fi

exit $RET<|MERGE_RESOLUTION|>--- conflicted
+++ resolved
@@ -175,13 +175,8 @@
 if [[ "$TEST_JETSON" == "0" ]] && [[ ${TEST_WINDOWS} == 0 ]]; then
   pip3 install torch==1.13.0+cpu -f https://download.pytorch.org/whl/torch_stable.html
 else
+  # GPU tensor tests are disabled on jetson
   pip3 install torch==1.13.0 -f https://download.pytorch.org/whl/torch_stable.html
-<<<<<<< HEAD
-  # GPU tensor tests are disabled on jetson and windows
-  EXPECTED_NUM_TESTS=9
-=======
-  # GPU tensor tests are disabled on jetson
->>>>>>> b0e7e50a
 fi
 
 prev_num_pages=`get_shm_pages`
