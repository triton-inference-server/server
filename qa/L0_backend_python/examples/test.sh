#!/bin/bash
# Copyright 2021-2024, NVIDIA CORPORATION & AFFILIATES. All rights reserved.
#
# Redistribution and use in source and binary forms, with or without
# modification, are permitted provided that the following conditions
# are met:
#  * Redistributions of source code must retain the above copyright
#    notice, this list of conditions and the following disclaimer.
#  * Redistributions in binary form must reproduce the above copyright
#    notice, this list of conditions and the following disclaimer in the
#    documentation and/or other materials provided with the distribution.
#  * Neither the name of NVIDIA CORPORATION nor the names of its
#    contributors may be used to endorse or promote products derived
#    from this software without specific prior written permission.
#
# THIS SOFTWARE IS PROVIDED BY THE COPYRIGHT HOLDERS ``AS IS'' AND ANY
# EXPRESS OR IMPLIED WARRANTIES, INCLUDING, BUT NOT LIMITED TO, THE
# IMPLIED WARRANTIES OF MERCHANTABILITY AND FITNESS FOR A PARTICULAR
# PURPOSE ARE DISCLAIMED.  IN NO EVENT SHALL THE COPYRIGHT OWNER OR
# CONTRIBUTORS BE LIABLE FOR ANY DIRECT, INDIRECT, INCIDENTAL, SPECIAL,
# EXEMPLARY, OR CONSEQUENTIAL DAMAGES (INCLUDING, BUT NOT LIMITED TO,
# PROCUREMENT OF SUBSTITUTE GOODS OR SERVICES; LOSS OF USE, DATA, OR
# PROFITS; OR BUSINESS INTERRUPTION) HOWEVER CAUSED AND ON ANY THEORY
# OF LIABILITY, WHETHER IN CONTRACT, STRICT LIABILITY, OR TORT
# (INCLUDING NEGLIGENCE OR OTHERWISE) ARISING IN ANY WAY OUT OF THE USE
# OF THIS SOFTWARE, EVEN IF ADVISED OF THE POSSIBILITY OF SUCH DAMAGE.

source ../common.sh
source ../../common/util.sh

TRITON_REPO_ORGANIZATION=${TRITON_REPO_ORGANIZATION:="http://github.com/triton-inference-server"}

SERVER_ARGS="--model-repository=${MODELDIR}/examples/python_backend/models --backend-directory=${BACKEND_DIR} --log-verbose=1"
SERVER_LOG="./examples_server.log"

RET=0
rm -fr *.log python_backend/

# Install torch
pip3 uninstall -y torch
if [ "$TEST_JETSON" == "0" ] && [[ ${TEST_WINDOWS} == 0 ]]; then
    pip3 install torch==2.0.0+cu117 -f https://download.pytorch.org/whl/torch_stable.html torchvision==0.15.0+cu117
else
    pip3 install torch==2.0.0 -f https://download.pytorch.org/whl/torch_stable.html torchvision==0.15.0
fi

# Install `validators` for Model Instance Kind example
pip3 install validators

# Install JAX
# Jax has dropped the support for Python 3.8. See https://jax.readthedocs.io/en/latest/changelog.html
if [ "$TEST_JETSON" == "0" ] && [ ${PYTHON_ENV_VERSION} != "8" ]; then
    pip3 install --upgrade "jax[cuda12_local]" -f https://storage.googleapis.com/jax-releases/jax_cuda_releases.html
fi

git clone ${TRITON_REPO_ORGANIZATION}/python_backend -b $PYTHON_BACKEND_REPO_TAG
cd python_backend

# Example 1
CLIENT_LOG="../examples_add_sub_client.log"
mkdir -p models/add_sub/1/
cp examples/add_sub/model.py models/add_sub/1/model.py
cp examples/add_sub/config.pbtxt models/add_sub/config.pbtxt
run_server
if [ "$SERVER_PID" == "0" ]; then
    echo -e "\n***\n*** Failed to start $SERVER\n***"
    cat $SERVER_LOG
    RET=1
fi

set +e
python3 examples/add_sub/client.py > $CLIENT_LOG
if [ $? -ne 0 ]; then
    echo -e "\n***\n*** Failed to verify add_sub example. \n***"
    RET=1
fi

grep "PASS" $CLIENT_LOG
if [ $? -ne 0 ]; then
    echo -e "\n***\n*** Failed to verify add_sub example. \n***"
    cat $CLIENT_LOG
    RET=1
fi
set -e

kill_server

# Example 2
CLIENT_LOG="../examples_pytorch_client.log"
mkdir -p models/pytorch/1/
cp examples/pytorch/model.py models/pytorch/1/model.py
cp examples/pytorch/config.pbtxt models/pytorch/config.pbtxt
run_server
if [ "$SERVER_PID" == "0" ]; then
    echo -e "\n***\n*** Failed to start $SERVER\n***"
    cat $SERVER_LOG
    RET=1
fi

set +e
python3 examples/pytorch/client.py > $CLIENT_LOG
if [ $? -ne 0 ]; then
    echo -e "\n***\n*** Failed to verify pytorch example. \n***"
    RET=1
fi

grep "PASS" $CLIENT_LOG
if [ $? -ne 0 ]; then
    echo -e "\n***\n*** Failed to verify pytorch example. \n***"
    cat $CLIENT_LOG
    RET=1
fi
set -e

kill_server

# Example 3

# JAX AddSub
# JAX is not supported on Jetson
<<<<<<< HEAD
if [ "$TEST_JETSON" == "0" ]; then
    CLIENT_LOG="../examples_jax_client.log"
=======
# Jax has dropped the support for Python 3.8. See https://jax.readthedocs.io/en/latest/changelog.html
if [ "$TEST_JETSON" == "0" ] && [ ${PYTHON_ENV_VERSION} != "8" ]; then
    CLIENT_LOG="./examples_jax_client.log"
>>>>>>> 36019039
    mkdir -p models/jax/1/
    cp examples/jax/model.py models/jax/1/model.py
    cp examples/jax/config.pbtxt models/jax/config.pbtxt
    run_server
    if [ "$SERVER_PID" == "0" ]; then
        echo -e "\n***\n*** Failed to start $SERVER\n***"
        cat $SERVER_LOG
        RET=1
    fi

    set +e
    python3 examples/jax/client.py > $CLIENT_LOG
    if [ $? -ne 0 ]; then
        echo -e "\n***\n*** Failed to verify jax example. \n***"
        RET=1
    fi

    grep "PASS" $CLIENT_LOG
    if [ $? -ne 0 ]; then
        echo -e "\n***\n*** Failed to verify jax example. \n***"
        cat $CLIENT_LOG
        RET=1
    fi
    set -e

    kill_server
fi

# Example 4

# BLS Sync
CLIENT_LOG="../examples_sync_client.log"
mkdir -p models/bls_sync/1
cp examples/bls/sync_model.py models/bls_sync/1/model.py
cp examples/bls/sync_config.pbtxt models/bls_sync/config.pbtxt
run_server
if [ "$SERVER_PID" == "0" ]; then
    echo -e "\n***\n*** Failed to start $SERVER\n***"
    cat $SERVER_LOG
    RET=1
fi

set +e
python3 examples/bls/sync_client.py > $CLIENT_LOG
if [ $? -ne 0 ]; then
    echo -e "\n***\n*** Failed to verify BLS sync example. \n***"
    RET=1
fi

grep "PASS" $CLIENT_LOG
if [ $? -ne 0 ]; then
    echo -e "\n***\n*** Failed to verify BLS sync example. \n***"
    cat $CLIENT_LOG
    RET=1
fi
set -e

kill_server

# Example 5

# Decoupled Repeat
CLIENT_LOG="../examples_repeat_client.log"
mkdir -p models/repeat_int32/1/
cp examples/decoupled/repeat_model.py models/repeat_int32/1/model.py
cp examples/decoupled/repeat_config.pbtxt models/repeat_int32/config.pbtxt
run_server
if [ "$SERVER_PID" == "0" ]; then
    echo -e "\n***\n*** Failed to start $SERVER\n***"
    cat $SERVER_LOG
    RET=1
fi

set +e
python3 examples/decoupled/repeat_client.py > $CLIENT_LOG
if [ $? -ne 0 ]; then
    echo -e "\n***\n*** Failed to verify repeat_int32 example. \n***"
    RET=1
fi

grep "PASS" $CLIENT_LOG
if [ $? -ne 0 ]; then
    echo -e "\n***\n*** Failed to verify repeat_int32 example. \n***"
    cat $CLIENT_LOG
    RET=1
fi
set -e

kill_server

# Example 6

# Decoupled Square
CLIENT_LOG="../examples_square_client.log"
mkdir -p models/square_int32/1/
cp examples/decoupled/square_model.py models/square_int32/1/model.py
cp examples/decoupled/square_config.pbtxt models/square_int32/config.pbtxt
run_server
if [ "$SERVER_PID" == "0" ]; then
    echo -e "\n***\n*** Failed to start $SERVER\n***"
    cat $SERVER_LOG
    RET=1
fi

set +e
python3 examples/decoupled/square_client.py > $CLIENT_LOG
if [ $? -ne 0 ]; then
    echo -e "\n***\n*** Failed to verify square_int32 example. \n***"
    RET=1
fi

grep "PASS" $CLIENT_LOG
if [ $? -ne 0 ]; then
    echo -e "\n***\n*** Failed to verify square_int32 example. \n***"
    cat $CLIENT_LOG
    RET=1
fi
set -e

kill_server

#
# BLS Async
#
# Skip async BLS on Jetson since it is not supported with python3.6
# Having multiple python versions lead to build issues.
# Anaconda is not officially supported on Jetson.
if [ "$TEST_JETSON" == "0" ]; then
    CLIENT_LOG="../examples_async_client.log"
    mkdir -p models/bls_async/1
    cp examples/bls/async_model.py models/bls_async/1/model.py
    cp examples/bls/async_config.pbtxt models/bls_async/config.pbtxt
    run_server
    if [ "$SERVER_PID" == "0" ]; then
        echo -e "\n***\n*** Failed to start $SERVER\n***"
        cat $SERVER_LOG
        RET=1
    fi

    set +e
    python3 examples/bls/async_client.py > $CLIENT_LOG
    if [ $? -ne 0 ]; then
        echo -e "\n***\n*** Failed to verify BLS async example. \n***"
        RET=1
    fi

    grep "PASS" $CLIENT_LOG
    if [ $? -ne 0 ]; then
        echo -e "\n***\n*** Failed to verify BLS async example. \n***"
        cat $CLIENT_LOG
        RET=1
    fi

    set -e

    kill_server
fi

# Auto Complete Model Configuration Example
CLIENT_LOG="../examples_auto_complete_client.log"
mkdir -p models/nobatch_auto_complete/1/
mkdir -p models/batch_auto_complete/1/
cp examples/auto_complete/nobatch_model.py models/nobatch_auto_complete/1/model.py
cp examples/auto_complete/batch_model.py models/batch_auto_complete/1/model.py

SERVER_ARGS="$SERVER_ARGS --strict-model-config=false"

run_server
if [ "$SERVER_PID" == "0" ]; then
    echo -e "\n***\n*** Failed to start $SERVER\n***"
    cat $SERVER_LOG
    RET=1
fi

set +e
python3 examples/auto_complete/client.py > $CLIENT_LOG
if [ $? -ne 0 ]; then
    echo -e "\n***\n*** Failed to verify auto_complete example. \n***"
    RET=1
fi

grep "PASS" $CLIENT_LOG
if [ $? -ne 0 ]; then
    echo -e "\n***\n*** Failed to verify auto_complete example. \n***"
    cat $CLIENT_LOG
    RET=1
fi
set -e

kill_server

# BLS Decoupled Sync
CLIENT_LOG="../examples_bls_decoupled_sync_client.log"
mkdir -p models/bls_decoupled_sync/1
cp examples/bls_decoupled/sync_model.py models/bls_decoupled_sync/1/model.py
cp examples/bls_decoupled/sync_config.pbtxt models/bls_decoupled_sync/config.pbtxt
run_server
if [ "$SERVER_PID" == "0" ]; then
    echo -e "\n***\n*** Failed to start $SERVER\n***"
    cat $SERVER_LOG
    RET=1
fi

set +e
python3 examples/bls_decoupled/sync_client.py > $CLIENT_LOG
if [ $? -ne 0 ]; then
    echo -e "\n***\n*** Failed to verify BLS Decoupled Sync example. \n***"
    RET=1
fi

grep "PASS" $CLIENT_LOG
if [ $? -ne 0 ]; then
    echo -e "\n***\n*** Failed to verify BLS Decoupled Sync example. \n***"
    cat $CLIENT_LOG
    RET=1
fi
set -e

kill_server

# BLS Decoupled Async
if [ "$TEST_JETSON" == "0" ]; then
    CLIENT_LOG="../examples_bls_decoupled_async_client.log"
    mkdir -p models/bls_decoupled_async/1
    cp examples/bls_decoupled/async_model.py models/bls_decoupled_async/1/model.py
    cp examples/bls_decoupled/async_config.pbtxt models/bls_decoupled_async/config.pbtxt
    run_server
    if [ "$SERVER_PID" == "0" ]; then
        echo -e "\n***\n*** Failed to start $SERVER\n***"
        cat $SERVER_LOG
        RET=1
    fi

    set +e
    python3 examples/bls_decoupled/async_client.py > $CLIENT_LOG
    if [ $? -ne 0 ]; then
        echo -e "\n***\n*** Failed to verify BLS Decoupled Async example. \n***"
        RET=1
    fi

    grep "PASS" $CLIENT_LOG
    if [ $? -ne 0 ]; then
        echo -e "\n***\n*** Failed to verify BLS Decoupled Async example. \n***"
        cat $CLIENT_LOG
        RET=1
    fi

    set -e

    kill_server
fi

# Example 7

# Model Instance Kind
CLIENT_LOG="../examples_model_instance_kind.log"
mkdir -p models/resnet50/1
cp examples/instance_kind/model.py models/resnet50/1/
cp examples/instance_kind/config.pbtxt models/resnet50/
run_server
if [ "$SERVER_PID" == "0" ]; then
    echo -e "\n***\n*** Failed to start $SERVER\n***"
    cat $SERVER_LOG
    RET=1
fi

set +e
python3 examples/instance_kind/client.py --label_file examples/instance_kind/resnet50_labels.txt > $CLIENT_LOG
if [ $? -ne 0 ]; then
    echo -e "\n***\n*** Failed to verify Model instance Kind example. \n***"
    RET=1
fi

grep "PASS" $CLIENT_LOG
if [ $? -ne 0 ]; then
    echo -e "\n***\n*** Failed to verify Model Instance Kind example. Example failed to pass. \n***"
    cat $CLIENT_LOG
    RET=1
fi
set -e

kill_server

# Custom Metrics
CLIENT_LOG="../examples_custom_metrics_client.log"
mkdir -p models/custom_metrics/1
cp examples/custom_metrics/model.py models/custom_metrics/1/model.py
cp examples/custom_metrics/config.pbtxt models/custom_metrics/config.pbtxt
run_server
if [ "$SERVER_PID" == "0" ]; then
    echo -e "\n***\n*** Failed to start $SERVER\n***"
    cat $SERVER_LOG
    RET=1
fi

set +e
python3 examples/custom_metrics/client.py > $CLIENT_LOG
if [ $? -ne 0 ]; then
    echo -e "\n***\n*** Failed to verify Custom Metrics example. \n***"
    RET=1
fi

grep "PASS" $CLIENT_LOG
if [ $? -ne 0 ]; then
    echo -e "\n***\n*** Failed to verify Custom Metrics example. \n***"
    cat $CLIENT_LOG
    RET=1
fi
set -e

kill_server


if [ $RET -eq 0 ]; then
    echo -e "\n***\n*** Example verification test PASSED.\n***"
else
    echo -e "\n***\n*** Example verification test FAILED.\n***"
fi

exit $RET<|MERGE_RESOLUTION|>--- conflicted
+++ resolved
@@ -118,14 +118,9 @@
 
 # JAX AddSub
 # JAX is not supported on Jetson
-<<<<<<< HEAD
-if [ "$TEST_JETSON" == "0" ]; then
-    CLIENT_LOG="../examples_jax_client.log"
-=======
 # Jax has dropped the support for Python 3.8. See https://jax.readthedocs.io/en/latest/changelog.html
 if [ "$TEST_JETSON" == "0" ] && [ ${PYTHON_ENV_VERSION} != "8" ]; then
-    CLIENT_LOG="./examples_jax_client.log"
->>>>>>> 36019039
+    CLIENT_LOG="../examples_jax_client.log"
     mkdir -p models/jax/1/
     cp examples/jax/model.py models/jax/1/model.py
     cp examples/jax/config.pbtxt models/jax/config.pbtxt
