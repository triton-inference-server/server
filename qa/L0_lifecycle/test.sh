#!/bin/bash
# Copyright 2018-2023, NVIDIA CORPORATION & AFFILIATES. All rights reserved.
#
# Redistribution and use in source and binary forms, with or without
# modification, are permitted provided that the following conditions
# are met:
#  * Redistributions of source code must retain the above copyright
#    notice, this list of conditions and the following disclaimer.
#  * Redistributions in binary form must reproduce the above copyright
#    notice, this list of conditions and the following disclaimer in the
#    documentation and/or other materials provided with the distribution.
#  * Neither the name of NVIDIA CORPORATION nor the names of its
#    contributors may be used to endorse or promote products derived
#    from this software without specific prior written permission.
#
# THIS SOFTWARE IS PROVIDED BY THE COPYRIGHT HOLDERS ``AS IS'' AND ANY
# EXPRESS OR IMPLIED WARRANTIES, INCLUDING, BUT NOT LIMITED TO, THE
# IMPLIED WARRANTIES OF MERCHANTABILITY AND FITNESS FOR A PARTICULAR
# PURPOSE ARE DISCLAIMED.  IN NO EVENT SHALL THE COPYRIGHT OWNER OR
# CONTRIBUTORS BE LIABLE FOR ANY DIRECT, INDIRECT, INCIDENTAL, SPECIAL,
# EXEMPLARY, OR CONSEQUENTIAL DAMAGES (INCLUDING, BUT NOT LIMITED TO,
# PROCUREMENT OF SUBSTITUTE GOODS OR SERVICES; LOSS OF USE, DATA, OR
# PROFITS; OR BUSINESS INTERRUPTION) HOWEVER CAUSED AND ON ANY THEORY
# OF LIABILITY, WHETHER IN CONTRACT, STRICT LIABILITY, OR TORT
# (INCLUDING NEGLIGENCE OR OTHERWISE) ARISING IN ANY WAY OUT OF THE USE
# OF THIS SOFTWARE, EVEN IF ADVISED OF THE POSSIBILITY OF SUCH DAMAGE.

REPO_VERSION=${NVIDIA_TRITON_SERVER_VERSION}
if [ "$#" -ge 1 ]; then
    REPO_VERSION=$1
fi
if [ -z "$REPO_VERSION" ]; then
    echo -e "Repository version must be specified"
    echo -e "\n***\n*** Test Failed\n***"
    exit 1
fi
if [ ! -z "$TEST_REPO_ARCH" ]; then
    REPO_VERSION=${REPO_VERSION}_${TEST_REPO_ARCH}
fi

export CUDA_VISIBLE_DEVICES=0

CLIENT_LOG="./client.log"
DATADIR=/data/inferenceserver/${REPO_VERSION}
LC_TEST=lifecycle_test.py
SLEEP_TIME=10
SERVER=/opt/tritonserver/bin/tritonserver
TEST_RESULT_FILE='test_results.txt'
source ../common/util.sh

function check_unit_test() {
    if [ $? -ne 0 ]; then
        cat $CLIENT_LOG
        echo -e "\n***\n*** Test Failed\n***"
        RET=1
    else
        check_test_results $TEST_RESULT_FILE 1
        if [ $? -ne 0 ]; then
            cat $CLIENT_LOG
            echo -e "\n***\n*** Test Result Verification Failed\n***"
            RET=1
        fi
    fi
}

RET=0
rm -fr *.log

LOG_IDX=0

if [ `ps | grep -c "tritonserver"` != "0" ]; then
    echo -e "Tritonserver already running"
    echo -e `ps | grep tritonserver`
    exit 1
fi

# LifeCycleTest.test_parse_error_noexit_strict
SERVER_ARGS="--model-repository=/tmp/xyzx --strict-readiness=true \
             --exit-on-error=false"
SERVER_LOG="./inference_server_$LOG_IDX.log"
run_server_nowait
if [ "$SERVER_PID" == "0" ]; then
    echo -e "\n***\n*** Failed to start $SERVER\n***"
    cat $SERVER_LOG
    exit 1
fi
sleep $SLEEP_TIME

rm -f $CLIENT_LOG
set +e
python $LC_TEST LifeCycleTest.test_parse_error_noexit >>$CLIENT_LOG 2>&1
check_unit_test
set -e

kill $SERVER_PID
wait $SERVER_PID

LOG_IDX=$((LOG_IDX+1))

# LifeCycleTest.test_parse_error_noexit
SERVER_ARGS="--model-repository=/tmp/xyzx --strict-readiness=false \
             --exit-on-error=false"
SERVER_LOG="./inference_server_$LOG_IDX.log"
run_server_nowait
if [ "$SERVER_PID" == "0" ]; then
    echo -e "\n***\n*** Failed to start $SERVER\n***"
    cat $SERVER_LOG
    exit 1
fi
sleep $SLEEP_TIME


rm -f $CLIENT_LOG
set +e
python $LC_TEST LifeCycleTest.test_parse_error_noexit >>$CLIENT_LOG 2>&1
check_unit_test
set -e

kill $SERVER_PID
wait $SERVER_PID

LOG_IDX=$((LOG_IDX+1))

# LifeCycleTest.test_parse_error_noexit_strict (multiple model repositories)
rm -rf models
mkdir models
SERVER_ARGS="--model-repository=/tmp/xyzx --model-repository=`pwd`/models \
             --strict-readiness=true --exit-on-error=false"
SERVER_LOG="./inference_server_$LOG_IDX.log"
run_server_nowait
if [ "$SERVER_PID" == "0" ]; then
    echo -e "\n***\n*** Failed to start $SERVER\n***"
    cat $SERVER_LOG
    exit 1
fi
sleep $SLEEP_TIME


rm -f $CLIENT_LOG
set +e
python $LC_TEST LifeCycleTest.test_parse_error_noexit >>$CLIENT_LOG 2>&1
check_unit_test
set -e

kill $SERVER_PID
wait $SERVER_PID

LOG_IDX=$((LOG_IDX+1))

# LifeCycleTest.test_parse_error_noexit (multiple model repositories)
rm -rf models
mkdir models
SERVER_ARGS="--model-repository=`pwd`/models --model-repository=/tmp/xyzx \
             --strict-readiness=false --exit-on-error=false"
SERVER_LOG="./inference_server_$LOG_IDX.log"
run_server_nowait
if [ "$SERVER_PID" == "0" ]; then
    echo -e "\n***\n*** Failed to start $SERVER\n***"
    cat $SERVER_LOG
    exit 1
fi
sleep $SLEEP_TIME


rm -f $CLIENT_LOG
set +e
python $LC_TEST LifeCycleTest.test_parse_error_noexit >>$CLIENT_LOG 2>&1
check_unit_test
set -e

kill $SERVER_PID
wait $SERVER_PID

LOG_IDX=$((LOG_IDX+1))

# GRPC Port Collision Test
rm -rf models
mkdir models
SERVER_ARGS="--model-repository=`pwd`/models"
SERVER_LOG="./stub_inference_server_$LOG_IDX.log"
run_server
if [ "$SERVER_PID" == "0" ]; then
    echo -e "\n***\n*** Failed to start $SERVER\n***"
    cat $SERVER_LOG
    exit 1
fi
SAVED_SERVER_PID=$SERVER_PID
SERVER_ARGS="--model-repository=`pwd`/models --http-port 8003 --metrics-port 8004"
SERVER_LOG="./inference_server_$LOG_IDX.log"
run_server
sleep $SLEEP_TIME
# check server log for the warning messages
if [ `grep -c "failed to start GRPC service: Unavailable - Socket '0.0.0.0:8001' already in use" $SERVER_LOG` != "1" ]; then
    echo -e "\n***\n*** Server log ${SERVER_LOG} did not report GRPC port collision\n***"
    echo -e "\n***\n*** Test Failed\n***"
    kill $SERVER_PID
    wait $SERVER_PID
    RET=1
fi

SERVER_PID=$SAVED_SERVER_PID
kill $SERVER_PID
wait $SERVER_PID

LOG_IDX=$((LOG_IDX+1))

# HTTP Port Collision Test
rm -rf models
mkdir models
SERVER_ARGS="--model-repository=`pwd`/models"
SERVER_LOG="./stub_inference_server_$LOG_IDX.log"
run_server
if [ "$SERVER_PID" == "0" ]; then
    echo -e "\n***\n*** Failed to start $SERVER\n***"
    cat $SERVER_LOG
    exit 1
fi
SAVED_SERVER_PID=$SERVER_PID
SERVER_ARGS="--model-repository=`pwd`/models --grpc-port 8003 --metrics-port 8004"
SERVER_LOG="./inference_server_$LOG_IDX.log"
run_server
sleep $SLEEP_TIME
# check server log for the warning messages
if [ `grep -c "failed to start HTTP service: Unavailable - Socket '0.0.0.0:8000' already in use" $SERVER_LOG` != "1" ]; then
    echo -e "\n***\n*** Server log ${SERVER_LOG} did not report HTTP port collision\n***"
    echo -e "\n***\n*** Test Failed\n***"
    kill $SERVER_PID
    wait $SERVER_PID
    RET=1
fi

SERVER_PID=$SAVED_SERVER_PID

kill $SERVER_PID
wait $SERVER_PID

LOG_IDX=$((LOG_IDX+1))

# Metrics Port Collision Test
rm -rf models
mkdir models
SERVER_ARGS="--model-repository=`pwd`/models"
SERVER_LOG="./stub_inference_server_$LOG_IDX.log"
run_server
if [ "$SERVER_PID" == "0" ]; then
    echo -e "\n***\n*** Failed to start $SERVER\n***"
    cat $SERVER_LOG
    exit 1
fi
SAVED_SERVER_PID=$SERVER_PID
SERVER_ARGS="--model-repository=`pwd`/models --grpc-port 8003 --http-port 8004"
SERVER_LOG="./inference_server_$LOG_IDX.log"
run_server
sleep $SLEEP_TIME
# check server log for the warning messages
if [ `grep -c "failed to start Metrics service: Unavailable - Socket '0.0.0.0:8002' already in use" $SERVER_LOG` != "1" ]; then
    echo -e "\n***\n*** Server log ${SERVER_LOG} did not report metrics port collision\n***"
    echo -e "\n***\n*** Test Failed\n***"
    kill $SERVER_PID
    wait $SERVER_PID
    RET=1
fi

SERVER_PID=$SAVED_SERVER_PID

kill $SERVER_PID
wait $SERVER_PID

LOG_IDX=$((LOG_IDX+1))

# Multiple Port Collisions Test
rm -rf models
mkdir models
SERVER_ARGS="--model-repository=`pwd`/models"
SERVER_LOG="./inference_server_$LOG_IDX.log"
run_server
if [ "$SERVER_PID" == "0" ]; then
    echo -e "\n***\n*** Failed to start $SERVER\n***"
    cat $SERVER_LOG
    exit 1
fi
SAVED_SERVER_PID=$SERVER_PID
run_server
sleep $SLEEP_TIME
# check server log for the warning messages
if [ `grep -c "failed to start.*service: Unavailable - Socket '.*' already in use" $SERVER_LOG` == "0" ]; then
    echo -e "\n***\n*** Server log ${SERVER_LOG} did not report port collision\n***"
    echo -e "\n***\n*** Test Failed\n***"
    kill $SERVER_PID
    wait $SERVER_PID
    RET=1
fi

SERVER_PID=$SAVED_SERVER_PID

kill $SERVER_PID
wait $SERVER_PID

LOG_IDX=$((LOG_IDX+1))

# No Port Collision Test
rm -rf models
mkdir models
SERVER_ARGS="--model-repository=`pwd`/models"
SERVER_LOG="./inference_server_$LOG_IDX.log"
run_server
if [ "$SERVER_PID" == "0" ]; then
    echo -e "\n***\n*** Failed to start $SERVER\n***"
    cat $SERVER_LOG
    exit 1
fi

LOG_IDX=$((LOG_IDX+1))
SERVER_LOG="./inference_server_$LOG_IDX.log"

SAVED_SERVER_PID=$SERVER_PID
SERVER_ARGS="--model-repository=`pwd`/models --grpc-port 8003 --http-port 8004 --metrics-port 8005"
run_server
sleep $SLEEP_TIME
if [ "$SERVER_PID" == "0" ]; then
    echo -e "\n***\n*** Failed to start $SERVER\n***"
    cat $SERVER_LOG
    exit 1
fi

kill $SERVER_PID
wait $SERVER_PID
kill $SAVED_SERVER_PID
wait $SAVED_SERVER_PID

LOG_IDX=$((LOG_IDX+1))

# LifeCycleTest.test_parse_error_modelfail
rm -fr models models_0
mkdir models models_0
for i in graphdef savedmodel ; do
    cp -r $DATADIR/qa_model_repository/${i}_float32_float32_float32 models/.
done
for i in onnx plan ; do
    cp -r $DATADIR/qa_model_repository/${i}_float32_float32_float32 models_0/.
done
# Change the model files so that multiple versions will be loaded, and one of
# the versions will fail to load and cause all other versions to be unloaded.
rm models/graphdef_float32_float32_float32/3/*

SERVER_ARGS="--model-repository=`pwd`/models --model-repository=`pwd`/models_0 \
             --exit-on-error=false --exit-timeout-secs=5"
SERVER_LOG="./inference_server_$LOG_IDX.log"
run_server_tolive
if [ "$SERVER_PID" == "0" ]; then
    echo -e "\n***\n*** Failed to start $SERVER\n***"
    cat $SERVER_LOG
    exit 1
fi

# give plenty of time for model to load (and fail to load)
wait_for_model_stable $SERVER_TIMEOUT

rm -f $CLIENT_LOG
set +e
python $LC_TEST LifeCycleTest.test_parse_error_modelfail >>$CLIENT_LOG 2>&1
check_unit_test
set -e

kill $SERVER_PID
wait $SERVER_PID

LOG_IDX=$((LOG_IDX+1))

# LifeCycleTest.test_parse_error_modelfail_nostrict
SERVER_ARGS="--model-repository=`pwd`/models --model-repository=`pwd`/models_0 \
             --exit-on-error=false --exit-timeout-secs=5 --strict-readiness=false"
SERVER_LOG="./inference_server_$LOG_IDX.log"
run_server_tolive
if [ "$SERVER_PID" == "0" ]; then
    echo -e "\n***\n*** Failed to start $SERVER\n***"
    cat $SERVER_LOG
    exit 1
fi

# give plenty of time for model to load (and fail to load)
wait_for_model_stable $SERVER_TIMEOUT

rm -f $CLIENT_LOG
set +e
python $LC_TEST LifeCycleTest.test_parse_error_modelfail_nostrict >>$CLIENT_LOG 2>&1
check_unit_test
set -e

kill $SERVER_PID
wait $SERVER_PID

LOG_IDX=$((LOG_IDX+1))

# LifeCycleTest.test_parse_error_no_model_config
rm -fr models models_0
mkdir models models_0
for i in graphdef savedmodel ; do
    cp -r $DATADIR/qa_model_repository/${i}_float32_float32_float32 models/.
done
for i in onnx plan ; do
    cp -r $DATADIR/qa_model_repository/${i}_float32_float32_float32 models_0/.
done
rm models/graphdef_float32_float32_float32/config.pbtxt

# Autocomplete should not be turned on for this test because it asserts an error was logged
# when in strict model configuration mode.
SERVER_ARGS="--model-repository=`pwd`/models --model-repository=`pwd`/models_0 \
             --exit-on-error=false --exit-timeout-secs=5 --strict-model-config=true"
SERVER_LOG="./inference_server_$LOG_IDX.log"
run_server_tolive
if [ "$SERVER_PID" == "0" ]; then
    echo -e "\n***\n*** Failed to start $SERVER\n***"
    cat $SERVER_LOG
    exit 1
fi

# give plenty of time for model to load (and fail to load)
wait_for_model_stable $SERVER_TIMEOUT

rm -f $CLIENT_LOG
set +e
python $LC_TEST LifeCycleTest.test_parse_error_no_model_config >>$CLIENT_LOG 2>&1
check_unit_test
set -e

kill $SERVER_PID
wait $SERVER_PID

# check server log for the warning messages
if [ `grep -c "failed to open text file for read" $SERVER_LOG` == "0" ] || [ `grep -c "graphdef_float32_float32_float32/config.pbtxt: No such file or directory" $SERVER_LOG` == "0" ]; then
    echo -e "\n***\n*** Server log ${SERVER_LOG} did not print model load failure\n***"
    echo -e "\n***\n*** Test Failed\n***"
    RET=1
fi

LOG_IDX=$((LOG_IDX+1))

# LifeCycleTest.test_init_error_modelfail
rm -fr models models_0
mkdir models models_0
cp -r $DATADIR/qa_sequence_model_repository/onnx_sequence_int32 models/.
cp -r $DATADIR/qa_model_repository/onnx_int32_int32_int32 models_0/.
sed -i "s/OUTPUT/_OUTPUT/" models/onnx_sequence_int32/config.pbtxt
sed -i "s/OUTPUT/_OUTPUT/" models_0/onnx_int32_int32_int32/config.pbtxt
for i in graphdef savedmodel; do
    cp -r $DATADIR/qa_model_repository/${i}_float32_float32_float32 models/.
done
for i in onnx ; do
    cp -r $DATADIR/qa_model_repository/${i}_float32_float32_float32 models_0/.
done

SERVER_ARGS="--model-repository=`pwd`/models --model-repository=`pwd`/models_0 \
             --exit-on-error=false --exit-timeout-secs=5"
SERVER_LOG="./inference_server_$LOG_IDX.log"
run_server_tolive
if [ "$SERVER_PID" == "0" ]; then
    echo -e "\n***\n*** Failed to start $SERVER\n***"
    cat $SERVER_LOG
    exit 1
fi

# give plenty of time for model to load (and fail to load)
wait_for_model_stable $SERVER_TIMEOUT

rm -f $CLIENT_LOG
set +e
python $LC_TEST LifeCycleTest.test_init_error_modelfail >>$CLIENT_LOG 2>&1
check_unit_test
set -e

kill $SERVER_PID
wait $SERVER_PID

LOG_IDX=$((LOG_IDX+1))

# LifeCycleTest.test_parse_error_model_no_version
rm -fr models
mkdir models
for i in savedmodel onnx plan ; do
    cp -r $DATADIR/qa_model_repository/${i}_float32_float32_float32 models/.
done
mkdir -p models/graphdef_float32_float32_float32
cp $DATADIR/qa_model_repository/graphdef_float32_float32_float32/config.pbtxt \
    models/graphdef_float32_float32_float32/.

SERVER_ARGS="--model-repository=`pwd`/models --exit-on-error=false \
             --exit-timeout-secs=5"
SERVER_LOG="./inference_server_$LOG_IDX.log"
run_server_tolive
if [ "$SERVER_PID" == "0" ]; then
    echo -e "\n***\n*** Failed to start $SERVER\n***"
    cat $SERVER_LOG
    exit 1
fi

# give plenty of time for model to load (and fail to load)
wait_for_model_stable $SERVER_TIMEOUT

rm -f $CLIENT_LOG
set +e
python $LC_TEST LifeCycleTest.test_parse_error_model_no_version >>$CLIENT_LOG 2>&1
check_unit_test
set -e

kill $SERVER_PID
wait $SERVER_PID

LOG_IDX=$((LOG_IDX+1))

# LifeCycleTest.test_parse_ignore_zero_prefixed_version
rm -fr models
mkdir models
for i in savedmodel ; do
    cp -r $DATADIR/qa_model_repository/${i}_float32_float32_float32 models/.
    mv models/${i}_float32_float32_float32/3 models/${i}_float32_float32_float32/003
done

SERVER_ARGS="--model-repository=`pwd`/models --exit-on-error=false \
             --exit-timeout-secs=5"
SERVER_LOG="./inference_server_$LOG_IDX.log"
run_server
if [ "$SERVER_PID" == "0" ]; then
    echo -e "\n***\n*** Failed to start $SERVER\n***"
    cat $SERVER_LOG
    exit 1
fi

rm -f $CLIENT_LOG
set +e
python $LC_TEST LifeCycleTest.test_parse_ignore_zero_prefixed_version >>$CLIENT_LOG 2>&1
check_unit_test
set -e

kill $SERVER_PID
wait $SERVER_PID

# check server log for the warning messages
if [ `grep -c "ignore version directory '003' which contains leading zeros in its directory name" $SERVER_LOG` == "0" ]; then
    echo -e "\n***\n*** Test Failed\n***"
    RET=1
fi

LOG_IDX=$((LOG_IDX+1))

# LifeCycleTest.test_parse_ignore_non_intergral_version
rm -fr models
mkdir models
for i in savedmodel ; do
    cp -r $DATADIR/qa_model_repository/${i}_float32_float32_float32 models/.
    mv models/${i}_float32_float32_float32/3 models/${i}_float32_float32_float32/abc
done

SERVER_ARGS="--model-repository=`pwd`/models --exit-on-error=false \
             --exit-timeout-secs=5"
SERVER_LOG="./inference_server_$LOG_IDX.log"
run_server
if [ "$SERVER_PID" == "0" ]; then
    echo -e "\n***\n*** Failed to start $SERVER\n***"
    cat $SERVER_LOG
    exit 1
fi

rm -f $CLIENT_LOG
set +e
python $LC_TEST LifeCycleTest.test_parse_ignore_non_intergral_version >>$CLIENT_LOG 2>&1
check_unit_test
set -e

kill $SERVER_PID
wait $SERVER_PID

# check server log for the warning messages
if [ `grep -c "ignore version directory 'abc' which fails to convert to integral number" $SERVER_LOG` == "0" ]; then
    echo -e "\n***\n*** Test Failed\n***"
    RET=1
fi

LOG_IDX=$((LOG_IDX+1))

# LifeCycleTest.test_dynamic_model_load_unload
rm -fr models savedmodel_float32_float32_float32
mkdir models
for i in graphdef onnx plan ; do
    cp -r $DATADIR/qa_model_repository/${i}_float32_float32_float32 models/.
done
cp -r $DATADIR/qa_model_repository/savedmodel_float32_float32_float32 .

SERVER_ARGS="--model-repository=`pwd`/models --repository-poll-secs=1 \
             --model-control-mode=poll --exit-timeout-secs=5"
SERVER_LOG="./inference_server_$LOG_IDX.log"
run_server
if [ "$SERVER_PID" == "0" ]; then
    echo -e "\n***\n*** Failed to start $SERVER\n***"
    cat $SERVER_LOG
    exit 1
fi

rm -f $CLIENT_LOG
set +e
python $LC_TEST LifeCycleTest.test_dynamic_model_load_unload >>$CLIENT_LOG 2>&1
check_unit_test
set -e

kill $SERVER_PID
wait $SERVER_PID

LOG_IDX=$((LOG_IDX+1))

# LifeCycleTest.test_dynamic_model_load_unload_disabled
rm -fr models savedmodel_float32_float32_float32
mkdir models
for i in graphdef onnx plan; do
    cp -r $DATADIR/qa_model_repository/${i}_float32_float32_float32 models/.
done
cp -r $DATADIR/qa_model_repository/savedmodel_float32_float32_float32 .

SERVER_ARGS="--model-repository=`pwd`/models --model-control-mode=none \
             --exit-timeout-secs=5"
SERVER_LOG="./inference_server_$LOG_IDX.log"
run_server
if [ "$SERVER_PID" == "0" ]; then
    echo -e "\n***\n*** Failed to start $SERVER\n***"
    cat $SERVER_LOG
    exit 1
fi

rm -f $CLIENT_LOG
set +e
python $LC_TEST LifeCycleTest.test_dynamic_model_load_unload_disabled >>$CLIENT_LOG 2>&1
check_unit_test
set -e

kill $SERVER_PID
wait $SERVER_PID

LOG_IDX=$((LOG_IDX+1))

# LifeCycleTest.test_dynamic_version_load_unload
rm -fr models
mkdir models
for i in graphdef ; do
    cp -r $DATADIR/qa_model_repository/${i}_int32_int32_int32 models/.
done

SERVER_ARGS="--model-repository=`pwd`/models --repository-poll-secs=1 \
             --model-control-mode=poll --exit-timeout-secs=5"
SERVER_LOG="./inference_server_$LOG_IDX.log"
run_server
if [ "$SERVER_PID" == "0" ]; then
    echo -e "\n***\n*** Failed to start $SERVER\n***"
    cat $SERVER_LOG
    exit 1
fi

rm -f $CLIENT_LOG
set +e
python $LC_TEST LifeCycleTest.test_dynamic_version_load_unload >>$CLIENT_LOG 2>&1
check_unit_test
set -e

kill $SERVER_PID
wait $SERVER_PID

LOG_IDX=$((LOG_IDX+1))

# LifeCycleTest.test_dynamic_version_load_unload_disabled
rm -fr models
mkdir models
for i in graphdef ; do
    cp -r $DATADIR/qa_model_repository/${i}_int32_int32_int32 models/.
done

# Show model control mode will override deprecated model control options
SERVER_ARGS="--model-repository=`pwd`/models --model-control-mode=none \
             --exit-timeout-secs=5"
SERVER_LOG="./inference_server_$LOG_IDX.log"
run_server
if [ "$SERVER_PID" == "0" ]; then
    echo -e "\n***\n*** Failed to start $SERVER\n***"
    cat $SERVER_LOG
    exit 1
fi

rm -f $CLIENT_LOG
set +e
python $LC_TEST LifeCycleTest.test_dynamic_version_load_unload_disabled >>$CLIENT_LOG 2>&1
check_unit_test
set -e

kill $SERVER_PID
wait $SERVER_PID

LOG_IDX=$((LOG_IDX+1))

# LifeCycleTest.test_dynamic_model_modify
rm -fr models config.pbtxt.*
mkdir models
for i in savedmodel plan ; do
    cp -r $DATADIR/qa_model_repository/${i}_float32_float32_float32 models/.
    sed '/^version_policy/d' \
        $DATADIR/qa_model_repository/${i}_float32_float32_float32/config.pbtxt > config.pbtxt.${i}
    sed 's/output0_labels/wrong_output0_labels/' \
        $DATADIR/qa_model_repository/${i}_float32_float32_float32/config.pbtxt > config.pbtxt.wrong.${i}
    sed 's/label/label9/' \
        $DATADIR/qa_model_repository/${i}_float32_float32_float32/output0_labels.txt > \
        models/${i}_float32_float32_float32/wrong_output0_labels.txt
done

SERVER_ARGS="--model-repository=`pwd`/models --repository-poll-secs=1 \
             --model-control-mode=poll --exit-timeout-secs=5"
SERVER_LOG="./inference_server_$LOG_IDX.log"
run_server
if [ "$SERVER_PID" == "0" ]; then
    echo -e "\n***\n*** Failed to start $SERVER\n***"
    cat $SERVER_LOG
    exit 1
fi

rm -f $CLIENT_LOG
set +e
python $LC_TEST LifeCycleTest.test_dynamic_model_modify >>$CLIENT_LOG 2>&1
check_unit_test
set -e

kill $SERVER_PID
wait $SERVER_PID

LOG_IDX=$((LOG_IDX+1))

# LifeCycleTest.test_dynamic_file_delete
rm -fr models config.pbtxt.*
mkdir models
for i in savedmodel plan; do
    cp -r $DATADIR/qa_model_repository/${i}_float32_float32_float32 models/.
done

SERVER_ARGS="--model-repository=`pwd`/models --repository-poll-secs=1 \
             --model-control-mode=poll --exit-timeout-secs=5 --strict-model-config=false"
SERVER_LOG="./inference_server_$LOG_IDX.log"
run_server
if [ "$SERVER_PID" == "0" ]; then
    echo -e "\n***\n*** Failed to start $SERVER\n***"
    cat $SERVER_LOG
    exit 1
fi

rm -f $CLIENT_LOG
set +e
python $LC_TEST LifeCycleTest.test_dynamic_file_delete >>$CLIENT_LOG 2>&1
check_unit_test
set -e

kill $SERVER_PID
wait $SERVER_PID

LOG_IDX=$((LOG_IDX+1))

# LifeCycleTest.test_multiple_model_repository_polling
rm -fr models models_0 savedmodel_float32_float32_float32
mkdir models models_0
for i in graphdef ; do
    cp -r $DATADIR/qa_model_repository/${i}_float32_float32_float32 models/.
done
for i in onnx ; do
    cp -r $DATADIR/qa_model_repository/${i}_float32_float32_float32 models_0/.
done
cp -r $DATADIR/qa_model_repository/savedmodel_float32_float32_float32 .
cp -r $DATADIR/qa_model_repository/savedmodel_float32_float32_float32 models/. && \
    rm -rf models/savedmodel_float32_float32_float32/3

SERVER_ARGS="--model-repository=`pwd`/models --model-repository=`pwd`/models_0 \
             --model-control-mode=poll --repository-poll-secs=1 --exit-timeout-secs=5"
SERVER_LOG="./inference_server_$LOG_IDX.log"
run_server
if [ "$SERVER_PID" == "0" ]; then
    echo -e "\n***\n*** Failed to start $SERVER\n***"
    cat $SERVER_LOG
    exit 1
fi

rm -f $CLIENT_LOG
set +e
python $LC_TEST LifeCycleTest.test_multiple_model_repository_polling >>$CLIENT_LOG 2>&1
check_unit_test
set -e

kill $SERVER_PID
wait $SERVER_PID

LOG_IDX=$((LOG_IDX+1))

# LifeCycleTest.test_multiple_model_repository_control
rm -fr models models_0 savedmodel_float32_float32_float32
mkdir models models_0
for i in graphdef ; do
    cp -r $DATADIR/qa_model_repository/${i}_float32_float32_float32 models/.
done
for i in onnx ; do
    cp -r $DATADIR/qa_model_repository/${i}_float32_float32_float32 models_0/.
done
cp -r $DATADIR/qa_model_repository/savedmodel_float32_float32_float32 .
cp -r $DATADIR/qa_model_repository/savedmodel_float32_float32_float32 models/. && \
    rm -rf models/savedmodel_float32_float32_float32/3

# Show model control mode will override deprecated model control options
SERVER_ARGS="--model-repository=`pwd`/models --model-repository=`pwd`/models_0 \
             --model-control-mode=explicit \
             --exit-timeout-secs=5"
SERVER_LOG="./inference_server_$LOG_IDX.log"
run_server
if [ "$SERVER_PID" == "0" ]; then
    echo -e "\n***\n*** Failed to start $SERVER\n***"
    cat $SERVER_LOG
    exit 1
fi

rm -f $CLIENT_LOG
set +e
python $LC_TEST LifeCycleTest.test_multiple_model_repository_control >>$CLIENT_LOG 2>&1
check_unit_test
set -e

kill $SERVER_PID
wait $SERVER_PID

LOG_IDX=$((LOG_IDX+1))

# LifeCycleTest.test_model_control
rm -fr models config.pbtxt.*
mkdir models
for i in onnx ; do
    cp -r $DATADIR/qa_model_repository/${i}_float32_float32_float32 models/.
    cp -r $DATADIR/qa_ensemble_model_repository/qa_model_repository/simple_${i}_float32_float32_float32 models/.
    sed -i "s/max_batch_size:.*/max_batch_size: 1/" models/${i}_float32_float32_float32/config.pbtxt
    sed -i "s/max_batch_size:.*/max_batch_size: 1/" models/simple_${i}_float32_float32_float32/config.pbtxt
done

SERVER_ARGS="--model-repository=`pwd`/models --model-control-mode=explicit \
             --exit-timeout-secs=5 --strict-model-config=false
             --strict-readiness=false"
SERVER_LOG="./inference_server_$LOG_IDX.log"
run_server
if [ "$SERVER_PID" == "0" ]; then
    echo -e "\n***\n*** Failed to start $SERVER\n***"
    cat $SERVER_LOG
    exit 1
fi

rm -f $CLIENT_LOG
set +e
python $LC_TEST LifeCycleTest.test_model_control >>$CLIENT_LOG 2>&1
check_unit_test
set -e

kill $SERVER_PID
wait $SERVER_PID

LOG_IDX=$((LOG_IDX+1))

# LifeCycleTest.test_model_control_fail
rm -fr models config.pbtxt.*
mkdir models
for i in onnx ; do
    cp -r $DATADIR/qa_model_repository/${i}_float32_float32_float32 models/.
    # Remove all model files so the model will fail to load
    rm models/${i}_float32_float32_float32/*/*
    sed -i "s/max_batch_size:.*/max_batch_size: 1/" models/${i}_float32_float32_float32/config.pbtxt
done

SERVER_ARGS="--model-repository=`pwd`/models --model-control-mode=explicit \
             --exit-timeout-secs=5 --strict-model-config=false
             --strict-readiness=false"
SERVER_LOG="./inference_server_$LOG_IDX.log"
run_server
if [ "$SERVER_PID" == "0" ]; then
    echo -e "\n***\n*** Failed to start $SERVER\n***"
    cat $SERVER_LOG
    exit 1
fi

rm -f $CLIENT_LOG
set +e
python $LC_TEST LifeCycleTest.test_model_control_fail >>$CLIENT_LOG 2>&1
check_unit_test
set -e

kill $SERVER_PID
wait $SERVER_PID

LOG_IDX=$((LOG_IDX+1))

# LifeCycleTest.test_model_control_ensemble
rm -fr models config.pbtxt.*
mkdir models
for i in onnx ; do
    cp -r $DATADIR/qa_model_repository/${i}_float32_float32_float32 models/.
    cp -r $DATADIR/qa_ensemble_model_repository/qa_model_repository/simple_${i}_float32_float32_float32 models/.
    sed -i "s/max_batch_size:.*/max_batch_size: 1/" models/${i}_float32_float32_float32/config.pbtxt
    sed -i "s/max_batch_size:.*/max_batch_size: 1/" models/simple_${i}_float32_float32_float32/config.pbtxt
done

SERVER_ARGS="--model-repository=`pwd`/models --model-control-mode=explicit \
             --exit-timeout-secs=5 --strict-model-config=false
             --strict-readiness=false"
SERVER_LOG="./inference_server_$LOG_IDX.log"
run_server
if [ "$SERVER_PID" == "0" ]; then
    echo -e "\n***\n*** Failed to start $SERVER\n***"
    cat $SERVER_LOG
    exit 1
fi

rm -f $CLIENT_LOG
set +e
python $LC_TEST LifeCycleTest.test_model_control_ensemble >>$CLIENT_LOG 2>&1
check_unit_test
set -e

kill $SERVER_PID
wait $SERVER_PID

LOG_IDX=$((LOG_IDX+1))

# LifeCycleTest.test_multiple_model_repository_control_startup_models
rm -fr models models_0 config.pbtxt.*
mkdir models models_0
# Ensemble models in the second repository
for i in plan onnx ; do
    cp -r $DATADIR/qa_model_repository/${i}_float32_float32_float32 models/.
    cp -r $DATADIR/qa_ensemble_model_repository/qa_model_repository/simple_${i}_float32_float32_float32 models_0/.
    sed -i "s/max_batch_size:.*/max_batch_size: 1/" models/${i}_float32_float32_float32/config.pbtxt
    sed -i "s/max_batch_size:.*/max_batch_size: 1/" models_0/simple_${i}_float32_float32_float32/config.pbtxt
done

# savedmodel doesn't load because it is duplicated in 2 repositories
for i in savedmodel ; do
    cp -r $DATADIR/qa_model_repository/${i}_float32_float32_float32 models/.
    cp -r $DATADIR/qa_model_repository/${i}_float32_float32_float32 models_0/.
done

SERVER_ARGS="--model-repository=`pwd`/models --model-repository=`pwd`/models_0 \
             --model-control-mode=explicit \
             --strict-readiness=false \
             --strict-model-config=false --exit-on-error=false \
             --load-model=savedmodel_float32_float32_float32 \
             --load-model=plan_float32_float32_float32 \
             --load-model=simple_onnx_float32_float32_float32"
SERVER_LOG="./inference_server_$LOG_IDX.log"
run_server
if [ "$SERVER_PID" == "0" ]; then
    echo -e "\n***\n*** Failed to start $SERVER\n***"
    cat $SERVER_LOG
    exit 1
fi

rm -f $CLIENT_LOG
set +e
python $LC_TEST LifeCycleTest.test_multiple_model_repository_control_startup_models >>$CLIENT_LOG 2>&1
check_unit_test
set -e

kill $SERVER_PID
wait $SERVER_PID

LOG_IDX=$((LOG_IDX+1))

# Test loading all models on startup in EXPLICIT model control mode, re-use
# existing LifeCycleTest.test_multiple_model_repository_control_startup_models
# unit test
rm -fr models models_0 config.pbtxt.*
mkdir models models_0
# Ensemble models in the second repository
for i in plan onnx ; do
    cp -r $DATADIR/qa_model_repository/${i}_float32_float32_float32 models/.
    cp -r $DATADIR/qa_ensemble_model_repository/qa_model_repository/simple_${i}_float32_float32_float32 models_0/.
    sed -i "s/max_batch_size:.*/max_batch_size: 1/" models/${i}_float32_float32_float32/config.pbtxt
    sed -i "s/max_batch_size:.*/max_batch_size: 1/" models_0/simple_${i}_float32_float32_float32/config.pbtxt
done

# savedmodel doesn't load because it is duplicated in 2 repositories
for i in savedmodel ; do
    cp -r $DATADIR/qa_model_repository/${i}_float32_float32_float32 models/.
    cp -r $DATADIR/qa_model_repository/${i}_float32_float32_float32 models_0/.
done

SERVER_ARGS="--model-repository=`pwd`/models --model-repository=`pwd`/models_0 \
             --model-control-mode=explicit \
             --strict-readiness=false \
             --strict-model-config=false --exit-on-error=false \
             --load-model=*"
SERVER_LOG="./inference_server_$LOG_IDX.log"
run_server
if [ "$SERVER_PID" == "0" ]; then
    echo -e "\n***\n*** Failed to start $SERVER\n***"
    cat $SERVER_LOG
    exit 1
fi

rm -f $CLIENT_LOG
set +e
python $LC_TEST LifeCycleTest.test_multiple_model_repository_control_startup_models >>$CLIENT_LOG 2>&1
check_unit_test
set -e

kill $SERVER_PID
wait $SERVER_PID

LOG_IDX=$((LOG_IDX+1))

# Test loading all models on startup in EXPLICIT model control mode AND
# an additional --load-model argument, it should fail
rm -fr models
mkdir models
for i in onnx ; do
    cp -r $DATADIR/qa_model_repository/${i}_float32_float32_float32 models/.
    sed -i "s/max_batch_size:.*/max_batch_size: 1/" models/${i}_float32_float32_float32/config.pbtxt
done

# --load-model=* can not be used with any other --load-model arguments
# as it's unclear what the user's intentions are.
SERVER_ARGS="--model-repository=`pwd`/models --model-repository=`pwd`/models_0 \
             --model-control-mode=explicit \
             --strict-readiness=true \
             --exit-on-error=true \
             --load-model=* \
             --load-model=onnx_float32_float32_float32"
SERVER_LOG="./inference_server_$LOG_IDX.log"
run_server
if [ "$SERVER_PID" != "0" ]; then
    echo -e "\n***\n*** Failed: $SERVER started successfully when it was expected to fail\n***"
    cat $SERVER_LOG
    RET=1

    kill $SERVER_PID
    wait $SERVER_PID
fi

LOG_IDX=$((LOG_IDX+1))

# Test loading a startup model that doesn't exist, it should fail
rm -fr models && mkdir models
INVALID_MODEL="does-not-exist"
SERVER_ARGS="--model-repository=`pwd`/models \
             --model-control-mode=explicit \
             --strict-readiness=true \
             --exit-on-error=true \
             --load-model=${INVALID_MODEL}"
SERVER_LOG="./inference_server_$LOG_IDX.log"
run_server
if [ "$SERVER_PID" != "0" ]; then
    echo -e "\n***\n*** Failed: $SERVER started successfully when it was expected to fail\n***"
    echo -e "ERROR: Startup model [${INVALID_MODEL}] should have failed to load."
    cat $SERVER_LOG
    RET=1

    kill $SERVER_PID
    wait $SERVER_PID
fi

LOG_IDX=$((LOG_IDX+1))

# LifeCycleTest.test_model_repository_index
rm -fr models models_0 config.pbtxt.*
mkdir models models_0
# Ensemble models in the second repository
for i in graphdef savedmodel ; do
    cp -r $DATADIR/qa_model_repository/${i}_float32_float32_float32 models/.
    cp -r $DATADIR/qa_ensemble_model_repository/qa_model_repository/simple_${i}_float32_float32_float32 models_0/.
done

# onnx doesn't load because it is duplicated in 2 repositories
for i in onnx ; do
    cp -r $DATADIR/qa_model_repository/${i}_float32_float32_float32 models/.
    cp -r $DATADIR/qa_model_repository/${i}_float32_float32_float32 models_0/.
done

SERVER_ARGS="--model-repository=`pwd`/models --model-repository=`pwd`/models_0 \
             --model-control-mode=explicit \
             --strict-readiness=false \
             --strict-model-config=false --exit-on-error=false \
             --load-model=onnx_float32_float32_float32 \
             --load-model=graphdef_float32_float32_float32 \
             --load-model=simple_savedmodel_float32_float32_float32"
SERVER_LOG="./inference_server_$LOG_IDX.log"
run_server
if [ "$SERVER_PID" == "0" ]; then
    echo -e "\n***\n*** Failed to start $SERVER\n***"
    cat $SERVER_LOG
    exit 1
fi

rm -f $CLIENT_LOG
set +e
python $LC_TEST LifeCycleTest.test_model_repository_index >>$CLIENT_LOG 2>&1
check_unit_test
set -e

kill $SERVER_PID
wait $SERVER_PID

LOG_IDX=$((LOG_IDX+1))

# LifeCycleTest.test_model_availability_on_reload
for protocol in grpc http; do
    if [[ $protocol == "grpc" ]]; then
       export TRITONSERVER_USE_GRPC=1
    fi
    rm -fr models config.pbtxt.*
    mkdir models
    cp -r identity_zero_1_int32 models/. && mkdir -p models/identity_zero_1_int32/1

    SERVER_ARGS="--model-repository=`pwd`/models --model-control-mode=explicit \
                 --exit-timeout-secs=5 --strict-model-config=false \
                 --load-model=identity_zero_1_int32 \
                 --strict-readiness=false"
    SERVER_LOG="./inference_server_$LOG_IDX.log"
    run_server
    if [ "$SERVER_PID" == "0" ]; then
        echo -e "\n***\n*** Failed to start $SERVER\n***"
        cat $SERVER_LOG
        exit 1
    fi

    rm -f $CLIENT_LOG
    set +e
    python $LC_TEST LifeCycleTest.test_model_availability_on_reload >>$CLIENT_LOG 2>&1
    if [ $? -ne 0 ]; then
        cat $CLIENT_LOG
        echo -e "\n***\n*** Test Failed\n***"
        RET=1
    else
        check_test_results $TEST_RESULT_FILE 1
        if [ $? -ne 0 ]; then
            cat $CLIENT_LOG
            echo -e "\n***\n*** Test Result Verification Failed\n***"
            RET=1
        fi
    fi
    set -e

    kill $SERVER_PID
    wait $SERVER_PID

    unset TRITONSERVER_USE_GRPC

    LOG_IDX=$((LOG_IDX+1))
done

# LifeCycleTest.test_model_availability_on_reload_2
for protocol in grpc http; do
    if [[ $protocol == "grpc" ]]; then
       export TRITONSERVER_USE_GRPC=1
    fi
    rm -fr models config.pbtxt.*
    mkdir models
    cp -r identity_zero_1_int32 models/. \
        && mkdir -p models/identity_zero_1_int32/1 \
        && mkdir -p models/identity_zero_1_int32/2
    echo "version_policy: { specific { versions: [1] }}" >> models/identity_zero_1_int32/config.pbtxt
    cp identity_zero_1_int32/config.pbtxt config.pbtxt.v2
    echo "version_policy: { specific { versions: [2] }}" >> config.pbtxt.v2

    SERVER_ARGS="--model-repository=`pwd`/models --model-control-mode=explicit \
                 --exit-timeout-secs=5 --strict-model-config=false \
                 --load-model=identity_zero_1_int32 \
                 --strict-readiness=false"
    SERVER_LOG="./inference_server_$LOG_IDX.log"
    run_server
    if [ "$SERVER_PID" == "0" ]; then
        echo -e "\n***\n*** Failed to start $SERVER\n***"
        cat $SERVER_LOG
        exit 1
    fi

    rm -f $CLIENT_LOG
    set +e
    python $LC_TEST LifeCycleTest.test_model_availability_on_reload_2 >>$CLIENT_LOG 2>&1
    if [ $? -ne 0 ]; then
        cat $CLIENT_LOG
            cat $CLIENT_LOG
        echo -e "\n***\n*** Test Failed\n***"
        RET=1
    else
        check_test_results $TEST_RESULT_FILE 1
        if [ $? -ne 0 ]; then
            cat $CLIENT_LOG
            echo -e "\n***\n*** Test Result Verification Failed\n***"
            RET=1
        fi
    fi
    set -e

    kill $SERVER_PID
    wait $SERVER_PID

    unset TRITONSERVER_USE_GRPC

    LOG_IDX=$((LOG_IDX+1))
done

# LifeCycleTest.test_model_availability_on_reload_3
for protocol in grpc http; do
    if [[ $protocol == "grpc" ]]; then
       export TRITONSERVER_USE_GRPC=1
    fi
    rm -fr models config.pbtxt.*
    mkdir models
    cp -r identity_zero_1_int32 models/. \
        && mkdir -p models/identity_zero_1_int32/1 \
        && mkdir -p models/identity_zero_1_int32/2
    echo "version_policy: { specific { versions: [1] }}" >> models/identity_zero_1_int32/config.pbtxt
    cp models/identity_zero_1_int32/config.pbtxt config.pbtxt.new

    SERVER_ARGS="--model-repository=`pwd`/models --model-control-mode=explicit \
                 --exit-timeout-secs=5 --strict-model-config=false \
                 --load-model=identity_zero_1_int32 \
                 --strict-readiness=false"
    SERVER_LOG="./inference_server_$LOG_IDX.log"
    run_server
    if [ "$SERVER_PID" == "0" ]; then
        echo -e "\n***\n*** Failed to start $SERVER\n***"
        cat $SERVER_LOG
        exit 1
    fi

    rm -f $CLIENT_LOG
    set +e
    python $LC_TEST LifeCycleTest.test_model_availability_on_reload_3 >>$CLIENT_LOG 2>&1
    if [ $? -ne 0 ]; then
        cat $CLIENT_LOG
        echo -e "\n***\n*** Test Failed\n***"
        RET=1
    else
        check_test_results $TEST_RESULT_FILE 1
        if [ $? -ne 0 ]; then
            cat $CLIENT_LOG
            echo -e "\n***\n*** Test Result Verification Failed\n***"
            RET=1
        fi
    fi
    set -e

    kill $SERVER_PID
    wait $SERVER_PID

    unset TRITONSERVER_USE_GRPC

    LOG_IDX=$((LOG_IDX+1))
done

# LifeCycleTest.test_model_reload_fail
rm -fr models config.pbtxt.*
mkdir models
cp -r identity_zero_1_int32 models/. && \
    mkdir -p models/identity_zero_1_int32/1 && \
    cp libtriton_identity.so models/identity_zero_1_int32/1/. && \
    mkdir -p models/identity_zero_1_int32/2 && \
    cp libtriton_identity.so models/identity_zero_1_int32/2/.
echo "version_policy: { specific { versions: [1] }}" >> models/identity_zero_1_int32/config.pbtxt
cp identity_zero_1_int32/config.pbtxt config.pbtxt.v2.gpu && \
    echo "version_policy: { specific { versions: [2] }}" >> config.pbtxt.v2.gpu && \
    sed -i "s/KIND_CPU/KIND_GPU/" config.pbtxt.v2.gpu

SERVER_ARGS="--model-repository=`pwd`/models --model-control-mode=explicit \
             --exit-timeout-secs=5 --strict-model-config=false \
             --load-model=identity_zero_1_int32 \
             --strict-readiness=false"
SERVER_LOG="./inference_server_$LOG_IDX.log"
run_server
if [ "$SERVER_PID" == "0" ]; then
    echo -e "\n***\n*** Failed to start $SERVER\n***"
    cat $SERVER_LOG
    exit 1
fi

rm -f $CLIENT_LOG
set +e
python $LC_TEST LifeCycleTest.test_model_reload_fail >>$CLIENT_LOG 2>&1
check_unit_test
set -e

kill $SERVER_PID
wait $SERVER_PID

# check server log for the warning messages
if [ `grep -c "failed to load 'identity_zero_1_int32' version 2: Internal: GPU instances not supported" $SERVER_LOG` == "0" ]; then
    echo -e "\n***\n*** Server log ${SERVER_LOG} did not print model load failure\n***"
    echo -e "\n***\n*** Test Failed\n***"
    RET=1
fi

LOG_IDX=$((LOG_IDX+1))

# LifeCycleTest.test_load_same_model_different_platform
for protocol in grpc http; do
    if [[ $protocol == "grpc" ]]; then
       export TRITONSERVER_USE_GRPC=1
    fi

    # The OS file system is more granular when determining modification time,
    # the modification timestamp is updated when the file content is changed in
    # place, but not updated when the file is copied or moved. With Triton, any
    # operation that changes a file is a modification. Thus, preparing the
    # models backward will test when a replacement model is having an earlier or
    # equal modification timestamp than the current model, Triton must still
    # detect the model is modified and proceed with model reload.
    for prep_order in normal reverse; do
        rm -fr models simple_float32_float32_float32
        mkdir models
        # Prepare two models of different platforms, but with the same name
        if [[ $prep_order == "normal" ]]; then
            # Prepare the TRT model first, then the pytorch model
            cp -r $DATADIR/qa_model_repository/plan_float32_float32_float32 models/simple_float32_float32_float32
            sed -i "s/plan_float32_float32_float32/simple_float32_float32_float32/" models/simple_float32_float32_float32/config.pbtxt
            cp -r $DATADIR/qa_model_repository/libtorch_float32_float32_float32 simple_float32_float32_float32
            sed -i "s/libtorch_float32_float32_float32/simple_float32_float32_float32/" simple_float32_float32_float32/config.pbtxt
        else
            # Prepare the pytorch model first, then the TRT model
            cp -r $DATADIR/qa_model_repository/libtorch_float32_float32_float32 simple_float32_float32_float32
            sed -i "s/libtorch_float32_float32_float32/simple_float32_float32_float32/" simple_float32_float32_float32/config.pbtxt
            cp -r $DATADIR/qa_model_repository/plan_float32_float32_float32 models/simple_float32_float32_float32
            sed -i "s/plan_float32_float32_float32/simple_float32_float32_float32/" models/simple_float32_float32_float32/config.pbtxt
        fi

        SERVER_ARGS="--model-repository=`pwd`/models --model-control-mode=explicit \
                    --load-model=simple_float32_float32_float32 \
                    --exit-timeout-secs=5"
        SERVER_LOG="./inference_server_$LOG_IDX.log"
        run_server
        if [ "$SERVER_PID" == "0" ]; then
            echo -e "\n***\n*** Failed to start $SERVER\n***"
            cat $SERVER_LOG
            exit 1
        fi

        rm -f $CLIENT_LOG
        set +e
        python $LC_TEST LifeCycleTest.test_load_same_model_different_platform >>$CLIENT_LOG 2>&1
        if [ $? -ne 0 ]; then
            cat $CLIENT_LOG
            echo -e "\n***\n*** Test Failed\n***"
            RET=1
        else
            check_test_results $TEST_RESULT_FILE 1
            if [ $? -ne 0 ]; then
                cat $CLIENT_LOG
                echo -e "\n***\n*** Test Result Verification Failed\n***"
                RET=1
            fi
        fi
        set -e

        kill $SERVER_PID
        wait $SERVER_PID

        LOG_IDX=$((LOG_IDX+1))
    done

    unset TRITONSERVER_USE_GRPC
done

# Send HTTP request to control endpoint
rm -fr models config.pbtxt.*
mkdir models
for i in graphdef savedmodel onnx plan ; do
    cp -r $DATADIR/qa_model_repository/${i}_float32_float32_float32 models/.
done

# Polling enabled (default), control API should not work
# This test also keeps using "--model-store" to ensure backward compatibility
SERVER_ARGS="--model-store=`pwd`/models --repository-poll-secs=0 \
             --exit-timeout-secs=5 --strict-model-config=false \
             --model-control-mode=poll"
SERVER_LOG="./inference_server_$LOG_IDX.log"
run_server
if [ "$SERVER_PID" == "0" ]; then
    echo -e "\n***\n*** Failed to start $SERVER\n***"
    cat $SERVER_LOG
    exit 1
fi

# unload API should return bad request
set +e
code=`curl -s -w %{http_code} -o ./curl.out -X POST localhost:8000/v2/repository/models/graphdef_float32_float32_float32/unload`
set -e
if [ "$code" != "400" ]; then
    echo -e "\n***\n*** Test Failed\n***"
    RET=1
fi

# the model should be available/ready
set +e
code=`curl -s -w %{http_code} localhost:8000/v2/models/graphdef_float32_float32_float32/ready`
set -e
if [ "$code" != "200" ]; then
    echo -e "\n***\n*** Test Failed\n***"
    RET=1
fi

# remove model file so that if reload is triggered, model will become unavailable
rm models/graphdef_float32_float32_float32/*/*

# load API should return bad request
set +e
code=`curl -s -w %{http_code} -o ./curl.out -X POST localhost:8000/v2/repository/models/graphdef_float32_float32_float32/load`
set -e
if [ "$code" != "400" ]; then
    echo -e "\n***\n*** Test Failed\n***"
    RET=1
fi

# the model should be available/ready
set +e
code=`curl -s -w %{http_code} localhost:8000/v2/models/graphdef_float32_float32_float32/ready`
set -e
if [ "$code" != "200" ]; then
    echo -e "\n***\n*** Test Failed\n***"
    RET=1
fi

kill $SERVER_PID
wait $SERVER_PID

LOG_IDX=$((LOG_IDX+1))

# Send HTTP request to invalid endpoints. This should be replaced by
# some more comprehensive fuzz attacks.
rm -fr models
mkdir models
for i in graphdef ; do
    cp -r $DATADIR/qa_model_repository/${i}_int32_int32_int32 models/.
done

SERVER_ARGS="--model-repository=`pwd`/models --model-control-mode=none \
             --exit-timeout-secs=5"
SERVER_LOG="./inference_server_$LOG_IDX.log"
run_server
if [ "$SERVER_PID" == "0" ]; then
    echo -e "\n***\n*** Failed to start $SERVER\n***"
    cat $SERVER_LOG
    exit 1
fi

set +e
code=`curl -s -w %{http_code} -o ./curl.out localhost:8000/notapi/v2`
set -e
if [ "$code" != "400" ]; then
    echo -e "\n***\n*** Test Failed\n***"
    RET=1
fi

set +e
code=`curl -s -w %{http_code} -o ./curl.out localhost:8000/v2/notapi`
set -e
if [ "$code" != "400" ]; then
    echo -e "\n***\n*** Test Failed\n***"
    RET=1
fi

set +e
code=`curl -s -w %{http_code} -o ./curl.out localhost:8000/v2/models/notapi/foo`
set -e
if [ "$code" != "400" ]; then
    echo -e "\n***\n*** Test Failed\n***"
    RET=1
fi

kill $SERVER_PID
wait $SERVER_PID

LOG_IDX=$((LOG_IDX+1))

# LifeCycleTest.test_config_override
rm -fr models config.pbtxt.*
mkdir models
cp -r $DATADIR/qa_model_repository/onnx_float32_float32_float32 models/.
# Make only version 2 is valid version directory while config requests 1, 3
rm models/onnx_float32_float32_float32/1/*
rm models/onnx_float32_float32_float32/3/*

SERVER_ARGS="--model-repository=`pwd`/models --model-repository=`pwd`/models \
             --model-control-mode=explicit \
             --strict-model-config=false"
SERVER_LOG="./inference_server_$LOG_IDX.log"
run_server
if [ "$SERVER_PID" == "0" ]; then
    echo -e "\n***\n*** Failed to start $SERVER\n***"
    cat $SERVER_LOG
    exit 1
fi

rm -f $CLIENT_LOG
set +e
python $LC_TEST LifeCycleTest.test_config_override >>$CLIENT_LOG 2>&1
check_unit_test
set -e

kill $SERVER_PID
wait $SERVER_PID

rm -f $CLIENT_LOG

LOG_IDX=$((LOG_IDX+1))

# LifeCycleTest.test_file_override
rm -fr models config.pbtxt.*
mkdir models
cp -r $DATADIR/qa_model_repository/onnx_float32_float32_float32 models/.
# Make only version 2, 3 is valid version directory while config requests 1, 3
rm -rf models/onnx_float32_float32_float32/1

# Start with EXPLICIT mode and load onnx_float32_float32_float32
SERVER_ARGS="--model-repository=`pwd`/models \
             --model-control-mode=explicit \
             --load-model=onnx_float32_float32_float32 \
             --strict-model-config=false"
SERVER_LOG="./inference_server_$LOG_IDX.log"
run_server
if [ "$SERVER_PID" == "0" ]; then
    echo -e "\n***\n*** Failed to start $SERVER\n***"
    cat $SERVER_LOG
    exit 1
fi

rm -f $CLIENT_LOG
set +e
python $LC_TEST LifeCycleTest.test_file_override >>$CLIENT_LOG 2>&1
check_unit_test
set -e

kill $SERVER_PID
wait $SERVER_PID

rm -f $CLIENT_LOG

LOG_IDX=$((LOG_IDX+1))

# LifeCycleTest.test_shutdown_dynamic
rm -fr models config.pbtxt.*
mkdir models
cp -r ../custom_models/custom_zero_1_float32 models/. && \
    mkdir -p models/custom_zero_1_float32/1 && \
    (cd models/custom_zero_1_float32 && \
        echo "dynamic_batching {}" >> config.pbtxt
        echo "parameters [" >> config.pbtxt && \
        echo "{ key: \"execute_delay_ms\"; value: { string_value: \"5000\" }}" >> config.pbtxt && \
        echo "]" >> config.pbtxt)

SERVER_ARGS="--model-repository=`pwd`/models --log-verbose=1"
SERVER_LOG="./inference_server_$LOG_IDX.log"
run_server
if [ "$SERVER_PID" == "0" ]; then
    echo -e "\n***\n*** Failed to start $SERVER\n***"
    cat $SERVER_LOG
    exit 1
fi

set +e
# Server will be shutdown in test script, need to make PID available in script
SERVER_PID=$SERVER_PID python $LC_TEST LifeCycleTest.test_shutdown_dynamic >>$CLIENT_LOG 2>&1
check_unit_test
set -e

# check server log
if [ `grep -c "Model 'custom_zero_1_float32' (version 1) has 1 in-flight inferences" $SERVER_LOG` == "0" ]; then
    echo -e "\n***\n*** Expect logging for model and in-flight inference count\n***"
    RET=1
fi

kill $SERVER_PID
wait $SERVER_PID

rm -f $CLIENT_LOG

LOG_IDX=$((LOG_IDX+1))

# LifeCycleTest.test_shutdown_sequence
rm -fr models config.pbtxt.*
mkdir models
cp -r ../custom_models/custom_sequence_int32 models/. && \
    mkdir -p models/custom_sequence_int32/1

SERVER_ARGS="--model-repository=`pwd`/models --log-verbose=1"
SERVER_LOG="./inference_server_$LOG_IDX.log"
run_server
if [ "$SERVER_PID" == "0" ]; then
    echo -e "\n***\n*** Failed to start $SERVER\n***"
    cat $SERVER_LOG
    exit 1
fi

set +e
# Server will be shutdown in test script, need to make PID available in script
SERVER_PID=$SERVER_PID python $LC_TEST LifeCycleTest.test_shutdown_sequence >>$CLIENT_LOG 2>&1
check_unit_test
set -e

# check server log
if [ `grep -c "Model 'custom_sequence_int32' (version 1) has 2 in-flight inferences" $SERVER_LOG` == "0" ]; then
    echo -e "\n***\n*** Expect logging for model having 2 in-flight inferences\n***"
    RET=1
fi
if [ `grep -c "Model 'custom_sequence_int32' (version 1) has 1 in-flight inferences" $SERVER_LOG` == "0" ]; then
    echo -e "\n***\n*** Expect logging for model having 1 in-flight inference\n***"
    RET=1
fi

kill $SERVER_PID
wait $SERVER_PID

rm -f $CLIENT_LOG

LOG_IDX=$((LOG_IDX+1))

# LifeCycleTest.test_shutdown_ensemble
rm -fr models config.pbtxt.*
mkdir models
cp -r ensemble_zero_1_float32 models/. && \
    mkdir -p models/ensemble_zero_1_float32/1
cp -r ../custom_models/custom_zero_1_float32 models/. && \
    mkdir -p models/custom_zero_1_float32/1 && \
    (cd models/custom_zero_1_float32 && \
        echo "dynamic_batching {}" >> config.pbtxt
        echo "parameters [" >> config.pbtxt && \
        echo "{ key: \"execute_delay_ms\"; value: { string_value: \"5000\" }}" >> config.pbtxt && \
        echo "]" >> config.pbtxt)

SERVER_ARGS="--model-repository=`pwd`/models --log-verbose=1"
SERVER_LOG="./inference_server_$LOG_IDX.log"
run_server
if [ "$SERVER_PID" == "0" ]; then
    echo -e "\n***\n*** Failed to start $SERVER\n***"
    cat $SERVER_LOG
    exit 1
fi

set +e
# Server will be shutdown in test script, need to make PID available in script
SERVER_PID=$SERVER_PID python $LC_TEST LifeCycleTest.test_shutdown_ensemble >>$CLIENT_LOG 2>&1
check_unit_test
set -e

# check server log
if [ `grep -c "Model 'ensemble_zero_1_float32' (version 1) has 1 in-flight inferences" $SERVER_LOG` == "0" ]; then
    echo -e "\n***\n*** Expect logging for model and in-flight inference count\n***"
    RET=1
fi

kill $SERVER_PID
wait $SERVER_PID

LOG_IDX=$((LOG_IDX+1))

# LifeCycleTest.test_load_gpu_limit
# dependency of the Python model to be used
pip install cuda-python
rm -fr models config.pbtxt.*
mkdir models
cp -r ../python_models/cuda_memory_consumer models/cuda_memory_consumer_1 && \
    cp -r ../python_models/cuda_memory_consumer models/cuda_memory_consumer_2

# Negative testing
SERVER_ARGS="--model-repository=`pwd`/models --model-control-mode=explicit --model-load-gpu-limit -1:0.6"
SERVER_LOG="./inference_server_$LOG_IDX.log"
run_server
if [ "$SERVER_PID" != "0" ]; then
    echo -e "\n***\n*** unexpected start $SERVER\n***"
    cat $SERVER_LOG
    RET=1
    kill $SERVER_PID
    wait $SERVER_PID
elif [ `grep -c "expects device ID >= 0, got -1" $SERVER_LOG` == "0" ]; then
    echo -e "\n***\n*** Expect error on invalid device\n***"
    RET=1
fi

LOG_IDX=$((LOG_IDX+1))

SERVER_ARGS="--model-repository=`pwd`/models --model-control-mode=explicit --model-load-gpu-limit 0:-0.4"
SERVER_LOG="./inference_server_$LOG_IDX.log"
run_server
if [ "$SERVER_PID" != "0" ]; then
    echo -e "\n***\n*** unexpected start $SERVER\n***"
    cat $SERVER_LOG
    RET=1
    kill $SERVER_PID
    wait $SERVER_PID
elif [ `grep -c "expects limit fraction to be in range \[0.0, 1.0\], got -0.4" $SERVER_LOG` == "0" ]; then
    echo -e "\n***\n*** Expect error on invalid fraction\n***"
    RET=1
fi

LOG_IDX=$((LOG_IDX+1))

# Run server to stop model loading if > 60% of GPU 0 memory is used
SERVER_ARGS="--model-repository=`pwd`/models --model-control-mode=explicit --model-load-gpu-limit 0:0.6"
SERVER_LOG="./inference_server_$LOG_IDX.log"
run_server
if [ "$SERVER_PID" == "0" ]; then
    echo -e "\n***\n*** Failed to start $SERVER\n***"
    cat $SERVER_LOG
    exit 1
fi

set +e
python $LC_TEST LifeCycleTest.test_load_gpu_limit >>$CLIENT_LOG 2>&1
check_unit_test
set -e

kill $SERVER_PID
wait $SERVER_PID

LOG_IDX=$((LOG_IDX+1))

# LifeCycleTest.test_concurrent_model_load_speedup
rm -rf models
mkdir models
MODEL_NAME="identity_zero_1_int32"
cp -r ${MODEL_NAME} models && mkdir -p models/${MODEL_NAME}/1
cp -r models/${MODEL_NAME} models/${MODEL_NAME}_1 && \
    sed -i "s/${MODEL_NAME}/${MODEL_NAME}_1/" models/${MODEL_NAME}_1/config.pbtxt
mv models/${MODEL_NAME} models/${MODEL_NAME}_2 && \
    sed -i "s/${MODEL_NAME}/${MODEL_NAME}_2/" models/${MODEL_NAME}_2/config.pbtxt
MODEL_NAME="identity_fp32"
cp -r ../python_models/${MODEL_NAME} models && (cd models/${MODEL_NAME} && \
    mkdir 1 && mv model.py 1 && \
    echo "    def initialize(self, args):" >> 1/model.py && \
    echo "        import time" >> 1/model.py && \
    echo "        time.sleep(10)" >> 1/model.py)
cp -r models/${MODEL_NAME} models/python_${MODEL_NAME}_1 && \
    sed -i "s/${MODEL_NAME}/python_${MODEL_NAME}_1/" models/python_${MODEL_NAME}_1/config.pbtxt
mv models/${MODEL_NAME} models/python_${MODEL_NAME}_2 && \
    sed -i "s/${MODEL_NAME}/python_${MODEL_NAME}_2/" models/python_${MODEL_NAME}_2/config.pbtxt

SERVER_ARGS="--model-repository=`pwd`/models --model-control-mode=explicit"
SERVER_LOG="./inference_server_$LOG_IDX.log"
run_server
if [ "$SERVER_PID" == "0" ]; then
    echo -e "\n***\n*** Failed to start $SERVER\n***"
    cat $SERVER_LOG
    exit 1
fi

set +e
python $LC_TEST LifeCycleTest.test_concurrent_model_load_speedup >>$CLIENT_LOG 2>&1
if [ $? -ne 0 ]; then
    cat $CLIENT_LOG
    echo -e "\n***\n*** Test Failed\n***"
    RET=1
fi
set -e

kill $SERVER_PID
wait $SERVER_PID

LOG_IDX=$((LOG_IDX+1))

# LifeCycleTest.test_concurrent_model_load
rm -rf models models_v1 models_v2
mkdir models models_v2
cp -r identity_zero_1_int32 models/identity_model && \
    (cd models/identity_model && \
        mkdir 1 && \
        sed -i "s/identity_zero_1_int32/identity_model/" config.pbtxt)
cp -r ../python_models/identity_fp32 models_v2/identity_model && \
    (cd models_v2/identity_model && \
        mkdir 1 && mv model.py 1 && \
        sed -i "s/identity_fp32/identity_model/" config.pbtxt)

SERVER_ARGS="--model-repository=`pwd`/models --model-control-mode=explicit"
SERVER_LOG="./inference_server_$LOG_IDX.log"
run_server
if [ "$SERVER_PID" == "0" ]; then
    echo -e "\n***\n*** Failed to start $SERVER\n***"
    cat $SERVER_LOG
    exit 1
fi

set +e
python $LC_TEST LifeCycleTest.test_concurrent_model_load >>$CLIENT_LOG 2>&1
if [ $? -ne 0 ]; then
    cat $CLIENT_LOG
    echo -e "\n***\n*** Test Failed\n***"
    RET=1
fi
set -e

kill $SERVER_PID
wait $SERVER_PID

LOG_IDX=$((LOG_IDX+1))

# LifeCycleTest.test_concurrent_model_load_unload
rm -rf models
mkdir models
cp -r identity_zero_1_int32 models && mkdir -p models/identity_zero_1_int32/1
cp -r ensemble_zero_1_float32 models && mkdir -p models/ensemble_zero_1_float32/1
cp -r ../custom_models/custom_zero_1_float32 models/. && \
    mkdir -p models/custom_zero_1_float32/1 && \
    (cd models/custom_zero_1_float32 && \
        echo "parameters [" >> config.pbtxt && \
        echo "{ key: \"creation_delay_sec\"; value: { string_value: \"10\" }}" >> config.pbtxt && \
        echo "]" >> config.pbtxt)

SERVER_ARGS="--model-repository=`pwd`/models --model-control-mode=explicit"
SERVER_LOG="./inference_server_$LOG_IDX.log"
run_server
if [ "$SERVER_PID" == "0" ]; then
    echo -e "\n***\n*** Failed to start $SERVER\n***"
    cat $SERVER_LOG
    exit 1
fi

set +e
python $LC_TEST LifeCycleTest.test_concurrent_model_load_unload >>$CLIENT_LOG 2>&1
<<<<<<< HEAD
if [ $? -ne 0 ]; then
    cat $CLIENT_LOG
    echo -e "\n***\n*** Test Failed\n***"
    RET=1
fi
set -e

kill $SERVER_PID
wait $SERVER_PID

LOG_IDX=$((LOG_IDX+1))

# LifeCycleTest.test_concurrent_same_model_load_unload_stress
rm -rf models
mkdir models
cp -r identity_zero_1_int32 models && \
    (cd models/identity_zero_1_int32 && \
        mkdir 1 && \
        sed -i "s/string_value: \"10\"/string_value: \"0\"/" config.pbtxt)

SERVER_ARGS="--model-repository=`pwd`/models --model-control-mode=explicit --model-load-thread-count=16 --log-verbose=2"
SERVER_LOG="./inference_server_$LOG_IDX.log"
run_server
if [ "$SERVER_PID" == "0" ]; then
    echo -e "\n***\n*** Failed to start $SERVER\n***"
    cat $SERVER_LOG
    exit 1
fi

set +e
python $LC_TEST LifeCycleTest.test_concurrent_same_model_load_unload_stress >>$CLIENT_LOG 2>&1
=======
>>>>>>> b5fb8190
if [ $? -ne 0 ]; then
    cat $CLIENT_LOG
    echo -e "\n***\n*** Test Failed\n***"
    RET=1
fi
set -e

kill $SERVER_PID
wait $SERVER_PID

# LifeCycleTest.test_concurrent_model_instance_load_speedup
rm -rf models
mkdir models
MODEL_NAME="identity_fp32"
cp -r ../python_models/${MODEL_NAME} models/ && (cd models/${MODEL_NAME} && \
    mkdir 1 && mv model.py 1 && \
    echo "    def initialize(self, args):" >> 1/model.py && \
    echo "        import time" >> 1/model.py && \
    echo "        time.sleep(10)" >> 1/model.py)
rm models/${MODEL_NAME}/config.pbtxt

SERVER_ARGS="--model-repository=`pwd`/models --model-control-mode=explicit"
SERVER_LOG="./inference_server_$LOG_IDX.log"
run_server
if [ "$SERVER_PID" == "0" ]; then
    echo -e "\n***\n*** Failed to start $SERVER\n***"
    cat $SERVER_LOG
    exit 1
fi

set +e
python $LC_TEST LifeCycleTest.test_concurrent_model_instance_load_speedup >>$CLIENT_LOG 2>&1
if [ $? -ne 0 ]; then
    cat $CLIENT_LOG
    echo -e "\n***\n*** Test Failed\n***"
    RET=1
fi
set -e

kill $SERVER_PID
wait $SERVER_PID

LOG_IDX=$((LOG_IDX+1))

# LifeCycleTest.test_concurrent_model_instance_load_sanity
rm -rf models
mkdir models
# Sanity check loading multiple instances in parallel for each supported backend
PARALLEL_BACKENDS="python onnx"
for backend in ${PARALLEL_BACKENDS} ; do
    model="${backend}_float32_float32_float32"
    model_dir="models/${model}"
    if [[ $backend == "python" ]]; then
      cp -r ../python_models/identity_fp32 ${model_dir}
      mkdir ${model_dir}/1 && mv ${model_dir}/model.py ${model_dir}/1
      rm ${model_dir}/config.pbtxt
    else
      mkdir models/${model}
      cp -r $DATADIR/qa_model_repository/${model}/1 models/${model}/1
    fi
done

SERVER_ARGS="--model-repository=`pwd`/models --model-control-mode=explicit --log-verbose=2"
SERVER_LOG="./inference_server_$LOG_IDX.log"
run_server
if [ "$SERVER_PID" == "0" ]; then
    echo -e "\n***\n*** Failed to start $SERVER\n***"
    cat $SERVER_LOG
    exit 1
fi

set +e
PARALLEL_BACKENDS=${PARALLEL_BACKENDS} python $LC_TEST LifeCycleTest.test_concurrent_model_instance_load_sanity >>$CLIENT_LOG 2>&1
if [ $? -ne 0 ]; then
    cat $CLIENT_LOG
    echo -e "\n***\n*** Test Failed\n***"
    RET=1
fi
set -e

kill $SERVER_PID
wait $SERVER_PID

LOG_IDX=$((LOG_IDX+1))


if [ $RET -eq 0 ]; then
  echo -e "\n***\n*** Test Passed\n***"
fi

exit $RET<|MERGE_RESOLUTION|>--- conflicted
+++ resolved
@@ -1814,7 +1814,6 @@
 
 set +e
 python $LC_TEST LifeCycleTest.test_concurrent_model_load_unload >>$CLIENT_LOG 2>&1
-<<<<<<< HEAD
 if [ $? -ne 0 ]; then
     cat $CLIENT_LOG
     echo -e "\n***\n*** Test Failed\n***"
@@ -1846,8 +1845,6 @@
 
 set +e
 python $LC_TEST LifeCycleTest.test_concurrent_same_model_load_unload_stress >>$CLIENT_LOG 2>&1
-=======
->>>>>>> b5fb8190
 if [ $? -ne 0 ]; then
     cat $CLIENT_LOG
     echo -e "\n***\n*** Test Failed\n***"
@@ -1857,6 +1854,8 @@
 
 kill $SERVER_PID
 wait $SERVER_PID
+
+LOG_IDX=$((LOG_IDX+1))
 
 # LifeCycleTest.test_concurrent_model_instance_load_speedup
 rm -rf models
@@ -1931,9 +1930,6 @@
 kill $SERVER_PID
 wait $SERVER_PID
 
-LOG_IDX=$((LOG_IDX+1))
-
-
 if [ $RET -eq 0 ]; then
   echo -e "\n***\n*** Test Passed\n***"
 fi
