#!/usr/bin/env python
# Copyright (c) 2019-2020, NVIDIA CORPORATION. All rights reserved.
#
# Redistribution and use in source and binary forms, with or without
# modification, are permitted provided that the following conditions
# are met:
#  * Redistributions of source code must retain the above copyright
#    notice, this list of conditions and the following disclaimer.
#  * Redistributions in binary form must reproduce the above copyright
#    notice, this list of conditions and the following disclaimer in the
#    documentation and/or other materials provided with the distribution.
#  * Neither the name of NVIDIA CORPORATION nor the names of its
#    contributors may be used to endorse or promote products derived
#    from this software without specific prior written permission.
#
# THIS SOFTWARE IS PROVIDED BY THE COPYRIGHT HOLDERS ``AS IS'' AND ANY
# EXPRESS OR IMPLIED WARRANTIES, INCLUDING, BUT NOT LIMITED TO, THE
# IMPLIED WARRANTIES OF MERCHANTABILITY AND FITNESS FOR A PARTICULAR
# PURPOSE ARE DISCLAIMED.  IN NO EVENT SHALL THE COPYRIGHT OWNER OR
# CONTRIBUTORS BE LIABLE FOR ANY DIRECT, INDIRECT, INCIDENTAL, SPECIAL,
# EXEMPLARY, OR CONSEQUENTIAL DAMAGES (INCLUDING, BUT NOT LIMITED TO,
# PROCUREMENT OF SUBSTITUTE GOODS OR SERVICES; LOSS OF USE, DATA, OR
# PROFITS; OR BUSINESS INTERRUPTION) HOWEVER CAUSED AND ON ANY THEORY
# OF LIABILITY, WHETHER IN CONTRACT, STRICT LIABILITY, OR TORT
# (INCLUDING NEGLIGENCE OR OTHERWISE) ARISING IN ANY WAY OUT OF THE USE
# OF THIS SOFTWARE, EVEN IF ADVISED OF THE POSSIBILITY OF SUCH DAMAGE.

import sys
sys.path.append('../common')

import argparse
import numpy as np
import os
from builtins import range
import tritonhttpclient
import unittest
import test_util as tu


class ClientStringTest(tu.TestResultCollector):

    def test_tf_unicode_bytes(self):
        # We use a simple model that takes an input tensor of 8 byte strings
        # and returns an output tensors of 8 strings. The output tensor
        # is the same as the input tensor.
        model_name = "graphdef_nobatch_zero_1_object"
        model_version = ""

        # Create the inference server client for the model.
        triton_client = tritonhttpclient.InferenceServerClient("localhost:8000",
                                                               verbose=True)

        # Create the data for the input tensor. Initialize the tensor to 8
        # byte strings. (dtype of np.bytes_)
        # Sample string that should no longer cause failure
        in0 = np.array([
            [
                b'\nF\n\'\n\x01a\x12"\x1a \n\x1e\xfa\x03\x94\x01\x0f\xd7\x02\xf1\x05\xdf\x01\x82\x03\xb5\x05\xc1\x07\xba\x06\xff\x06\xc7\x07L\xf5\x03\xe2\x07\xa9\x03\n\x0c\n\x01b\x12\x07\x1a\x05\n\x03\x89\xcc=\n\r\n\x01c\x12\x08\x12\x06\n\x04\xdf\\\xcb\xbf'
            ],
            [
                b'\n:\n\x1a\n\x01a\x12\x15\x1a\x13\n\x11*\xe3\x05\xc5\x06\xda\x07\xcb\x06~\xb1\x05\xb3\x01\xa9\x02\x15\n\r\n\x01b\x12\x08\x1a\x06\n\x04\xf6\xa2\xc5\x01\n\r\n\x01c\x12\x08\x12\x06\n\x04\xbb[\n\xbf'
            ],
            [
                b'\nL\n-\n\x01a\x12(\x1a&\n$\x87\x07\xce\x01\xe7\x06\xee\x04\xe1\x03\xf1\x03\xd7\x07\xbe\x02\xb8\x05\xe0\x05\xe4\x01\x88\x06\xb6\x03\xb9\x05\x83\x06\xf8\x04\xe2\x04\xf4\x06\n\x0c\n\x01b\x12\x07\x1a\x05\n\x03\x89\xcc=\n\r\n\x01c\x12\x08\x12\x06\n\x04\xbc\x99+@'
            ],
            [
                b'\n2\n\x12\n\x01a\x12\r\x1a\x0b\n\t\x99\x02\xde\x04\x9f\x04\xc5\x053\n\r\n\x01b\x12\x08\x1a\x06\n\x04\xf6\xa2\xc5\x01\n\r\n\x01c\x12\x08\x12\x06\n\x04\x12\x07\x83\xbe'
            ],
            [
                b'\nJ\n\r\n\x01b\x12\x08\x1a\x06\n\x04\x9b\x94\xad\x04\n\r\n\x01c\x12\x08\x12\x06\n\x04\xc3\x8a\x08\xbf\n*\n\x01a\x12%\x1a#\n!\x9c\x02\xb2\x02\xcd\x02\x9d\x07\x8d\x01\xb6\x05a\xf1\x01\xf0\x05\xdb\x02\xac\x04\xbd\x05\xe0\x04\xd2\x06\xaf\x02\xa8\x01\x8b\x04'
            ],
            [
                b'\n3\n\x13\n\x01a\x12\x0e\x1a\x0c\n\n<\xe2\x05\x8a\x01\xb3\x07?\xfd\x01\n\r\n\x01b\x12\x08\x1a\x06\n\x04\xf6\xa2\xc5\x01\n\r\n\x01c\x12\x08\x12\x06\n\x04\x1b\x931\xbf\x00\x00'
            ],
            [
                b'\n&\n\x07\n\x01a\x12\x02\x1a\x00\n\x0c\n\x01b\x12\x07\x1a\x05\n\x03\x89\xcc=\n\r\n\x01c\x12\x08\x12\x06\n\x04{\xbc\x0e>\x00\x00\x00'
            ],
            [
                b'\nF\n\'\n\x01a\x12"\x1a \n\x1e\x97\x01\x93\x02\x9e\x01\xac\x06\xff\x01\xd8\x05\xe1\x07\xd8\x04g]\x9a\x05\xff\x06\xde\x07\x8f\x04\x97\x04\xda\x03\n\x0c\n\x01b\x12\x07\x1a\x05\n\x03\x9a\xb7I\n\r\n\x01c\x12\x08\x12\x06\n\x04\xfb\x87\x83\xbf'
            ]
        ],
                       dtype='|S78').flatten()

        # Send inference request to the inference server. Get results for
        # both output tensors.
        inputs = []
        outputs = []
        inputs.append(tritonhttpclient.InferInput('INPUT0', in0.shape, "BYTES"))
        inputs[0].set_data_from_numpy(in0)

        outputs.append(tritonhttpclient.InferRequestedOutput('OUTPUT0'))

        results = triton_client.infer(model_name=model_name,
                                      inputs=inputs,
<<<<<<< HEAD
                                      outputs=outputs,
                                      model_version=model_version)
=======
                                      outputs=outputs)

        out0 = results.as_numpy('OUTPUT0')
        # We expect there to be 1 results (with batch-size 1). Verify
        # that all 8 result elements are the same as the input.
        self.assertTrue(np.array_equal(in0, out0))

        # Same test but for np.object_
        in0_object = in0.astype(np.object_)
        inputs = []
        outputs = []
        inputs.append(
            tritonhttpclient.InferInput('INPUT0', in0_object.shape, "BYTES"))
        inputs[0].set_data_from_numpy(in0_object)

        outputs.append(tritonhttpclient.InferRequestedOutput('OUTPUT0'))

        results = triton_client.infer(model_name=model_name,
                                      inputs=inputs,
                                      outputs=outputs)

        output0_object = results.as_numpy('OUTPUT0')
        # We expect there to be 1 results (with batch-size 1). Verify
        # that all 8 result elements are the same as the input.
        self.assertTrue(np.array_equal(in0_object, output0_object))

        # Verify that np.bytes_ and np.object_ are the same.
        self.assertTrue(np.array_equal(out0, output0_object))

        # Same test but for np.object
        in0_object = in0.astype(np.object)
        inputs = []
        outputs = []
        inputs.append(
            tritonhttpclient.InferInput('INPUT0', in0_object.shape, "BYTES"))
        inputs[0].set_data_from_numpy(in0_object)

        outputs.append(tritonhttpclient.InferRequestedOutput('OUTPUT0'))

        results = triton_client.infer(model_name=model_name,
                                      inputs=inputs,
                                      outputs=outputs)
>>>>>>> 0d8910f3

        # We expect there to be 1 results (with batch-size 1). Verify
        # that all 8 result elements are the same as the input.
<<<<<<< HEAD
        self.assertTrue(np.array_equal(in0, results.as_numpy('OUTPUT0')))
=======
        self.assertTrue(np.array_equal(in0_object, output0_object))

        # Verify that np.bytes_ and np.object_ are the same.
        self.assertTrue(np.array_equal(out0, output0_object))

        # Same test but for np.bytes_
        in0_bytes = in0.astype(np.bytes_)
        inputs = []
        outputs = []
        inputs.append(
            tritonhttpclient.InferInput('INPUT0', in0_bytes.shape, "BYTES"))
        inputs[0].set_data_from_numpy(in0_object)

        outputs.append(tritonhttpclient.InferRequestedOutput('OUTPUT0'))

        results = triton_client.infer(model_name=model_name,
                                      inputs=inputs,
                                      outputs=outputs)

        output0_byte = results.as_numpy('OUTPUT0')
        # We expect there to be 1 results (with batch-size 1). Verify
        # that all 8 result elements are the same as the input.
        self.assertTrue(np.array_equal(in0_bytes, output0_byte))

        # Verify that the output is the same as before
        self.assertTrue(np.array_equal(out0, output0_byte))

    def test_tf_unicode_bytes(self):
        self._test_unicode_bytes("graphdef_nobatch_zero_1_object")
        self._test_unicode_bytes("string")
>>>>>>> 0d8910f3


if __name__ == '__main__':
    unittest.main()<|MERGE_RESOLUTION|>--- conflicted
+++ resolved
@@ -39,7 +39,7 @@
 
 class ClientStringTest(tu.TestResultCollector):
 
-    def test_tf_unicode_bytes(self):
+    def _test_unicode_bytes(self):
         # We use a simple model that takes an input tensor of 8 byte strings
         # and returns an output tensors of 8 strings. The output tensor
         # is the same as the input tensor.
@@ -92,10 +92,6 @@
 
         results = triton_client.infer(model_name=model_name,
                                       inputs=inputs,
-<<<<<<< HEAD
-                                      outputs=outputs,
-                                      model_version=model_version)
-=======
                                       outputs=outputs)
 
         out0 = results.as_numpy('OUTPUT0')
@@ -138,13 +134,9 @@
         results = triton_client.infer(model_name=model_name,
                                       inputs=inputs,
                                       outputs=outputs)
->>>>>>> 0d8910f3
 
         # We expect there to be 1 results (with batch-size 1). Verify
         # that all 8 result elements are the same as the input.
-<<<<<<< HEAD
-        self.assertTrue(np.array_equal(in0, results.as_numpy('OUTPUT0')))
-=======
         self.assertTrue(np.array_equal(in0_object, output0_object))
 
         # Verify that np.bytes_ and np.object_ are the same.
@@ -175,7 +167,6 @@
     def test_tf_unicode_bytes(self):
         self._test_unicode_bytes("graphdef_nobatch_zero_1_object")
         self._test_unicode_bytes("string")
->>>>>>> 0d8910f3
 
 
 if __name__ == '__main__':
