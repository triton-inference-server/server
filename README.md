--- conflicted
+++ resolved
@@ -27,14 +27,11 @@
 -->
 [![License](https://img.shields.io/badge/License-BSD3-lightgrey.svg)](https://opensource.org/licenses/BSD-3-Clause)
 
-<<<<<<< HEAD
 >[!WARNING]
 >You are currently on the `main` branch which tracks under-development progress
->towards the next release. The current release is version [2.59.0](https://github.com/triton-inference-server/server/releases/latest)
->and corresponds to the 25.06 container release on NVIDIA GPU Cloud (NGC).
-
-=======
->>>>>>> 559f87bd
+>towards the next release. The current release is version [2.59.1](https://github.com/triton-inference-server/server/releases/latest)
+>and corresponds to the 25.07 container release on NVIDIA GPU Cloud (NGC).
+
 # Triton Inference Server
 
 Triton Inference Server is an open source inference serving software that
@@ -93,28 +90,16 @@
 
 ```bash
 # Step 1: Create the example model repository
-<<<<<<< HEAD
-git clone -b r25.06 https://github.com/triton-inference-server/server.git
-=======
 git clone -b r25.07 https://github.com/triton-inference-server/server.git
->>>>>>> 559f87bd
 cd server/docs/examples
 ./fetch_models.sh
 
 # Step 2: Launch triton from the NGC Triton container
-<<<<<<< HEAD
-docker run --gpus=1 --rm --net=host -v ${PWD}/model_repository:/models nvcr.io/nvidia/tritonserver:25.06-py3 tritonserver --model-repository=/models --model-control-mode explicit --load-model densenet_onnx
-
-# Step 3: Sending an Inference Request
-# In a separate console, launch the image_client example from the NGC Triton SDK container
-docker run -it --rm --net=host nvcr.io/nvidia/tritonserver:25.06-py3-sdk /workspace/install/bin/image_client -m densenet_onnx -c 3 -s INCEPTION /workspace/images/mug.jpg
-=======
 docker run --gpus=1 --rm --net=host -v ${PWD}/model_repository:/models nvcr.io/nvidia/tritonserver:25.07-py3 tritonserver --model-repository=/models --model-control-mode explicit --load-model densenet_onnx
 
 # Step 3: Sending an Inference Request
 # In a separate console, launch the image_client example from the NGC Triton SDK container
 docker run -it --rm --net=host nvcr.io/nvidia/tritonserver:25.07-py3-sdk /workspace/install/bin/image_client -m densenet_onnx -c 3 -s INCEPTION /workspace/images/mug.jpg
->>>>>>> 559f87bd
 
 # Inference should return the following
 Image '/workspace/images/mug.jpg':
