# Copyright 2019-2025, NVIDIA CORPORATION & AFFILIATES. All rights reserved.
#
# Redistribution and use in source and binary forms, with or without
# modification, are permitted provided that the following conditions
# are met:
#  * Redistributions of source code must retain the above copyright
#    notice, this list of conditions and the following disclaimer.
#  * Redistributions in binary form must reproduce the above copyright
#    notice, this list of conditions and the following disclaimer in the
#    documentation and/or other materials provided with the distribution.
#  * Neither the name of NVIDIA CORPORATION nor the names of its
#    contributors may be used to endorse or promote products derived
#    from this software without specific prior written permission.
#
# THIS SOFTWARE IS PROVIDED BY THE COPYRIGHT HOLDERS ``AS IS'' AND ANY
# EXPRESS OR IMPLIED WARRANTIES, INCLUDING, BUT NOT LIMITED TO, THE
# IMPLIED WARRANTIES OF MERCHANTABILITY AND FITNESS FOR A PARTICULAR
# PURPOSE ARE DISCLAIMED.  IN NO EVENT SHALL THE COPYRIGHT OWNER OR
# CONTRIBUTORS BE LIABLE FOR ANY DIRECT, INDIRECT, INCIDENTAL, SPECIAL,
# EXEMPLARY, OR CONSEQUENTIAL DAMAGES (INCLUDING, BUT NOT LIMITED TO,
# PROCUREMENT OF SUBSTITUTE GOODS OR SERVICES; LOSS OF USE, DATA, OR
# PROFITS; OR BUSINESS INTERRUPTION) HOWEVER CAUSED AND ON ANY THEORY
# OF LIABILITY, WHETHER IN CONTRACT, STRICT LIABILITY, OR TORT
# (INCLUDING NEGLIGENCE OR OTHERWISE) ARISING IN ANY WAY OUT OF THE USE
# OF THIS SOFTWARE, EVEN IF ADVISED OF THE POSSIBILITY OF SUCH DAMAGE.

#
# Multistage build.
#

# Base image on the minimum Triton container
<<<<<<< HEAD
ARG BASE_IMAGE=nvcr.io/nvidia/tritonserver:25.06-py3-min
=======
ARG BASE_IMAGE=nvcr.io/nvidia/tritonserver:25.07-py3-min
>>>>>>> 559f87bd

ARG TRITON_CLIENT_REPO_SUBDIR=clientrepo
ARG TRITON_PA_REPO_SUBDIR=perfanalyzerrepo
ARG TRITON_REPO_ORGANIZATION=http://github.com/triton-inference-server
ARG TRITON_COMMON_REPO_TAG=main
ARG TRITON_CORE_REPO_TAG=main
ARG TRITON_CLIENT_REPO_TAG=main
ARG TRITON_THIRD_PARTY_REPO_TAG=main
ARG TRITON_ENABLE_GPU=ON
ARG JAVA_BINDINGS_MAVEN_VERSION=3.8.4
ARG JAVA_BINDINGS_JAVACPP_PRESETS_TAG=1.5.8
ARG TRITON_PERF_ANALYZER_BUILD=1
# DCGM version to install for Model Analyzer
ARG DCGM_VERSION=4.2.3-2

ARG NVIDIA_TRITON_SERVER_SDK_VERSION=unknown
ARG NVIDIA_BUILD_ID=unknown

############################################################################
##  Build image
############################################################################

FROM ${BASE_IMAGE} AS sdk_build

# Ensure apt-get won't prompt for selecting options
ENV DEBIAN_FRONTEND=noninteractive
ENV PIP_BREAK_SYSTEM_PACKAGES=1 CMAKE_POLICY_VERSION_MINIMUM=3.5

RUN apt-get update && \
    apt-get install -y --no-install-recommends \
            autoconf \
            automake \
            build-essential \
            ca-certificates \
            curl \
            git \
            gperf \
            libb64-dev \
            libgoogle-perftools-dev \
            libopencv-core-dev \
            libopencv-dev \
            libssl-dev \
            libtool \
            maven \
            openjdk-11-jdk \
            pkg-config \
            python3 \
            python3-dev \
            python3-pdfkit \
            python3-pip \
            python3-setuptools \
            python3-wheel \
            rapidjson-dev \
            software-properties-common \
            vim \
<<<<<<< HEAD
            wget \
            python3-pdfkit \
            openjdk-11-jdk \
            maven && \
    pip3 install --upgrade "grpcio-tools<1.68" cmake==4.0.3
=======
            wget && \
    pip3 install --upgrade "grpcio-tools<1.68" cmake==3.28.3

ENV CMAKE_POLICY_MINIMUM_REQUIRED=3.5
>>>>>>> 559f87bd

# Build expects "python" executable (not python3).
RUN rm -f /usr/bin/python && \
    ln -s /usr/bin/python3 /usr/bin/python

# Build the client library and examples
ARG TRITON_REPO_ORGANIZATION
ARG TRITON_CLIENT_REPO_SUBDIR
ARG TRITON_PA_REPO_SUBDIR
ARG TRITON_COMMON_REPO_TAG
ARG TRITON_CORE_REPO_TAG
ARG TRITON_CLIENT_REPO_TAG
ARG TRITON_THIRD_PARTY_REPO_TAG
ARG TRITON_ENABLE_GPU
ARG JAVA_BINDINGS_MAVEN_VERSION
ARG JAVA_BINDINGS_JAVACPP_PRESETS_TAG
ARG TARGETPLATFORM
ARG TRITON_PERF_ANALYZER_BUILD

ENV TRITON_PERF_ANALYZER_BUILD=${TRITON_PERF_ANALYZER_BUILD}

WORKDIR /workspace
COPY TRITON_VERSION .
COPY ${TRITON_CLIENT_REPO_SUBDIR} client
COPY ${TRITON_PA_REPO_SUBDIR} perf_analyzer

WORKDIR /workspace/client_build
RUN cmake -DCMAKE_INSTALL_PREFIX=/workspace/install \
          -DTRITON_VERSION=`cat /workspace/TRITON_VERSION` \
          -DTRITON_REPO_ORGANIZATION=${TRITON_REPO_ORGANIZATION} \
          -DTRITON_COMMON_REPO_TAG=${TRITON_COMMON_REPO_TAG} \
          -DTRITON_CORE_REPO_TAG=${TRITON_CORE_REPO_TAG} \
          -DTRITON_THIRD_PARTY_REPO_TAG=${TRITON_THIRD_PARTY_REPO_TAG} \
          -DTRITON_ENABLE_PERF_ANALYZER=OFF \
          -DTRITON_ENABLE_CC_HTTP=ON -DTRITON_ENABLE_CC_GRPC=ON \
          -DTRITON_ENABLE_PYTHON_HTTP=OFF -DTRITON_ENABLE_PYTHON_GRPC=OFF \
          -DTRITON_ENABLE_JAVA_HTTP=ON \
          -DTRITON_ENABLE_EXAMPLES=ON -DTRITON_ENABLE_TESTS=ON \
          -DTRITON_ENABLE_GPU=${TRITON_ENABLE_GPU} /workspace/client
RUN cmake --build . -v --parallel --target cc-clients java-clients

# TODO: PA will rebuild the CC clients since it depends on it.
# This should be optimized so that we do not have to build
# the CC clients twice. Similarly, because the SDK expectation is
# that PA is packaged with the python client, we hold off on building
# the python client until now. Post-migration we should focus
# effort on de-tangling these flows.
WORKDIR /workspace/pa_build
# NOTE: If TRITON_PERF_ANALYZER_BUILD=0, the Performance Analyzer (PA) binaries must already exist
# in the path specified by the ARG TRITON_PA_REPO_SUBDIR.
RUN if [ "$TRITON_PERF_ANALYZER_BUILD" = "1" ]; then \
        cmake -DCMAKE_INSTALL_PREFIX=/workspace/install \
          -DTRITON_VERSION=`cat /workspace/TRITON_VERSION` \
          -DTRITON_REPO_ORGANIZATION=${TRITON_REPO_ORGANIZATION} \
          -DTRITON_COMMON_REPO_TAG=${TRITON_COMMON_REPO_TAG} \
          -DTRITON_CORE_REPO_TAG=${TRITON_CORE_REPO_TAG} \
          -DTRITON_CLIENT_REPO_TAG=${TRITON_CLIENT_REPO_TAG} \
          -DTRITON_THIRD_PARTY_REPO_TAG=${TRITON_THIRD_PARTY_REPO_TAG} \
          -DTRITON_ENABLE_PERF_ANALYZER_C_API=ON \
          -DTRITON_ENABLE_PERF_ANALYZER_TFS=ON \
          -DTRITON_ENABLE_PERF_ANALYZER_TS=ON \
          -DTRITON_ENABLE_PERF_ANALYZER_OPENAI=ON \
          -DTRITON_ENABLE_CC_HTTP=ON \
          -DTRITON_ENABLE_CC_GRPC=ON \
          -DTRITON_ENABLE_PYTHON_HTTP=ON \
          -DTRITON_ENABLE_PYTHON_GRPC=ON \
          -DTRITON_PACKAGE_PERF_ANALYZER=ON \
          -DTRITON_ENABLE_GPU=${TRITON_ENABLE_GPU} \
        /workspace/perf_analyzer && \
        cmake --build . -v --parallel --target perf-analyzer python-clients && \
        pip3 install build && \
        cd /workspace/perf_analyzer/genai-perf && \
        python3 -m build --wheel --outdir /workspace/install/python; \
    else \
        ls /workspace/perf_analyzer/ && \
        tar -xzf /workspace/perf_analyzer/perf_analyzer*.tar.gz -C /workspace/install/bin && \
        echo "Perf Analyzer binaries was extracted and not build" && \
        cmake -DCMAKE_INSTALL_PREFIX=/workspace/install \
          -DTRITON_VERSION=`cat /workspace/TRITON_VERSION` \
          -DTRITON_REPO_ORGANIZATION=${TRITON_REPO_ORGANIZATION} \
          -DTRITON_COMMON_REPO_TAG=${TRITON_COMMON_REPO_TAG} \
          -DTRITON_CLIENT_REPO_TAG=${TRITON_CLIENT_REPO_TAG} \
          -DTRITON_THIRD_PARTY_REPO_TAG=${TRITON_THIRD_PARTY_REPO_TAG} \
          -DTRITON_ENABLE_PYTHON_HTTP=ON \
          -DTRITON_ENABLE_PYTHON_GRPC=ON \
          -DTRITON_PACKAGE_PERF_ANALYZER=ON \
          -DTRITON_ENABLE_GPU=${TRITON_ENABLE_GPU} \
        /workspace/perf_analyzer && \
        cmake --build . -v --parallel --target python-clients && \
        mkdir -p /workspace/install/python && \
        cp /workspace/perf_analyzer/genai_perf-*.whl /workspace/install/python/; \
    fi

# Install Java API Bindings
RUN if [ "$TARGETPLATFORM" = "linux/amd64" ]; then \
        source /workspace/client/src/java-api-bindings/scripts/install_dependencies_and_build.sh \
        --maven-version ${JAVA_BINDINGS_MAVEN_VERSION} \
        --core-tag ${TRITON_CORE_REPO_TAG} \
        --javacpp-tag ${JAVA_BINDINGS_JAVACPP_PRESETS_TAG} \
        --jar-install-path /workspace/install/java-api-bindings; \
    fi

############################################################################
## Create sdk container
############################################################################
FROM ${BASE_IMAGE}

# Ensure apt-get won't prompt for selecting options
ENV DEBIAN_FRONTEND=noninteractive
ENV PIP_BREAK_SYSTEM_PACKAGES=1

ARG DCGM_VERSION
ARG TRITON_REPO_ORGANIZATION
ARG TRITON_CORE_REPO_TAG
ARG TARGETPLATFORM
ARG TRITON_ENABLE_GPU

RUN apt-get update && \
    apt-get install -y --no-install-recommends \
            curl \
            default-jdk \
            git \
            gperf \
            libb64-dev \
            libgoogle-perftools-dev \
            libopencv-core-dev \
            libopencv-dev \
            libssl-dev \
            libtool \
            maven \
            perl \
            python3 \
            python3-dev \
            python3-pdfkit \
            python3-pip \
            python3-setuptools \
            python3-wheel \
            software-properties-common \
            vim \
            wget && \
    pip3 install "grpcio<1.68" "grpcio-tools<1.68"

WORKDIR /workspace
COPY TRITON_VERSION .
COPY NVIDIA_Deep_Learning_Container_License.pdf .
COPY --from=sdk_build /workspace/client/ client/
COPY --from=sdk_build /workspace/perf_analyzer/ perf_analyzer/
COPY --from=sdk_build /workspace/install/ install/
RUN cd install && \
    export VERSION=`cat /workspace/TRITON_VERSION` && \
    tar zcf /workspace/v$VERSION.clients.tar.gz *

# For CI testing need to copy over L0_sdk test and L0_client_build_variants test.
RUN mkdir qa
COPY qa/L0_sdk qa/L0_sdk
COPY qa/L0_client_build_variants qa/L0_client_build_variants

# Create a directory for all the python client tests to enable unit testing
RUN mkdir -p qa/python_client_unit_tests/
COPY --from=sdk_build /workspace/client/src/python/library/tests/* qa/python_client_unit_tests/

# Install an image needed by the quickstart and other documentation.
COPY qa/images/mug.jpg images/mug.jpg

RUN pip3 install install/python/genai_perf-*.whl

# Install the dependencies needed to run the client examples. These
# are not needed for building but including them allows this image to
# be used to run the client examples.
RUN pip3 install --upgrade "numpy<2" pillow attrdict && \
    find install/python/ -maxdepth 1 -type f -name \
         "tritonclient-*linux*.whl" | xargs printf -- '%s[all]' | \
    xargs pip3 install --upgrade

# Install DCGM
RUN if [ "$TRITON_ENABLE_GPU" = "ON" ]; then \
        [ "$(uname -m)" != "x86_64" ] && arch="sbsa" || arch="x86_64" && \
        curl -o /tmp/cuda-keyring.deb \
        https://developer.download.nvidia.com/compute/cuda/repos/ubuntu2404/$arch/cuda-keyring_1.1-1_all.deb \
        && apt install /tmp/cuda-keyring.deb && rm /tmp/cuda-keyring.deb && \
        apt update && \
        apt install --yes --no-install-recommends \
               datacenter-gpu-manager-4-core=1:${DCGM_VERSION} \
               datacenter-gpu-manager-4-dev=1:${DCGM_VERSION}; \
    fi

# Build expects "python" executable (not python3).
RUN rm -f /usr/bin/python && \
    ln -s /usr/bin/python3 /usr/bin/python

# Entrypoint Banner
ENV NVIDIA_PRODUCT_NAME="Triton Server SDK"
COPY docker/entrypoint.d/ /opt/nvidia/entrypoint.d/
RUN sed 's/Server/Server SDK/' /opt/nvidia/entrypoint.d/10-banner.txt | \
    sed 's/^===/=======/' > /opt/nvidia/entrypoint.d/10-banner.new && \
    mv /opt/nvidia/entrypoint.d/10-banner.new /opt/nvidia/entrypoint.d/10-banner.txt

ARG NVIDIA_TRITON_SERVER_SDK_VERSION
ARG NVIDIA_BUILD_ID
ENV NVIDIA_TRITON_SERVER_SDK_VERSION=${NVIDIA_TRITON_SERVER_SDK_VERSION}
ENV NVIDIA_BUILD_ID=${NVIDIA_BUILD_ID}

ENV PATH=/workspace/install/bin:${PATH}
ENV LD_LIBRARY_PATH=/workspace/install/lib:${LD_LIBRARY_PATH}

# DLIS-3631: Needed to run Perf Analyzer CI tests correctly
ENV LD_LIBRARY_PATH=/opt/hpcx/ompi/lib:${LD_LIBRARY_PATH}

# Set TCMALLOC_RELEASE_RATE for users setting LD_PRELOAD with tcmalloc
ENV TCMALLOC_RELEASE_RATE=200<|MERGE_RESOLUTION|>--- conflicted
+++ resolved
@@ -29,11 +29,7 @@
 #
 
 # Base image on the minimum Triton container
-<<<<<<< HEAD
-ARG BASE_IMAGE=nvcr.io/nvidia/tritonserver:25.06-py3-min
-=======
 ARG BASE_IMAGE=nvcr.io/nvidia/tritonserver:25.07-py3-min
->>>>>>> 559f87bd
 
 ARG TRITON_CLIENT_REPO_SUBDIR=clientrepo
 ARG TRITON_PA_REPO_SUBDIR=perfanalyzerrepo
@@ -89,18 +85,10 @@
             rapidjson-dev \
             software-properties-common \
             vim \
-<<<<<<< HEAD
-            wget \
-            python3-pdfkit \
-            openjdk-11-jdk \
-            maven && \
+            wget && \
     pip3 install --upgrade "grpcio-tools<1.68" cmake==4.0.3
-=======
-            wget && \
-    pip3 install --upgrade "grpcio-tools<1.68" cmake==3.28.3
 
 ENV CMAKE_POLICY_MINIMUM_REQUIRED=3.5
->>>>>>> 559f87bd
 
 # Build expects "python" executable (not python3).
 RUN rm -f /usr/bin/python && \
