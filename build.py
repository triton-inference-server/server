#!/usr/bin/env python3
# Copyright (c) 2020-2021, NVIDIA CORPORATION & AFFILIATES. All rights reserved.
#
# Redistribution and use in source and binary forms, with or without
# modification, are permitted provided that the following conditions
# are met:
#  * Redistributions of source code must retain the above copyright
#    notice, this list of conditions and the following disclaimer.
#  * Redistributions in binary form must reproduce the above copyright
#    notice, this list of conditions and the following disclaimer in the
#    documentation and/or other materials provided with the distribution.
#  * Neither the name of NVIDIA CORPORATION nor the names of its
#    contributors may be used to endorse or promote products derived
#    from this software without specific prior written permission.
#
# THIS SOFTWARE IS PROVIDED BY THE COPYRIGHT HOLDERS ``AS IS'' AND ANY
# EXPRESS OR IMPLIED WARRANTIES, INCLUDING, BUT NOT LIMITED TO, THE
# IMPLIED WARRANTIES OF MERCHANTABILITY AND FITNESS FOR A PARTICULAR
# PURPOSE ARE DISCLAIMED.  IN NO EVENT SHALL THE COPYRIGHT OWNER OR
# CONTRIBUTORS BE LIABLE FOR ANY DIRECT, INDIRECT, INCIDENTAL, SPECIAL,
# EXEMPLARY, OR CONSEQUENTIAL DAMAGES (INCLUDING, BUT NOT LIMITED TO,
# PROCUREMENT OF SUBSTITUTE GOODS OR SERVICES; LOSS OF USE, DATA, OR
# PROFITS; OR BUSINESS INTERRUPTION) HOWEVER CAUSED AND ON ANY THEORY
# OF LIABILITY, WHETHER IN CONTRACT, STRICT LIABILITY, OR TORT
# (INCLUDING NEGLIGENCE OR OTHERWISE) ARISING IN ANY WAY OUT OF THE USE
# OF THIS SOFTWARE, EVEN IF ADVISED OF THE POSSIBILITY OF SUCH DAMAGE.

import argparse
import logging
import os.path
import multiprocessing
import pathlib
import platform
import shutil
import subprocess
import sys
import traceback
from distutils.dir_util import copy_tree

#
# Build Triton Inference Server.
#

# By default build.py builds the Triton container. The TRITON_VERSION
# file indicates the Triton version and TRITON_VERSION_MAP is used to
# determine the corresponding container version and upstream container
# version (upstream containers are dependencies required by
# Triton). These versions may be overridden. See docs/build.md for
# more information.

# Map from Triton version to corresponding container and component versions.
#
#   triton version ->
#     (triton container version,
#      upstream container version,
#      ORT version,
#      ORT OpenVINO version (use None to disable OpenVINO in ORT),
#      Standalone OpenVINO version,
#      DCGM version
#     )
#
# Currently the OpenVINO versions used in ORT and standalone must
# match because of the way dlopen works with loading the backends. If
# different versions are used then one backend or the other will
# incorrectly load the other version of the openvino libraries.
#
TRITON_VERSION_MAP = {
    '2.14.0dev': (
        '21.09dev',  # triton container
        '21.07',  # upstream container
        '1.8.1',  # ORT
        '2021.2.200',  # ORT OpenVINO
        '2021.2',  # Standalone OpenVINO
        '2.2.8')  # DCGM version
}

EXAMPLE_BACKENDS = ['identity', 'square', 'repeat']
CORE_BACKENDS = ['ensemble']
NONCORE_BACKENDS = [
    'tensorflow1', 'tensorflow2', 'onnxruntime', 'python', 'dali', 'pytorch',
<<<<<<< HEAD
    'openvino', 'fil', 'fastertransformer', 'tflite'
=======
    'openvino', 'fil', 'fastertransformer', 'tensorrt'
>>>>>>> 2fe90272
]
EXAMPLE_REPOAGENTS = ['checksum']
FLAGS = None


def log(msg, force=False):
    if force or not FLAGS.quiet:
        try:
            print(msg, file=sys.stderr)
        except Exception:
            print('<failed to log>', file=sys.stderr)


def log_verbose(msg):
    if FLAGS.verbose:
        log(msg, force=True)


def fail(msg):
    fail_if(True, msg)


def target_platform():
    if FLAGS.target_platform is not None:
        return FLAGS.target_platform
    return platform.system().lower()


def fail_if(p, msg):
    if p:
        print('error: {}'.format(msg), file=sys.stderr)
        sys.exit(1)


def mkdir(path):
    log_verbose('mkdir: {}'.format(path))
    pathlib.Path(path).mkdir(parents=True, exist_ok=True)


def rmdir(path):
    log_verbose('rmdir: {}'.format(path))
    shutil.rmtree(path, ignore_errors=True)


def cpdir(src, dest):
    log_verbose('cpdir: {} -> {}'.format(src, dest))
    copy_tree(src, dest, preserve_symlinks=1)


def untar(targetdir, tarfile):
    log_verbose('untar {} into {}'.format(tarfile, targetdir))
    p = subprocess.Popen(['tar', '--strip-components=1', '-xf', tarfile],
                         cwd=targetdir)
    p.wait()
    fail_if(p.returncode != 0,
            'untar {} into {} failed'.format(tarfile, targetdir))


def gitclone(cwd, repo, tag, subdir, org):
    # If 'tag' starts with "pull/" then it must be of form
    # "pull/<pr>/head". We just clone at "main" and then fetch the
    # reference onto a new branch we name "tritonbuildref".
    if tag.startswith("pull/"):
        log_verbose('git clone of repo "{}" at ref "{}"'.format(repo, tag))
        p = subprocess.Popen([
            'git', 'clone', '--recursive', '--depth=1', '{}/{}.git'.format(
                org, repo), subdir
        ],
                             cwd=cwd)
        p.wait()
        fail_if(p.returncode != 0,
                'git clone of repo "{}" at branch "main" failed'.format(repo))

        log_verbose('git fetch of ref "{}"'.format(tag))
        p = subprocess.Popen(
            ['git', 'fetch', 'origin', '{}:tritonbuildref'.format(tag)],
            cwd=os.path.join(cwd, subdir))
        p.wait()
        fail_if(p.returncode != 0, 'git fetch of ref "{}" failed'.format(tag))

        log_verbose('git checkout of tritonbuildref')
        p = subprocess.Popen(['git', 'checkout', 'tritonbuildref'],
                             cwd=os.path.join(cwd, subdir))
        p.wait()
        fail_if(p.returncode != 0,
                'git checkout of branch "tritonbuildref" failed')

    else:
        log_verbose('git clone of repo "{}" at tag "{}"'.format(repo, tag))
        p = subprocess.Popen([
            'git', 'clone', '--recursive', '--single-branch', '--depth=1', '-b',
            tag, '{}/{}.git'.format(org, repo), subdir
        ],
                             cwd=cwd)
        p.wait()
        fail_if(p.returncode != 0,
                'git clone of repo "{}" at tag "{}" failed'.format(repo, tag))


def prebuild_command():
    p = subprocess.Popen(FLAGS.container_prebuild_command.split())
    p.wait()
    fail_if(p.returncode != 0, 'container prebuild cmd failed')


def cmake(cwd, args):
    log_verbose('cmake {}'.format(args))
    p = subprocess.Popen([
        'cmake',
    ] + args, cwd=cwd)
    p.wait()
    fail_if(p.returncode != 0, 'cmake failed')


def makeinstall(cwd, target='install'):
    log_verbose('make {}'.format(target))

    if target_platform() == 'windows':
        verbose_flag = '-v:detailed' if FLAGS.verbose else '-clp:ErrorsOnly'
        buildtype_flag = '-p:Configuration={}'.format(FLAGS.build_type)
        p = subprocess.Popen([
            'msbuild.exe', '-m:{}'.format(str(FLAGS.build_parallel)),
            verbose_flag, buildtype_flag, '{}.vcxproj'.format(target)
        ],
                             cwd=cwd)
    else:
        verbose_flag = 'VERBOSE=1' if FLAGS.verbose else 'VERBOSE=0'
        p = subprocess.Popen(
            ['make', '-j',
             str(FLAGS.build_parallel), verbose_flag, target],
            cwd=cwd)

    p.wait()
    fail_if(p.returncode != 0, 'make {} failed'.format(target))


def cmake_enable(flag):
    return 'ON' if flag else 'OFF'


def core_cmake_args(components, backends, install_dir):
    cargs = [
        '-DCMAKE_BUILD_TYPE={}'.format(FLAGS.build_type),
        '-DCMAKE_INSTALL_PREFIX:PATH={}'.format(install_dir),
        '-DTRITON_COMMON_REPO_TAG:STRING={}'.format(components['common']),
        '-DTRITON_CORE_REPO_TAG:STRING={}'.format(components['core']),
        '-DTRITON_BACKEND_REPO_TAG:STRING={}'.format(components['backend']),
        '-DTRITON_THIRD_PARTY_REPO_TAG:STRING={}'.format(
            components['thirdparty'])
    ]

    cargs.append('-DTRITON_ENABLE_LOGGING:BOOL={}'.format(
        cmake_enable(FLAGS.enable_logging)))
    cargs.append('-DTRITON_ENABLE_STATS:BOOL={}'.format(
        cmake_enable(FLAGS.enable_stats)))
    cargs.append('-DTRITON_ENABLE_METRICS:BOOL={}'.format(
        cmake_enable(FLAGS.enable_metrics)))
    cargs.append('-DTRITON_ENABLE_METRICS_GPU:BOOL={}'.format(
        cmake_enable(FLAGS.enable_gpu_metrics)))
    cargs.append('-DTRITON_ENABLE_TRACING:BOOL={}'.format(
        cmake_enable(FLAGS.enable_tracing)))
    cargs.append('-DTRITON_ENABLE_NVTX:BOOL={}'.format(
        cmake_enable(FLAGS.enable_nvtx)))

    cargs.append('-DTRITON_ENABLE_GPU:BOOL={}'.format(
        cmake_enable(FLAGS.enable_gpu)))
    cargs.append('-DTRITON_MIN_COMPUTE_CAPABILITY={}'.format(
        FLAGS.min_compute_capability))

    # If building the TFLite backend set enable MALI GPU
    if 'tflite' in backends:
        cargs.append('-DTRITON_ENABLE_MALI_GPU:BOOL={}'.format(
            cmake_enable(FLAGS.enable_mali_gpu)))

    cargs.append('-DTRITON_ENABLE_GRPC:BOOL={}'.format(
        cmake_enable('grpc' in FLAGS.endpoint)))
    cargs.append('-DTRITON_ENABLE_HTTP:BOOL={}'.format(
        cmake_enable('http' in FLAGS.endpoint)))
    cargs.append('-DTRITON_ENABLE_SAGEMAKER:BOOL={}'.format(
        cmake_enable('sagemaker' in FLAGS.endpoint)))

    cargs.append('-DTRITON_ENABLE_GCS:BOOL={}'.format(
        cmake_enable('gcs' in FLAGS.filesystem)))
    cargs.append('-DTRITON_ENABLE_S3:BOOL={}'.format(
        cmake_enable('s3' in FLAGS.filesystem)))
    cargs.append('-DTRITON_ENABLE_AZURE_STORAGE:BOOL={}'.format(
        cmake_enable('azure_storage' in FLAGS.filesystem)))

    cargs.append('-DTRITON_ENABLE_TENSORFLOW={}'.format(
        cmake_enable(('tensorflow1' in backends) or
                     ('tensorflow2' in backends))))

    for be in (CORE_BACKENDS + NONCORE_BACKENDS):
        if not be.startswith('tensorflow'):
            cargs.append('-DTRITON_ENABLE_{}={}'.format(
                be.upper(), cmake_enable(be in backends)))
        if be == 'tensorrt':
            cargs += tensorrt_cmake_args()
        if (be in CORE_BACKENDS) and (be in backends):
            if be == 'ensemble':
                pass
            else:
                fail('unknown core backend {}'.format(be))

    # If TRITONBUILD_* is defined in the env then we use it to set
    # corresponding cmake value.
    for evar, eval in os.environ.items():
        if evar.startswith('TRITONBUILD_'):
            cargs.append('-D{}={}'.format(evar[len('TRITONBUILD_'):], eval))

    cargs.append(FLAGS.cmake_dir)
    return cargs


def repoagent_repo(ra):
    return '{}_repository_agent'.format(ra)


def repoagent_cmake_args(images, components, ra, install_dir):
    if ra in EXAMPLE_REPOAGENTS:
        args = []
    else:
        fail('unknown agent {}'.format(ra))

    cargs = args + [
        '-DCMAKE_BUILD_TYPE={}'.format(FLAGS.build_type),
        '-DCMAKE_INSTALL_PREFIX:PATH={}'.format(install_dir),
        '-DTRITON_COMMON_REPO_TAG:STRING={}'.format(components['common']),
        '-DTRITON_CORE_REPO_TAG:STRING={}'.format(components['core'])
    ]

    cargs.append('-DTRITON_ENABLE_GPU:BOOL={}'.format(
        cmake_enable(FLAGS.enable_gpu)))

    # If TRITONBUILD_* is defined in the env then we use it to set
    # corresponding cmake value.
    for evar, eval in os.environ.items():
        if evar.startswith('TRITONBUILD_'):
            cargs.append('-D{}={}'.format(evar[len('TRITONBUILD_'):], eval))

    cargs.append('..')
    return cargs


def backend_repo(be):
    if (be == 'tensorflow1') or (be == 'tensorflow2'):
        return 'tensorflow_backend'
    return '{}_backend'.format(be)


def backend_cmake_args(images, components, be, install_dir, library_paths):
    if be == 'onnxruntime':
        args = onnxruntime_cmake_args(images, library_paths)
    elif be == 'openvino':
        args = openvino_cmake_args()
    elif be == 'tensorflow1':
        args = tensorflow_cmake_args(1, images, library_paths)
    elif be == 'tensorflow2':
        args = tensorflow_cmake_args(2, images, library_paths)
    elif be == 'python':
        args = []
    elif be == 'dali':
        args = dali_cmake_args()
    elif be == 'pytorch':
        args = pytorch_cmake_args(images)
    elif be == 'tflite':
        args = tflite_cmake_args()
    elif be == 'fil':
        args = fil_cmake_args(images)
    elif be == 'fastertransformer':
        args = []
    elif be == 'tensorrt':
        args = tensorrt_cmake_args()
    elif be in EXAMPLE_BACKENDS:
        args = []
    else:
        fail('unknown backend {}'.format(be))

    cargs = args + [
        '-DCMAKE_BUILD_TYPE={}'.format(FLAGS.build_type),
        '-DCMAKE_INSTALL_PREFIX:PATH={}'.format(install_dir),
        '-DTRITON_COMMON_REPO_TAG:STRING={}'.format(components['common']),
        '-DTRITON_CORE_REPO_TAG:STRING={}'.format(components['core']),
        '-DTRITON_BACKEND_REPO_TAG:STRING={}'.format(components['backend'])
    ]

    cargs.append('-DTRITON_ENABLE_GPU:BOOL={}'.format(
        cmake_enable(FLAGS.enable_gpu)))
    cargs.append('-DTRITON_ENABLE_MALI_GPU:BOOL={}'.format(
        cmake_enable(FLAGS.enable_mali_gpu)))

    # If TRITONBUILD_* is defined in the env then we use it to set
    # corresponding cmake value.
    for evar, eval in os.environ.items():
        if evar.startswith('TRITONBUILD_'):
            cargs.append('-D{}={}'.format(evar[len('TRITONBUILD_'):], eval))

    cargs.append('..')
    return cargs


def pytorch_cmake_args(images):
    if "pytorch" in images:
        image = images["pytorch"]
    else:
        image = 'nvcr.io/nvidia/pytorch:{}-py3'.format(
            FLAGS.upstream_container_version)
    return [
        '-DTRITON_PYTORCH_DOCKER_IMAGE={}'.format(image),
    ]


def onnxruntime_cmake_args(images, library_paths):
    cargs = [
        '-DTRITON_BUILD_ONNXRUNTIME_VERSION={}'.format(
            TRITON_VERSION_MAP[FLAGS.version][2])
    ]
    if FLAGS.enable_gpu:
        cargs.append('-DTRITON_ENABLE_ONNXRUNTIME_TENSORRT=ON')
    else:
        cargs.append('-DTRITON_ENABLE_GPU=OFF')

    # If platform is jetpack do not use docker based build
    if target_platform() == 'jetpack':
        ort_lib_path = library_paths['onnxruntime'] + "/lib"
        ort_include_path = library_paths['onnxruntime'] + "/include"
        cargs += [
            '-DTRITON_ONNXRUNTIME_INCLUDE_PATHS={}'.format(ort_include_path),
            '-DTRITON_ONNXRUNTIME_LIB_PATHS={}'.format(ort_lib_path),
            '-DTRITON_ENABLE_ONNXRUNTIME_OPENVINO=OFF'
        ]
    else:
        if target_platform() == 'windows':
            if 'base' in images:
                cargs.append('-DTRITON_BUILD_CONTAINER={}'.format(
                    images['base']))
        else:
            if 'base' in images:
                cargs.append('-DTRITON_BUILD_CONTAINER={}'.format(
                    images['base']))
            else:
                cargs.append('-DTRITON_BUILD_CONTAINER_VERSION={}'.format(
                    TRITON_VERSION_MAP[FLAGS.version][1]))

            if TRITON_VERSION_MAP[FLAGS.version][3] is not None:
                cargs.append('-DTRITON_ENABLE_ONNXRUNTIME_OPENVINO=ON')
                cargs.append(
                    '-DTRITON_BUILD_ONNXRUNTIME_OPENVINO_VERSION={}'.format(
                        TRITON_VERSION_MAP[FLAGS.version][3]))

    return cargs


def openvino_cmake_args():
    cargs = [
        '-DTRITON_BUILD_OPENVINO_VERSION={}'.format(
            TRITON_VERSION_MAP[FLAGS.version][4]),
    ]

    if target_platform() == 'windows':
        if 'base' in images:
            cargs.append('-DTRITON_BUILD_CONTAINER={}'.format(images['base']))
    else:
        if 'base' in images:
            cargs.append('-DTRITON_BUILD_CONTAINER={}'.format(images['base']))
        else:
            cargs.append('-DTRITON_BUILD_CONTAINER_VERSION={}'.format(
                TRITON_VERSION_MAP[FLAGS.version][1]))

    return cargs


def tensorrt_cmake_args():
    cargs = [
        '-DTRITON_ENABLE_NVTX:BOOL={}'.format(cmake_enable(FLAGS.enable_nvtx))
    ]
    if target_platform() == 'windows':
        cargs.append('-DTRITON_TENSORRT_INCLUDE_PATHS=c:/TensorRT/include')

    return cargs


def tensorflow_cmake_args(ver, images, library_paths):
    backend_name = "tensorflow{}".format(ver)

    # If platform is jetpack do not use docker images
    extra_args = []
    if target_platform() == 'jetpack':
        if backend_name in library_paths:
            extra_args = [
                '-DTRITON_TENSORFLOW_LIB_PATHS={}'.format(
                    library_paths[backend_name])
            ]
    else:
        # If a specific TF image is specified use it, otherwise pull from NGC.
        if backend_name in images:
            image = images[backend_name]
        else:
            image = 'nvcr.io/nvidia/tensorflow:{}-tf{}-py3'.format(
                FLAGS.upstream_container_version, ver)
        extra_args = ['-DTRITON_TENSORFLOW_DOCKER_IMAGE={}'.format(image)]
    return ['-DTRITON_TENSORFLOW_VERSION={}'.format(ver)] + extra_args


def dali_cmake_args():
    return [
        '-DTRITON_DALI_SKIP_DOWNLOAD=OFF',
    ]


def tflite_cmake_args():
    return [
        '-DJOBS={}'.format(multiprocessing.cpu_count()),
    ]


def install_dcgm_libraries(dcgm_version):
    if dcgm_version == '':
        fail(
            'unable to determine default repo-tag, DCGM version not known for {}'
            .format(FLAGS.version))
        return ''
    else:

        return '''
ENV DCGM_VERSION {}
# Install DCGM. Steps from https://developer.nvidia.com/dcgm#Downloads
RUN apt-get update && apt-get install -y --no-install-recommends software-properties-common
RUN wget https://developer.download.nvidia.com/compute/cuda/repos/ubuntu2004/x86_64/cuda-ubuntu2004.pin \
&& mv cuda-ubuntu2004.pin /etc/apt/preferences.d/cuda-repository-pin-600 \
&& apt-key adv --fetch-keys https://developer.download.nvidia.com/compute/cuda/repos/ubuntu2004/x86_64/7fa2af80.pub \
&& add-apt-repository "deb https://developer.download.nvidia.com/compute/cuda/repos/ubuntu2004/x86_64/ /"
RUN apt-get update \
&& apt-get install -y datacenter-gpu-manager=1:{}
'''.format(dcgm_version, dcgm_version)


def fil_cmake_args(images):
    cargs = ['-DTRITON_FIL_DOCKER_BUILD=ON']
    if 'base' in images:
        cargs.append('-DTRITON_BUILD_CONTAINER={}'.format(images['base']))
    else:
        cargs.append('-DTRITON_BUILD_CONTAINER_VERSION={}'.format(
            TRITON_VERSION_MAP[FLAGS.version][1]))

    return cargs


def get_container_versions(version, container_version,
                           upstream_container_version):
    if container_version is None:
        if version not in TRITON_VERSION_MAP:
            fail('container version not known for {}'.format(version))
        container_version = TRITON_VERSION_MAP[version][0]
    if upstream_container_version is None:
        if version not in TRITON_VERSION_MAP:
            fail('upstream container version not known for {}'.format(version))
        upstream_container_version = TRITON_VERSION_MAP[version][1]
    return container_version, upstream_container_version


def create_dockerfile_buildbase(ddir, dockerfile_name, argmap):
    df = '''
ARG TRITON_VERSION={}
ARG TRITON_CONTAINER_VERSION={}
ARG BASE_IMAGE={}
'''.format(argmap['TRITON_VERSION'], argmap['TRITON_CONTAINER_VERSION'],
           argmap['BASE_IMAGE'])

    df += '''
FROM ${BASE_IMAGE}

ARG TRITON_VERSION
ARG TRITON_CONTAINER_VERSION
'''
    # Install the windows- or linux-specific buildbase dependencies
    if target_platform() == 'windows':
        df += '''
SHELL ["cmd", "/S", "/C"]
'''
    else:
        df += '''
# Ensure apt-get won't prompt for selecting options
ENV DEBIAN_FRONTEND=noninteractive

# libcurl4-openSSL-dev is needed for GCS
# python3-dev is needed by Torchvision
# python3-pip and libarchive-dev is needed by python backend
# uuid-dev and pkg-config is needed for Azure Storage
RUN apt-get update && \
    apt-get install -y --no-install-recommends \
            autoconf \
            automake \
            build-essential \
            docker.io \
            git \
            libre2-dev \
            libssl-dev \
            libtool \
            libboost-dev \
            libcurl4-openssl-dev \
            libb64-dev \
            patchelf \
            python3-dev \
            python3-pip \
            python3-setuptools \
            rapidjson-dev \
            software-properties-common \
            unzip \
            wget \
            zlib1g-dev \
            libarchive-dev \
            pkg-config \
            uuid-dev \
            libnuma-dev && \
    rm -rf /var/lib/apt/lists/*

RUN pip3 install --upgrade pip && \
    pip3 install --upgrade wheel setuptools docker

# Server build requires recent version of CMake (FetchContent required)
RUN wget -O - https://apt.kitware.com/keys/kitware-archive-latest.asc 2>/dev/null | \
      gpg --dearmor - |  \
      tee /etc/apt/trusted.gpg.d/kitware.gpg >/dev/null && \
    apt-add-repository 'deb https://apt.kitware.com/ubuntu/ focal main' && \
    apt-get update && \
    apt-get install -y --no-install-recommends \
      cmake-data=3.18.4-0kitware1ubuntu20.04.1 cmake=3.18.4-0kitware1ubuntu20.04.1
'''

    # Copy in the triton source. We remove existing contents first in
    # case the FROM container has something there already.
    if target_platform() == 'windows':
        df += '''
WORKDIR /workspace
RUN rmdir /S/Q * || exit 0
COPY . .
'''
    else:
        df += '''
WORKDIR /workspace
RUN rm -fr *
COPY . .
ENTRYPOINT []
'''
<<<<<<< HEAD
        if target_platform() != 'ubuntu/arm64':
=======
        if FLAGS.enable_gpu:
>>>>>>> 2fe90272
            df += install_dcgm_libraries(argmap['DCGM_VERSION'])

    df += '''
ENV TRITON_SERVER_VERSION ${TRITON_VERSION}
ENV NVIDIA_TRITON_SERVER_VERSION ${TRITON_CONTAINER_VERSION}
'''

    mkdir(ddir)
    with open(os.path.join(ddir, dockerfile_name), "w") as dfile:
        dfile.write(df)


def create_dockerfile_build(ddir, dockerfile_name, backends):
    df = '''
FROM tritonserver_builder_image AS build
FROM tritonserver_buildbase
COPY --from=build /tmp/tritonbuild /tmp/tritonbuild
'''

    # If requested, package the source code for all OSS used to build
    # Triton Windows is not delivered as a container (and tar not
    # available) so skip for windows platform.
    if target_platform() != 'windows':
        if not FLAGS.no_container_source:
            df += '''
RUN mkdir -p /tmp/tritonbuild/install/third-party-src && \
    (cd /tmp/tritonbuild/tritonserver/build && \
     tar zcf /tmp/tritonbuild/install/third-party-src/src.tar.gz third-party-src)
COPY --from=build /workspace/build/server/README.third-party-src /tmp/tritonbuild/install/third-party-src/README
'''

    if 'onnxruntime' in backends:
        if target_platform() != 'windows':
            df += '''
# Copy ONNX custom op library and model (needed for testing)
RUN if [ -d /tmp/tritonbuild/onnxruntime ]; then \
      cp /tmp/tritonbuild/onnxruntime/install/test/libcustom_op_library.so /workspace/qa/L0_custom_ops/.; \
      cp /tmp/tritonbuild/onnxruntime/install/test/custom_op_test.onnx /workspace/qa/L0_custom_ops/.; \
    fi
'''

    mkdir(ddir)
    with open(os.path.join(ddir, dockerfile_name), "w") as dfile:
        dfile.write(df)


def create_dockerfile_linux(ddir, dockerfile_name, argmap, backends, repoagents,
                            endpoints):
    df = '''
#
# Multistage build.
#
ARG TRITON_VERSION={}
ARG TRITON_CONTAINER_VERSION={}

ARG BASE_IMAGE={}
ARG BUILD_IMAGE=tritonserver_build

############################################################################
##  Build image
############################################################################
FROM ${{BUILD_IMAGE}} AS tritonserver_build

############################################################################
##  Production stage: Create container with just inference server executable
############################################################################
FROM ${{BASE_IMAGE}}
'''.format(argmap['TRITON_VERSION'], argmap['TRITON_CONTAINER_VERSION'],
           argmap['BASE_IMAGE'])

    df += dockerfile_prepare_container_linux(argmap, backends, FLAGS.enable_gpu)

    df += '''
WORKDIR /opt/tritonserver
COPY --chown=1000:1000 LICENSE .
COPY --chown=1000:1000 TRITON_VERSION .
COPY --chown=1000:1000 NVIDIA_Deep_Learning_Container_License.pdf .
COPY --chown=1000:1000 --from=tritonserver_build /tmp/tritonbuild/install/bin/tritonserver bin/
COPY --chown=1000:1000 --from=tritonserver_build /tmp/tritonbuild/install/lib/libtritonserver.so lib/
COPY --chown=1000:1000 --from=tritonserver_build /tmp/tritonbuild/install/include/triton/core include/triton/core

# Top-level include/core not copied so --chown does not set it correctly,
# so explicit set on all of include
RUN chown -R triton-server:triton-server include
'''

    # If requested, include the source code for all OSS used to build Triton
    if not FLAGS.no_container_source:
        df += '''
COPY --chown=1000:1000 --from=tritonserver_build /tmp/tritonbuild/install/third-party-src third-party-src
'''

    for noncore in NONCORE_BACKENDS:
        if noncore in backends:
            df += '''
COPY --chown=1000:1000 --from=tritonserver_build /tmp/tritonbuild/install/backends backends
'''
            break

    if len(repoagents) > 0:
        df += '''
COPY --chown=1000:1000 --from=tritonserver_build /tmp/tritonbuild/install/repoagents repoagents
'''
    # Add feature labels for SageMaker endpoint
    if 'sagemaker' in endpoints:
        df += '''
LABEL com.amazonaws.sagemaker.capabilities.accept-bind-to-port=true
COPY --chown=1000:1000 --from=tritonserver_build /workspace/build/sagemaker/serve /usr/bin/.
'''
    mkdir(ddir)
    with open(os.path.join(ddir, dockerfile_name), "w") as dfile:
        dfile.write(df)


def dockerfile_prepare_container_linux(argmap, backends, enable_gpu):
    # Common steps to produce docker images shared by build.py and compose.py.
    # Sets enviroment variables, installs dependencies and adds entrypoint
    df = '''
ARG TRITON_VERSION
ARG TRITON_CONTAINER_VERSION

ENV TRITON_SERVER_VERSION ${TRITON_VERSION}
ENV NVIDIA_TRITON_SERVER_VERSION ${TRITON_CONTAINER_VERSION}
LABEL com.nvidia.tritonserver.version="${TRITON_SERVER_VERSION}"

ENV PATH /opt/tritonserver/bin:${PATH}
'''
    ort_dependencies = "libgomp1" if 'onnxruntime' in backends else ""
    df += '''
ENV TF_ADJUST_HUE_FUSED         1
ENV TF_ADJUST_SATURATION_FUSED  1
ENV TF_ENABLE_WINOGRAD_NONFUSED 1
ENV TF_AUTOTUNE_THRESHOLD       2

# Create a user that can be used to run triton as
# non-root. Make sure that this user to given ID 1000. All server
# artifacts copied below are assign to this user.
ENV TRITON_SERVER_USER=triton-server
RUN userdel tensorrt-server > /dev/null 2>&1 || true && \
    if ! id -u $TRITON_SERVER_USER > /dev/null 2>&1 ; then \
        useradd $TRITON_SERVER_USER; \
    fi && \
    [ `id -u $TRITON_SERVER_USER` -eq 1000 ] && \
    [ `id -g $TRITON_SERVER_USER` -eq 1000 ]

# Ensure apt-get won't prompt for selecting options
ENV DEBIAN_FRONTEND=noninteractive

# Common dependencies. FIXME (can any of these be conditional? For
# example libcurl only needed for GCS?)
RUN apt-get update && \
    apt-get install -y --no-install-recommends \
<<<<<<< HEAD
         libb64-0d \
         libcurl4-openssl-dev \
         libnuma-dev \
         libre2-5 && \
=======
            libb64-0d \
            libcurl4-openssl-dev \
            libre2-5 \
            git \
            dirmngr \
            libnuma-dev \
            curl \
            {ort_dependencies} && \
>>>>>>> 2fe90272
    rm -rf /var/lib/apt/lists/*
'''.format(ort_dependencies=ort_dependencies)

    if enable_gpu:
        df += install_dcgm_libraries(argmap['DCGM_VERSION'])
        df += '''
# Extra defensive wiring for CUDA Compat lib
RUN ln -sf ${_CUDA_COMPAT_PATH}/lib.real ${_CUDA_COMPAT_PATH}/lib \
 && echo ${_CUDA_COMPAT_PATH}/lib > /etc/ld.so.conf.d/00-cuda-compat.conf \
 && ldconfig \
 && rm -f ${_CUDA_COMPAT_PATH}/lib 
'''
<<<<<<< HEAD
    if target_platform() != 'ubuntu/arm64':
        df += install_dcgm_libraries(argmap['DCGM_VERSION'])
=======
>>>>>>> 2fe90272

    # Add dependencies needed for python backend
    if 'python' in backends:
        df += '''
# python3, python3-pip and some pip installs required for the python backend
RUN apt-get update && \
    apt-get install -y --no-install-recommends \
            python3 libarchive-dev \
            python3-pip \
            libpython3-dev && \
    pip3 install --upgrade pip && \
    pip3 install --upgrade wheel setuptools && \
    pip3 install --upgrade numpy && \
    rm -rf /var/lib/apt/lists/*
'''
<<<<<<< HEAD
    if target_platform() != 'ubuntu/arm64':
        df += '''
# Extra defensive wiring for CUDA Compat lib
RUN ln -sf ${_CUDA_COMPAT_PATH}/lib.real ${_CUDA_COMPAT_PATH}/lib \
 && echo ${_CUDA_COMPAT_PATH}/lib > /etc/ld.so.conf.d/00-cuda-compat.conf \
 && ldconfig \
 && rm -f ${_CUDA_COMPAT_PATH}/lib
'''
=======
>>>>>>> 2fe90272
    df += '''
WORKDIR /opt/tritonserver
RUN rm -fr /opt/tritonserver/*
COPY --chown=1000:1000 nvidia_entrypoint.sh .
ENTRYPOINT ["/opt/tritonserver/nvidia_entrypoint.sh"]
'''
    df += '''
ENV NVIDIA_BUILD_ID {}
LABEL com.nvidia.build.id={}
LABEL com.nvidia.build.ref={}
'''.format(argmap['NVIDIA_BUILD_ID'], argmap['NVIDIA_BUILD_ID'],
           argmap['NVIDIA_BUILD_REF'])

    return df


def create_dockerfile_windows(ddir, dockerfile_name, argmap, backends,
                              repoagents):
    df = '''
#
# Multistage build.
#
ARG TRITON_VERSION={}
ARG TRITON_CONTAINER_VERSION={}

ARG BASE_IMAGE={}
ARG BUILD_IMAGE=tritonserver_build

############################################################################
##  Build image
############################################################################
FROM ${{BUILD_IMAGE}} AS tritonserver_build

############################################################################
##  Production stage: Create container with just inference server executable
############################################################################
FROM ${{BASE_IMAGE}}

ARG TRITON_VERSION
ARG TRITON_CONTAINER_VERSION

ENV TRITON_SERVER_VERSION ${{TRITON_VERSION}}
ENV NVIDIA_TRITON_SERVER_VERSION ${{TRITON_CONTAINER_VERSION}}
LABEL com.nvidia.tritonserver.version="${{TRITON_SERVER_VERSION}}"

RUN setx path "%path%;C:\opt\tritonserver\bin"
'''.format(argmap['TRITON_VERSION'], argmap['TRITON_CONTAINER_VERSION'],
           argmap['BASE_IMAGE'])
    df += '''
WORKDIR /opt/tritonserver
RUN rmdir /S/Q * || exit 0
COPY LICENSE .
COPY TRITON_VERSION .
COPY NVIDIA_Deep_Learning_Container_License.pdf .
COPY --from=tritonserver_build /tmp/tritonbuild/install/bin bin
COPY --from=tritonserver_build /tmp/tritonbuild/install/lib/tritonserver.lib lib/
COPY --from=tritonserver_build /tmp/tritonbuild/install/include/triton/core include/triton/core
'''

    for noncore in NONCORE_BACKENDS:
        if noncore in backends:
            df += '''
COPY --from=tritonserver_build /tmp/tritonbuild/install/backends backends
'''
            break

    df += '''
ENTRYPOINT []
ENV NVIDIA_BUILD_ID {}
LABEL com.nvidia.build.id={}
LABEL com.nvidia.build.ref={}
'''.format(argmap['NVIDIA_BUILD_ID'], argmap['NVIDIA_BUILD_ID'],
           argmap['NVIDIA_BUILD_REF'])

    mkdir(ddir)
    with open(os.path.join(ddir, dockerfile_name), "w") as dfile:
        dfile.write(df)


def container_build(images, backends, repoagents, endpoints):
    # The cmake, build and install directories within the container.
    build_dir = os.path.join(os.sep, 'tmp', 'tritonbuild')
    install_dir = os.path.join(os.sep, 'tmp', 'tritonbuild', 'install')
    if target_platform() == 'windows':
        cmake_dir = os.path.normpath('c:/workspace/build')
    else:
        cmake_dir = '/workspace/build'

    # We can't use docker module for building container because it
    # doesn't stream output and it also seems to handle cache-from
    # incorrectly which leads to excessive rebuilds in the multistage
    # build.
    if 'base' in images:
        base_image = images['base']
    elif target_platform() == 'windows':
        base_image = 'mcr.microsoft.com/dotnet/framework/sdk:4.8'
    elif target_platform() == 'ubuntu/arm64':
        base_image = 'arm64v8/ubuntu:20.04'
    else:
        base_image = 'nvcr.io/nvidia/tritonserver:{}-py3-min'.format(
            FLAGS.upstream_container_version)

    dockerfileargmap = {
        'NVIDIA_BUILD_REF':
            '' if FLAGS.build_sha is None else FLAGS.build_sha,
        'NVIDIA_BUILD_ID':
            '<unknown>' if FLAGS.build_id is None else FLAGS.build_id,
        'TRITON_VERSION':
            FLAGS.version,
        'TRITON_CONTAINER_VERSION':
            FLAGS.container_version,
        'BASE_IMAGE':
            base_image,
        'DCGM_VERSION':
            '' if FLAGS.version is None or FLAGS.version
            not in TRITON_VERSION_MAP else TRITON_VERSION_MAP[FLAGS.version][5],
    }

    cachefrommap = [
        'tritonserver_buildbase', 'tritonserver_buildbase_cache0',
        'tritonserver_buildbase_cache1'
    ]

    cachefromargs = ['--cache-from={}'.format(k) for k in cachefrommap]
    commonargs = [
        'docker', 'build', '-f',
        os.path.join(FLAGS.build_dir, 'Dockerfile.buildbase')
    ]
    if not FLAGS.no_container_pull:
        commonargs += [
            '--pull',
        ]

    log_verbose('buildbase container {}'.format(commonargs + cachefromargs))
    create_dockerfile_buildbase(FLAGS.build_dir, 'Dockerfile.buildbase',
                                dockerfileargmap)
    try:
        # Create buildbase image, this is an image with all
        # dependencies needed for the build.
        p = subprocess.Popen(commonargs + cachefromargs +
                             ['-t', 'tritonserver_buildbase', '.'])
        p.wait()
        fail_if(p.returncode != 0, 'docker build tritonserver_buildbase failed')

        # Before attempting to run the new image, make sure any
        # previous 'tritonserver_builder' container is removed.
        client = docker.from_env(timeout=3600)

        try:
            existing = client.containers.get('tritonserver_builder')
            existing.remove(force=True)
        except docker.errors.NotFound:
            pass  # ignore

        # Next run build.py inside the container with the same flags
        # as was used to run this instance, except:
        #
        # --no-container-build is added so that within the buildbase
        # container we just created we do not attempt to do a nested
        # container build
        #
        # Add --version, --container-version and
        # --upstream-container-version flags since they can be set
        # automatically and so may not be in sys.argv
        #
        # --cmake-dir is overridden to 'cmake_dir'
        #
        # --build-dir is added/overridden to 'build_dir'
        #
        # --install-dir is added/overridden to 'install_dir'
        runargs = [
            'python3',
            './build.py',
        ]
        runargs += sys.argv[1:]
        runargs += [
            '--no-container-build',
        ]
        if FLAGS.version is not None:
            runargs += ['--version', FLAGS.version]
        if FLAGS.container_version is not None:
            runargs += ['--container-version', FLAGS.container_version]
        if FLAGS.upstream_container_version is not None:
            runargs += [
                '--upstream-container-version', FLAGS.upstream_container_version
            ]

        runargs += ['--cmake-dir', cmake_dir]
        runargs += ['--build-dir', build_dir]
        runargs += ['--install-dir', install_dir]

        dockerrunargs = [
            'docker', 'run', '--name', 'tritonserver_builder', '-w',
            '/workspace'
        ]
        if target_platform() == 'windows':
            dockerrunargs += [
                '-v', '\\\\.\pipe\docker_engine:\\\\.\pipe\docker_engine'
            ]
        else:
            dockerrunargs += ['-v', '/var/run/docker.sock:/var/run/docker.sock']
        dockerrunargs += [
            'tritonserver_buildbase',
        ]
        dockerrunargs += runargs

        log_verbose(dockerrunargs)
        p = subprocess.Popen(dockerrunargs)
        p.wait()
        fail_if(p.returncode != 0, 'docker run tritonserver_builder failed')

        container = client.containers.get('tritonserver_builder')

        # It is possible to copy the install artifacts from the
        # container at this point (and, for example put them in the
        # specified install directory on the host). But for container
        # build we just want to use the artifacts in the server base
        # container which is created below.
        #mkdir(FLAGS.install_dir)
        #tarfilename = os.path.join(FLAGS.install_dir, 'triton.tar')
        #install_tar, stat_tar = container.get_archive(install_dir)
        #with open(tarfilename, 'wb') as taroutfile:
        #    for d in install_tar:
        #        taroutfile.write(d)
        #untar(FLAGS.install_dir, tarfilename)

        # Build is complete, save the container as the
        # tritonserver_build image. We must to this in two steps:
        #
        #   1. Commit the container as image
        #   "tritonserver_builder_image". This image can't be used
        #   directly because it binds the /var/run/docker.sock mount
        #   and so you would need to always run with that mount
        #   specified... so it can be used this way but very
        #   inconvenient.
        #
        #   2. Perform a docker build to create "tritonserver_build"
        #   from "tritonserver_builder_image" that is essentially
        #   identical but removes the mount.
        try:
            client.images.remove('tritonserver_builder_image', force=True)
        except docker.errors.ImageNotFound:
            pass  # ignore

        container.commit('tritonserver_builder_image', 'latest')
        container.remove(force=True)

        create_dockerfile_build(FLAGS.build_dir, 'Dockerfile.build', backends)
        p = subprocess.Popen([
            'docker', 'build', '-t', 'tritonserver_build', '-f',
            os.path.join(FLAGS.build_dir, 'Dockerfile.build'), '.'
        ])
        p.wait()
        fail_if(p.returncode != 0, 'docker build tritonserver_build failed')

        # Final base image... this is a multi-stage build that uses
        # the install artifacts from the tritonserver_build
        # container.
        if target_platform() == 'windows':
            create_dockerfile_windows(FLAGS.build_dir, 'Dockerfile',
                                      dockerfileargmap, backends, repoagents)
        else:
            create_dockerfile_linux(FLAGS.build_dir, 'Dockerfile',
                                    dockerfileargmap, backends, repoagents,
                                    endpoints)
        p = subprocess.Popen([
            'docker', 'build', '-f',
            os.path.join(FLAGS.build_dir, 'Dockerfile')
        ] + ['-t', 'tritonserver', '.'])
        p.wait()
        fail_if(p.returncode != 0, 'docker build tritonserver failed')

    except Exception as e:
        logging.error(traceback.format_exc())
        fail('container build failed')


if __name__ == '__main__':
    parser = argparse.ArgumentParser()

    group_qv = parser.add_mutually_exclusive_group()
    group_qv.add_argument('-q',
                          '--quiet',
                          action="store_true",
                          required=False,
                          help='Disable console output.')
    group_qv.add_argument('-v',
                          '--verbose',
                          action="store_true",
                          required=False,
                          help='Enable verbose output.')

    parser.add_argument('--no-container-build',
                        action="store_true",
                        required=False,
                        help='Do not use Docker container for build.')
    parser.add_argument(
        '--no-container-pull',
        action="store_true",
        required=False,
        help='Do not use Docker --pull argument when building container.')
    parser.add_argument(
        '--target-platform',
        required=False,
        default=None,
        help=
        'Target for build, can be "ubuntu", "windows", "ubuntu/arm64" or "jetpack". If not specified, build targets the current platform.'
    )

    parser.add_argument('--build-id',
                        type=str,
                        required=False,
                        help='Build ID associated with the build.')
    parser.add_argument('--build-sha',
                        type=str,
                        required=False,
                        help='SHA associated with the build.')
    parser.add_argument(
        '--build-dir',
        type=str,
        required=True,
        help=
        'Build directory. All repo clones and builds will be performed in this directory.'
    )
    parser.add_argument(
        '--install-dir',
        type=str,
        required=False,
        default=None,
        help='Install directory, default is <builddir>/opt/tritonserver.')
    parser.add_argument(
        '--cmake-dir',
        type=str,
        required=False,
        help='Directory containing the CMakeLists.txt file for Triton server.')
    parser.add_argument(
        '--library-paths',
        action='append',
        required=False,
        default=None,
        help=
        'Specify library paths for respective backends in build as <backend-name>[:<library_path>].'
    )
    parser.add_argument(
        '--build-type',
        required=False,
        default='Release',
        help=
        'Build type, one of "Release", "Debug", "RelWithDebInfo" or "MinSizeRel". Default is "Release".'
    )
    parser.add_argument(
        '-j',
        '--build-parallel',
        type=int,
        required=False,
        default=None,
        help='Build parallelism. Defaults to 2 * number-of-cores.')

    parser.add_argument(
        '--github-organization',
        type=str,
        required=False,
        default='https://github.com/triton-inference-server',
        help=
        'The GitHub organization containing the repos used for the build. Defaults to "https://github.com/triton-inference-server".'
    )
    parser.add_argument(
        '--version',
        type=str,
        required=False,
        help=
        'The Triton version. If not specified defaults to the value in the TRITON_VERSION file.'
    )
    parser.add_argument(
        '--container-version',
        type=str,
        required=False,
        help=
        'The Triton container version to build. If not specified the container version will be chosen automatically based on --version value.'
    )
    parser.add_argument(
        '--upstream-container-version',
        type=str,
        required=False,
        help=
        'The upstream container version to use for the build. If not specified the upstream container version will be chosen automatically based on --version value.'
    )
    parser.add_argument(
        '--container-prebuild-command',
        type=str,
        required=False,
        help=
        'When performing a container build, this command will be executed within the container just before the build it performed.'
    )
    parser.add_argument(
        '--no-container-source',
        action="store_true",
        required=False,
        help='Do not include OSS source code in Docker container.')
    parser.add_argument(
        '--image',
        action='append',
        required=False,
        help=
        'Use specified Docker image in build as <image-name>,<full-image-name>. <image-name> can be "base", "tensorflow1", "tensorflow2", or "pytorch".'
    )

    parser.add_argument('--enable-logging',
                        action="store_true",
                        required=False,
                        help='Enable logging.')
    parser.add_argument('--enable-stats',
                        action="store_true",
                        required=False,
                        help='Enable statistics collection.')
    parser.add_argument('--enable-metrics',
                        action="store_true",
                        required=False,
                        help='Enable metrics reporting.')
    parser.add_argument('--enable-gpu-metrics',
                        action="store_true",
                        required=False,
                        help='Include GPU metrics in reported metrics.')
    parser.add_argument('--enable-tracing',
                        action="store_true",
                        required=False,
                        help='Enable tracing.')
    parser.add_argument('--enable-nvtx',
                        action="store_true",
                        required=False,
                        help='Enable NVTX.')
    parser.add_argument('--enable-gpu',
                        action="store_true",
                        required=False,
                        help='Enable GPU support.')
    parser.add_argument('--enable-mali-gpu',
                        action="store_true",
                        required=False,
                        help='Enable ARM MALI GPU support.')
    parser.add_argument(
        '--min-compute-capability',
        type=str,
        required=False,
        default='6.0',
        help='Minimum CUDA compute capability supported by server.')

    parser.add_argument(
        '--endpoint',
        action='append',
        required=False,
        help=
        'Include specified endpoint in build. Allowed values are "grpc", "http" and "sagemaker".'
    )
    parser.add_argument(
        '--filesystem',
        action='append',
        required=False,
        help=
        'Include specified filesystem in build. Allowed values are "gcs", "azure_storage" and "s3".'
    )
    parser.add_argument(
        '--backend',
        action='append',
        required=False,
        help=
        'Include specified backend in build as <backend-name>[:<repo-tag>]. If <repo-tag> starts with "pull/" then it refers to a pull-request reference, otherwise <repo-tag> indicates the git tag/branch to use for the build. If the version is non-development then the default <repo-tag> is the release branch matching the container version (e.g. version 21.08 -> branch r21.08); otherwise the default <repo-tag> is "main" (e.g. version 21.08dev -> branch main).'
    )
    parser.add_argument(
        '--repo-tag',
        action='append',
        required=False,
        help=
        'The version of a component to use in the build as <component-name>:<repo-tag>. <component-name> can be "common", "core", "backend" or "thirdparty". If <repo-tag> starts with "pull/" then it refers to a pull-request reference, otherwise <repo-tag> indicates the git tag/branch. If the version is non-development then the default <repo-tag> is the release branch matching the container version (e.g. version 21.08 -> branch r21.08); otherwise the default <repo-tag> is "main" (e.g. version 21.08dev -> branch main).'
    )
    parser.add_argument(
        '--repoagent',
        action='append',
        required=False,
        help=
        'Include specified repo agent in build as <repoagent-name>[:<repo-tag>]. If <repo-tag> starts with "pull/" then it refers to a pull-request reference, otherwise <repo-tag> indicates the git tag/branch to use for the build. If the version is non-development then the default <repo-tag> is the release branch matching the container version (e.g. version 21.08 -> branch r21.08); otherwise the default <repo-tag> is "main" (e.g. version 21.08dev -> branch main).'
    )

    FLAGS = parser.parse_args()

    if FLAGS.image is None:
        FLAGS.image = []
    if FLAGS.repo_tag is None:
        FLAGS.repo_tag = []
    if FLAGS.backend is None:
        FLAGS.backend = []
    if FLAGS.endpoint is None:
        FLAGS.endpoint = []
    if FLAGS.filesystem is None:
        FLAGS.filesystem = []
    if FLAGS.repoagent is None:
        FLAGS.repoagent = []
    if FLAGS.library_paths is None:
        FLAGS.library_paths = []

    # FLAGS.cmake_dir is required for non-container builds. For
    # container builds it is set above to the value appropriate for
    # building within the buildbase container.
    if FLAGS.no_container_build:
        if FLAGS.cmake_dir is None:
            fail('--cmake-dir required for Triton core build')

    # Determine the versions. Start with Triton version, if --version
    # is not explicitly specified read from TRITON_VERSION file.
    if FLAGS.version is None:
        with open('TRITON_VERSION', "r") as vfile:
            FLAGS.version = vfile.readline().strip()

    log('version {}'.format(FLAGS.version))

    # Determine the default repo-tag that should be used for images,
    # backends and repo-agents if a repo-tag is not given
    # explicitly. For release branches we use the release branch as
    # the default, otherwise we use 'main'.
    default_repo_tag = 'main'
    cver = FLAGS.container_version
    if cver is None:
        if FLAGS.version not in TRITON_VERSION_MAP:
            fail(
                'unable to determine default repo-tag, container version not known for {}'
                .format(FLAGS.version))
        cver = TRITON_VERSION_MAP[FLAGS.version][0]
    if not cver.endswith('dev'):
        default_repo_tag = 'r' + cver
    log('default repo-tag: {}'.format(default_repo_tag))

    # For other versions use the TRITON_VERSION_MAP unless explicitly
    # given.
    if not FLAGS.no_container_build:
        FLAGS.container_version, FLAGS.upstream_container_version = get_container_versions(
            FLAGS.version, FLAGS.container_version,
            FLAGS.upstream_container_version)

        log('container version {}'.format(FLAGS.container_version))
        log('upstream container version {}'.format(
            FLAGS.upstream_container_version))

    # Initialize map of backends to build and repo-tag for each.
    backends = {}
    for be in FLAGS.backend:
        parts = be.split(':')
        if len(parts) == 1:
            parts.append(default_repo_tag)
        log('backend "{}" at tag/branch "{}"'.format(parts[0], parts[1]))
        backends[parts[0]] = parts[1]

    # Initialize map of repo agents to build and repo-tag for each.
    repoagents = {}
    for be in FLAGS.repoagent:
        parts = be.split(':')
        if len(parts) == 1:
            parts.append(default_repo_tag)
        log('repoagent "{}" at tag/branch "{}"'.format(parts[0], parts[1]))
        repoagents[parts[0]] = parts[1]

    # Initialize map of docker images.
    images = {}
    for img in FLAGS.image:
        parts = img.split(',')
        fail_if(
            len(parts) != 2,
            '--image must specific <image-name>,<full-image-registry>')
        fail_if(
            parts[0] not in ['base', 'pytorch', 'tensorflow1', 'tensorflow2'],
            'unsupported value for --image')
        log('image "{}": "{}"'.format(parts[0], parts[1]))
        images[parts[0]] = parts[1]

    # Initialize map of library paths for each backend.
    library_paths = {}
    for lpath in FLAGS.library_paths:
        parts = lpath.split(':')
        if len(parts) == 2:
            log('backend "{}" library path "{}"'.format(parts[0], parts[1]))
            library_paths[parts[0]] = parts[1]

    # If --container-build is specified then we perform the actual
    # build within a build container and then from that create a
    # tritonserver container holding the results of the build.
    if not FLAGS.no_container_build:
        import docker

        container_build(images, backends, repoagents, FLAGS.endpoint)
        sys.exit(0)

    # If there is a container pre-build command assume this invocation
    # is being done within the build container and so run the
    # pre-build command.
    if (FLAGS.container_prebuild_command):
        prebuild_command()

    log('Building Triton Inference Server')

    if FLAGS.install_dir is None:
        FLAGS.install_dir = os.path.join(FLAGS.build_dir, "opt", "tritonserver")
    if FLAGS.build_parallel is None:
        FLAGS.build_parallel = multiprocessing.cpu_count() * 2

    # Initialize map of common components and repo-tag for each.
    components = {
        'common': default_repo_tag,
        'core': default_repo_tag,
        'backend': default_repo_tag,
        'thirdparty': default_repo_tag
    }
    for be in FLAGS.repo_tag:
        parts = be.split(':')
        fail_if(
            len(parts) != 2,
            '--repo-tag must specific <component-name>:<repo-tag>')
        fail_if(
            parts[0] not in components,
            '--repo-tag <component-name> must be "common", "core", "backend", or "thirdparty"'
        )
        components[parts[0]] = parts[1]
    for c in components:
        log('component "{}" at tag/branch "{}"'.format(c, components[c]))

    # Build the core server. For now the core is contained in this
    # repo so we just build in place
    if True:
        repo_build_dir = os.path.join(FLAGS.build_dir, 'tritonserver', 'build')
        repo_install_dir = os.path.join(FLAGS.build_dir, 'tritonserver',
                                        'install')

        mkdir(repo_build_dir)
        cmake(repo_build_dir,
              core_cmake_args(components, backends, repo_install_dir))
        makeinstall(repo_build_dir, target='server')

        core_install_dir = FLAGS.install_dir
        mkdir(core_install_dir)
        cpdir(repo_install_dir, core_install_dir)

    # Build each backend...
    for be in backends:
        # Core backends are not built separately from core so skip...
        if (be in CORE_BACKENDS):
            continue

        repo_build_dir = os.path.join(FLAGS.build_dir, be, 'build')
        repo_install_dir = os.path.join(FLAGS.build_dir, be, 'install')

        mkdir(FLAGS.build_dir)
        # If tflite backend, source from external repo for git clone
        if be == 'tflite':
            gitclone(FLAGS.build_dir, backend_repo(be), backends[be], be,
                     'https://gitlab.com/arm-research/smarter/')
        else:
            gitclone(FLAGS.build_dir, backend_repo(be), backends[be], be,
                     FLAGS.github_organization)
        mkdir(repo_build_dir)
        cmake(
            repo_build_dir,
            backend_cmake_args(images, components, be, repo_install_dir,
                               library_paths))
        makeinstall(repo_build_dir)

        backend_install_dir = os.path.join(FLAGS.install_dir, 'backends', be)
        rmdir(backend_install_dir)
        mkdir(backend_install_dir)
        cpdir(os.path.join(repo_install_dir, 'backends', be),
              backend_install_dir)

    # Build each repo agent...
    for ra in repoagents:
        repo_build_dir = os.path.join(FLAGS.build_dir, ra, 'build')
        repo_install_dir = os.path.join(FLAGS.build_dir, ra, 'install')

        mkdir(FLAGS.build_dir)
        gitclone(FLAGS.build_dir, repoagent_repo(ra), repoagents[ra], ra,
                 FLAGS.github_organization)
        mkdir(repo_build_dir)
        cmake(repo_build_dir,
              repoagent_cmake_args(images, components, ra, repo_install_dir))
        makeinstall(repo_build_dir)

        repoagent_install_dir = os.path.join(FLAGS.install_dir, 'repoagents',
                                             ra)
        rmdir(repoagent_install_dir)
        mkdir(repoagent_install_dir)
        cpdir(os.path.join(repo_install_dir, 'repoagents', ra),
              repoagent_install_dir)<|MERGE_RESOLUTION|>--- conflicted
+++ resolved
@@ -78,11 +78,7 @@
 CORE_BACKENDS = ['ensemble']
 NONCORE_BACKENDS = [
     'tensorflow1', 'tensorflow2', 'onnxruntime', 'python', 'dali', 'pytorch',
-<<<<<<< HEAD
-    'openvino', 'fil', 'fastertransformer', 'tflite'
-=======
-    'openvino', 'fil', 'fastertransformer', 'tensorrt'
->>>>>>> 2fe90272
+    'openvino', 'fil', 'fastertransformer', 'tensorrt', 'armnn_tflite'
 ]
 EXAMPLE_REPOAGENTS = ['checksum']
 FLAGS = None
@@ -628,11 +624,7 @@
 COPY . .
 ENTRYPOINT []
 '''
-<<<<<<< HEAD
-        if target_platform() != 'ubuntu/arm64':
-=======
         if FLAGS.enable_gpu:
->>>>>>> 2fe90272
             df += install_dcgm_libraries(argmap['DCGM_VERSION'])
 
     df += '''
@@ -785,12 +777,6 @@
 # example libcurl only needed for GCS?)
 RUN apt-get update && \
     apt-get install -y --no-install-recommends \
-<<<<<<< HEAD
-         libb64-0d \
-         libcurl4-openssl-dev \
-         libnuma-dev \
-         libre2-5 && \
-=======
             libb64-0d \
             libcurl4-openssl-dev \
             libre2-5 \
@@ -799,7 +785,6 @@
             libnuma-dev \
             curl \
             {ort_dependencies} && \
->>>>>>> 2fe90272
     rm -rf /var/lib/apt/lists/*
 '''.format(ort_dependencies=ort_dependencies)
 
@@ -812,11 +797,6 @@
  && ldconfig \
  && rm -f ${_CUDA_COMPAT_PATH}/lib 
 '''
-<<<<<<< HEAD
-    if target_platform() != 'ubuntu/arm64':
-        df += install_dcgm_libraries(argmap['DCGM_VERSION'])
-=======
->>>>>>> 2fe90272
 
     # Add dependencies needed for python backend
     if 'python' in backends:
@@ -832,8 +812,7 @@
     pip3 install --upgrade numpy && \
     rm -rf /var/lib/apt/lists/*
 '''
-<<<<<<< HEAD
-    if target_platform() != 'ubuntu/arm64':
+    if not enable_gpu:
         df += '''
 # Extra defensive wiring for CUDA Compat lib
 RUN ln -sf ${_CUDA_COMPAT_PATH}/lib.real ${_CUDA_COMPAT_PATH}/lib \
@@ -841,8 +820,6 @@
  && ldconfig \
  && rm -f ${_CUDA_COMPAT_PATH}/lib
 '''
-=======
->>>>>>> 2fe90272
     df += '''
 WORKDIR /opt/tritonserver
 RUN rm -fr /opt/tritonserver/*
