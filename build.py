--- conflicted
+++ resolved
@@ -68,28 +68,15 @@
 # different versions are used then one backend or the other will
 # incorrectly load the other version of the openvino libraries.
 #
-<<<<<<< HEAD
 DEFAULT_TRITON_VERSION_MAP = {
-    "release_version": "2.47.0",
-    "triton_container_version" : "24.06", 
-    "upstream_container_version": "24.06",  
+    "release_version": "2.49.0dev",
+    "triton_container_version" : "24.08dev", 
+    "upstream_container_version": "24.07",  
     "ort_version":    "1.18.1",  
     "ort_openvino_version": "2024.0.0",
     "standalone_openvino_version":   "2024.0.0",  
     "dcgm_version":    "3.2.6",
-    "vllm_version":   "0.5.0.post1"
-=======
-TRITON_VERSION_MAP = {
-    "2.49.0dev": (
-        "24.08dev",  # triton container
-        "24.07",  # upstream container
-        "1.18.1",  # ORT
-        "2024.0.0",  # ORT OpenVINO
-        "2024.0.0",  # Standalone OpenVINO
-        "3.2.6",  # DCGM version
-        "0.5.3.post1",  # vLLM version
-    )
->>>>>>> cca12f9d
+    "vllm_version":   "0.5.3.post"
 }
 
 CORE_BACKENDS = ["ensemble"]
