#!/usr/bin/env python3
# Copyright 2020-2024, NVIDIA CORPORATION & AFFILIATES. All rights reserved.
#
# Redistribution and use in source and binary forms, with or without
# modification, are permitted provided that the following conditions
# are met:
#  * Redistributions of source code must retain the above copyright
#    notice, this list of conditions and the following disclaimer.
#  * Redistributions in binary form must reproduce the above copyright
#    notice, this list of conditions and the following disclaimer in the
#    documentation and/or other materials provided with the distribution.
#  * Neither the name of NVIDIA CORPORATION nor the names of its
#    contributors may be used to endorse or promote products derived
#    from this software without specific prior written permission.
#
# THIS SOFTWARE IS PROVIDED BY THE COPYRIGHT HOLDERS ``AS IS'' AND ANY
# EXPRESS OR IMPLIED WARRANTIES, INCLUDING, BUT NOT LIMITED TO, THE
# IMPLIED WARRANTIES OF MERCHANTABILITY AND FITNESS FOR A PARTICULAR
# PURPOSE ARE DISCLAIMED.  IN NO EVENT SHALL THE COPYRIGHT OWNER OR
# CONTRIBUTORS BE LIABLE FOR ANY DIRECT, INDIRECT, INCIDENTAL, SPECIAL,
# EXEMPLARY, OR CONSEQUENTIAL DAMAGES (INCLUDING, BUT NOT LIMITED TO,
# PROCUREMENT OF SUBSTITUTE GOODS OR SERVICES; LOSS OF USE, DATA, OR
# PROFITS; OR BUSINESS INTERRUPTION) HOWEVER CAUSED AND ON ANY THEORY
# OF LIABILITY, WHETHER IN CONTRACT, STRICT LIABILITY, OR TORT
# (INCLUDING NEGLIGENCE OR OTHERWISE) ARISING IN ANY WAY OUT OF THE USE
# OF THIS SOFTWARE, EVEN IF ADVISED OF THE POSSIBILITY OF SUCH DAMAGE.

import argparse
import importlib.util
import multiprocessing
import os
import os.path
import pathlib
import platform
import stat
import subprocess
import sys
from inspect import getsourcefile

import distro
import requests

#
# Build Triton Inference Server.
#

# By default build.py builds the Triton Docker image, but can also be
# used to build without Docker.  See docs/build.md and --help for more
# information.
#
# The TRITON_VERSION file indicates the Triton version and
# TRITON_VERSION_MAP is used to determine the corresponding container
# version and upstream container version (upstream containers are
# dependencies required by Triton). These versions may be overridden.

# Map from Triton version to corresponding container and component versions.
#
#   triton version ->
#     (triton container version,
#      upstream container version,
#      ORT version,
#      ORT OpenVINO version (use None to disable OpenVINO in ORT),
#      Standalone OpenVINO version,
#      DCGM version
#     )
#
# Currently the OpenVINO versions used in ORT and standalone must
# match because of the way dlopen works with loading the backends. If
# different versions are used then one backend or the other will
# incorrectly load the other version of the openvino libraries.
#
TRITON_VERSION_MAP = {
<<<<<<< HEAD
    "2.52.0dev": (
        "24.11dev",  # triton container
        "24.10",  # upstream container
=======
    "2.52.0": (
        "24.11",  # triton container
        "24.11",  # upstream container
>>>>>>> 49272c7f
        "1.20.0",  # ORT
        "2024.4.0",  # ORT OpenVINO
        "2024.4.0",  # Standalone OpenVINO
        "3.3.6",  # DCGM version
        "0.5.5",  # vLLM version
        "3.12.3",  # RHEL Python version
    )
}

CORE_BACKENDS = ["ensemble"]

FLAGS = None
EXTRA_CORE_CMAKE_FLAGS = {}
OVERRIDE_CORE_CMAKE_FLAGS = {}
EXTRA_BACKEND_CMAKE_FLAGS = {}
OVERRIDE_BACKEND_CMAKE_FLAGS = {}

THIS_SCRIPT_DIR = os.path.dirname(os.path.abspath(getsourcefile(lambda: 0)))


def log(msg, force=False):
    if force or not FLAGS.quiet:
        try:
            print(msg, file=sys.stderr)
        except Exception:
            print("<failed to log>", file=sys.stderr)


def log_verbose(msg):
    if FLAGS.verbose:
        log(msg, force=True)


def fail(msg):
    fail_if(True, msg)


def fail_if(p, msg):
    if p:
        print("error: {}".format(msg), file=sys.stderr)
        sys.exit(1)


def target_platform():
    # When called by compose.py, FLAGS will be None
    if FLAGS and FLAGS.target_platform is not None:
        return FLAGS.target_platform
    platform_string = platform.system().lower()
    if platform_string == "linux":
        # Need to inspect the /etc/os-release file to get
        # the distribution of linux
        id_like_list = distro.like().split()
        if "debian" in id_like_list:
            return "linux"
        else:
            return "rhel"
    else:
        return platform_string


def target_machine():
    # When called by compose.py, FLAGS will be None
    if FLAGS and FLAGS.target_machine is not None:
        return FLAGS.target_machine
    return platform.machine().lower()


def container_versions(version, container_version, upstream_container_version):
    if container_version is None:
        if version not in TRITON_VERSION_MAP:
            fail("container version not known for {}".format(version))
        container_version = TRITON_VERSION_MAP[version][0]
    if upstream_container_version is None:
        if version not in TRITON_VERSION_MAP:
            fail("upstream container version not known for {}".format(version))
        upstream_container_version = TRITON_VERSION_MAP[version][1]
    return container_version, upstream_container_version


class BuildScript:
    """Utility class for writing build scripts"""

    def __init__(self, filepath, desc=None, verbose=False):
        self._filepath = filepath
        self._file = open(self._filepath, "w")
        self._verbose = verbose
        self.header(desc)

    def __enter__(self):
        return self

    def __exit__(self, type, value, traceback):
        self.close()

    def __del__(self):
        self.close()

    def close(self):
        if self._file is not None:
            if target_platform() == "windows":
                self.blankln()
                self._file.write("}\n")
                self._file.write("catch {\n")
                self._file.write("    $_;\n")
                self._file.write("    ExitWithCode 1;\n")
                self._file.write("}\n")
            """Close the file"""
            self._file.close()
            self._file = None
            st = os.stat(self._filepath)
            os.chmod(self._filepath, st.st_mode | stat.S_IEXEC)

    def blankln(self):
        self._file.write("\n")

    def commentln(self, cnt):
        self._file.write("#" * cnt + "\n")

    def comment(self, msg=""):
        if not isinstance(msg, str):
            try:
                for m in msg:
                    self._file.write(f"# {msg}\n")
                return
            except TypeError:
                pass
        self._file.write(f"# {msg}\n")

    def comment_verbose(self, msg=""):
        if self._verbose:
            self.comment(msg)

    def header(self, desc=None):
        if target_platform() != "windows":
            self._file.write("#!/usr/bin/env bash\n\n")

        if desc is not None:
            self.comment()
            self.comment(desc)
            self.comment()
            self.blankln()

        self.comment("Exit script immediately if any command fails")
        if target_platform() == "windows":
            self._file.write("$UseStructuredOutput = $false\n")
            self.blankln()
            self._file.write("function ExitWithCode($exitcode) {\n")
            self._file.write("    $host.SetShouldExit($exitcode)\n")
            self._file.write("    exit $exitcode\n")
            self._file.write("}\n")
            self.blankln()
            if self._verbose:
                self._file.write("Set-PSDebug -Trace 1\n")
            self.blankln()
            self._file.write("try {\n")
        else:
            self._file.write("set -e\n")
            if self._verbose:
                self._file.write("set -x\n")
        self.blankln()

    def envvar_ref(self, v):
        if target_platform() == "windows":
            return f"${{env:{v}}}"
        return f"${{{v}}}"

    def cmd(self, clist, check_exitcode=False):
        if isinstance(clist, str):
            self._file.write(f"{clist}\n")
        else:
            for c in clist:
                self._file.write(f"{c} ")
            self.blankln()

        if check_exitcode:
            if target_platform() == "windows":
                self._file.write("if ($LASTEXITCODE -ne 0) {\n")
                self._file.write(
                    '  Write-Output "exited with status code $LASTEXITCODE";\n'
                )
                self._file.write("  ExitWithCode 1;\n")
                self._file.write("}\n")

    def cwd(self, path):
        if target_platform() == "windows":
            self.cmd(f"Set-Location -EV Err -EA Stop {path}")
        else:
            self.cmd(f"cd {path}")

    def cp(self, src, dest):
        if target_platform() == "windows":
            self.cmd(f"Copy-Item -EV Err -EA Stop {src} -Destination {dest}")
        else:
            self.cmd(f"cp {src} {dest}")

    def mkdir(self, path):
        if target_platform() == "windows":
            self.cmd(
                f"New-Item -EV Err -EA Stop -ItemType Directory -Force -Path {path}"
            )
        else:
            self.cmd(f"mkdir -p {pathlib.Path(path)}")

    def rmdir(self, path):
        if target_platform() == "windows":
            self.cmd(f"if (Test-Path -Path {path}) {{")
            self.cmd(f"  Remove-Item -EV Err -EA Stop -Recurse -Force {path}")
            self.cmd("}")
        else:
            self.cmd(f"rm -fr {pathlib.Path(path)}")

    def cpdir(self, src, dest):
        if target_platform() == "windows":
            self.cmd(f"Copy-Item -EV Err -EA Stop -Recurse {src} -Destination {dest}")
        else:
            self.cmd(f"cp -r {src} {dest}")

    def tar(self, subdir, tar_filename):
        if target_platform() == "windows":
            fail("unsupported operation: tar")
        else:
            self.cmd(f"tar zcf {tar_filename} {subdir}")

    def cmake(self, args):
        # Pass some additional envvars into cmake...
        env_args = []
        for k in ("TRT_VERSION", "CMAKE_TOOLCHAIN_FILE", "VCPKG_TARGET_TRIPLET"):
            env_args += [f'"-D{k}={self.envvar_ref(k)}"']
        self.cmd(f'cmake {" ".join(env_args)} {" ".join(args)}', check_exitcode=True)

    def makeinstall(self, target="install"):
        verbose_flag = "-v" if self._verbose else ""
        self.cmd(
            f"cmake --build . --config {FLAGS.build_type} -j{FLAGS.build_parallel} {verbose_flag} -t {target}"
        )

    def gitclone(self, repo, tag, subdir, org):
        clone_dir = subdir
        if not FLAGS.no_force_clone:
            self.rmdir(clone_dir)

        if target_platform() == "windows":
            self.cmd(f"if (-Not (Test-Path -Path {clone_dir})) {{")
        else:
            self.cmd(f"if [[ ! -e {clone_dir} ]]; then")

        # FIXME [DLIS-4045 - Currently the tag starting with "pull/" is not
        # working with "--repo-tag" as the option is not forwarded to the
        # individual repo build correctly.]
        # If 'tag' starts with "pull/" then it must be of form
        # "pull/<pr>/head". We just clone at "main" and then fetch the
        # reference onto a new branch we name "tritonbuildref".
        if tag.startswith("pull/"):
            self.cmd(
                f"  git clone --recursive --depth=1 {org}/{repo}.git {subdir};",
                check_exitcode=True,
            )
            self.cmd("}" if target_platform() == "windows" else "fi")
            self.cwd(subdir)
            self.cmd(f"git fetch origin {tag}:tritonbuildref", check_exitcode=True)
            self.cmd(f"git checkout tritonbuildref", check_exitcode=True)
        else:
            self.cmd(
                f"  git clone --recursive --single-branch --depth=1 -b {tag} {org}/{repo}.git {subdir};",
                check_exitcode=True,
            )
            self.cmd("}" if target_platform() == "windows" else "fi")


def cmake_core_arg(name, type, value):
    # Return cmake -D setting to set name=value for core build. Use
    # command-line specified value if one is given.
    if name in OVERRIDE_CORE_CMAKE_FLAGS:
        value = OVERRIDE_CORE_CMAKE_FLAGS[name]
    if type is None:
        type = ""
    else:
        type = ":{}".format(type)
    return '"-D{}{}={}"'.format(name, type, value)


def cmake_core_enable(name, flag):
    # Return cmake -D setting to set name=flag?ON:OFF for core
    # build. Use command-line specified value for 'flag' if one is
    # given.
    if name in OVERRIDE_CORE_CMAKE_FLAGS:
        value = OVERRIDE_CORE_CMAKE_FLAGS[name]
    else:
        value = "ON" if flag else "OFF"
    return '"-D{}:BOOL={}"'.format(name, value)


def cmake_core_extra_args():
    args = []
    for k, v in EXTRA_CORE_CMAKE_FLAGS.items():
        args.append('"-D{}={}"'.format(k, v))
    return args


def cmake_backend_arg(backend, name, type, value):
    # Return cmake -D setting to set name=value for backend build. Use
    # command-line specified value if one is given.
    if backend in OVERRIDE_BACKEND_CMAKE_FLAGS:
        if name in OVERRIDE_BACKEND_CMAKE_FLAGS[backend]:
            value = OVERRIDE_BACKEND_CMAKE_FLAGS[backend][name]
    if type is None:
        type = ""
    else:
        type = ":{}".format(type)
    return '"-D{}{}={}"'.format(name, type, value)


def cmake_backend_enable(backend, name, flag):
    # Return cmake -D setting to set name=flag?ON:OFF for backend
    # build. Use command-line specified value for 'flag' if one is
    # given.
    value = None
    if backend in OVERRIDE_BACKEND_CMAKE_FLAGS:
        if name in OVERRIDE_BACKEND_CMAKE_FLAGS[backend]:
            value = OVERRIDE_BACKEND_CMAKE_FLAGS[backend][name]
    if value is None:
        value = "ON" if flag else "OFF"
    return '"-D{}:BOOL={}"'.format(name, value)


def cmake_backend_extra_args(backend):
    args = []
    if backend in EXTRA_BACKEND_CMAKE_FLAGS:
        for k, v in EXTRA_BACKEND_CMAKE_FLAGS[backend].items():
            args.append('"-D{}={}"'.format(k, v))
    return args


def cmake_repoagent_arg(name, type, value):
    # For now there is no override for repo-agents
    if type is None:
        type = ""
    else:
        type = ":{}".format(type)
    return '"-D{}{}={}"'.format(name, type, value)


def cmake_repoagent_enable(name, flag):
    # For now there is no override for repo-agents
    value = "ON" if flag else "OFF"
    return '"-D{}:BOOL={}"'.format(name, value)


def cmake_repoagent_extra_args():
    # For now there is no extra args for repo-agents
    args = []
    return args


def cmake_cache_arg(name, type, value):
    # For now there is no override for caches
    if type is None:
        type = ""
    else:
        type = ":{}".format(type)
    return '"-D{}{}={}"'.format(name, type, value)


def cmake_cache_enable(name, flag):
    # For now there is no override for caches
    value = "ON" if flag else "OFF"
    return '"-D{}:BOOL={}"'.format(name, value)


def cmake_cache_extra_args():
    # For now there is no extra args for caches
    args = []
    return args


def core_cmake_args(components, backends, cmake_dir, install_dir):
    cargs = [
        cmake_core_arg("CMAKE_BUILD_TYPE", None, FLAGS.build_type),
        cmake_core_arg("CMAKE_INSTALL_PREFIX", "PATH", install_dir),
        cmake_core_arg("TRITON_VERSION", "STRING", FLAGS.version),
        cmake_core_arg("TRITON_REPO_ORGANIZATION", "STRING", FLAGS.github_organization),
        cmake_core_arg("TRITON_COMMON_REPO_TAG", "STRING", components["common"]),
        cmake_core_arg("TRITON_CORE_REPO_TAG", "STRING", components["core"]),
        cmake_core_arg("TRITON_BACKEND_REPO_TAG", "STRING", components["backend"]),
        cmake_core_arg(
            "TRITON_THIRD_PARTY_REPO_TAG", "STRING", components["thirdparty"]
        ),
    ]

    cargs.append(cmake_core_enable("TRITON_ENABLE_LOGGING", FLAGS.enable_logging))
    cargs.append(cmake_core_enable("TRITON_ENABLE_STATS", FLAGS.enable_stats))
    cargs.append(cmake_core_enable("TRITON_ENABLE_METRICS", FLAGS.enable_metrics))
    cargs.append(
        cmake_core_enable("TRITON_ENABLE_METRICS_GPU", FLAGS.enable_gpu_metrics)
    )
    cargs.append(
        cmake_core_enable("TRITON_ENABLE_METRICS_CPU", FLAGS.enable_cpu_metrics)
    )
    cargs.append(cmake_core_enable("TRITON_ENABLE_TRACING", FLAGS.enable_tracing))
    cargs.append(cmake_core_enable("TRITON_ENABLE_NVTX", FLAGS.enable_nvtx))

    cargs.append(cmake_core_enable("TRITON_ENABLE_GPU", FLAGS.enable_gpu))
    cargs.append(
        cmake_core_arg(
            "TRITON_MIN_COMPUTE_CAPABILITY", None, FLAGS.min_compute_capability
        )
    )

    cargs.append(cmake_core_enable("TRITON_ENABLE_MALI_GPU", FLAGS.enable_mali_gpu))

    cargs.append(cmake_core_enable("TRITON_ENABLE_GRPC", "grpc" in FLAGS.endpoint))
    cargs.append(cmake_core_enable("TRITON_ENABLE_HTTP", "http" in FLAGS.endpoint))
    cargs.append(
        cmake_core_enable("TRITON_ENABLE_SAGEMAKER", "sagemaker" in FLAGS.endpoint)
    )
    cargs.append(
        cmake_core_enable("TRITON_ENABLE_VERTEX_AI", "vertex-ai" in FLAGS.endpoint)
    )

    cargs.append(cmake_core_enable("TRITON_ENABLE_GCS", "gcs" in FLAGS.filesystem))
    cargs.append(cmake_core_enable("TRITON_ENABLE_S3", "s3" in FLAGS.filesystem))
    cargs.append(
        cmake_core_enable(
            "TRITON_ENABLE_AZURE_STORAGE", "azure_storage" in FLAGS.filesystem
        )
    )

    cargs.append(cmake_core_enable("TRITON_ENABLE_ENSEMBLE", "ensemble" in backends))
    cargs.append(cmake_core_enable("TRITON_ENABLE_TENSORRT", "tensorrt" in backends))

    cargs += cmake_core_extra_args()
    cargs.append(cmake_dir)
    return cargs


def repoagent_repo(ra):
    return "{}_repository_agent".format(ra)


def repoagent_cmake_args(images, components, ra, install_dir):
    args = []

    cargs = args + [
        cmake_repoagent_arg("CMAKE_BUILD_TYPE", None, FLAGS.build_type),
        cmake_repoagent_arg("CMAKE_INSTALL_PREFIX", "PATH", install_dir),
        cmake_repoagent_arg(
            "TRITON_REPO_ORGANIZATION", "STRING", FLAGS.github_organization
        ),
        cmake_repoagent_arg("TRITON_COMMON_REPO_TAG", "STRING", components["common"]),
        cmake_repoagent_arg("TRITON_CORE_REPO_TAG", "STRING", components["core"]),
    ]

    cargs.append(cmake_repoagent_enable("TRITON_ENABLE_GPU", FLAGS.enable_gpu))
    cargs += cmake_repoagent_extra_args()
    cargs.append("..")
    return cargs


def cache_repo(cache):
    # example: "local", or "redis"
    return "{}_cache".format(cache)


def cache_cmake_args(images, components, cache, install_dir):
    args = []

    cargs = args + [
        cmake_cache_arg("CMAKE_BUILD_TYPE", None, FLAGS.build_type),
        cmake_cache_arg("CMAKE_INSTALL_PREFIX", "PATH", install_dir),
        cmake_cache_arg(
            "TRITON_REPO_ORGANIZATION", "STRING", FLAGS.github_organization
        ),
        cmake_cache_arg("TRITON_COMMON_REPO_TAG", "STRING", components["common"]),
        cmake_cache_arg("TRITON_CORE_REPO_TAG", "STRING", components["core"]),
    ]

    cargs.append(cmake_cache_enable("TRITON_ENABLE_GPU", FLAGS.enable_gpu))
    cargs += cmake_cache_extra_args()
    cargs.append("..")
    return cargs


def backend_repo(be):
    return "{}_backend".format(be)


def backend_cmake_args(images, components, be, install_dir, library_paths):
    cmake_build_type = FLAGS.build_type

    if be == "onnxruntime":
        args = onnxruntime_cmake_args(images, library_paths)
    elif be == "openvino":
        args = openvino_cmake_args()
    elif be == "tensorflow":
        args = tensorflow_cmake_args(images, library_paths)
    elif be == "python":
        args = []
    elif be == "dali":
        args = dali_cmake_args()
    elif be == "pytorch":
        args = pytorch_cmake_args(images)
    elif be == "armnn_tflite":
        args = armnn_tflite_cmake_args()
    elif be == "fil":
        args = fil_cmake_args(images)
        # DLIS-4618: FIL backend fails debug build, so override it for now.
        cmake_build_type = "Release"
    elif be == "fastertransformer":
        args = fastertransformer_cmake_args()
    elif be == "tensorrt":
        args = tensorrt_cmake_args()
    elif be == "tensorrtllm":
        args = tensorrtllm_cmake_args(images)
    else:
        args = []

    cargs = args + [
        cmake_backend_arg(be, "CMAKE_BUILD_TYPE", None, cmake_build_type),
        cmake_backend_arg(be, "CMAKE_INSTALL_PREFIX", "PATH", install_dir),
        cmake_backend_arg(
            be, "TRITON_REPO_ORGANIZATION", "STRING", FLAGS.github_organization
        ),
        cmake_backend_arg(be, "TRITON_COMMON_REPO_TAG", "STRING", components["common"]),
        cmake_backend_arg(be, "TRITON_CORE_REPO_TAG", "STRING", components["core"]),
        cmake_backend_arg(
            be, "TRITON_BACKEND_REPO_TAG", "STRING", components["backend"]
        ),
    ]

    cargs.append(cmake_backend_enable(be, "TRITON_ENABLE_GPU", FLAGS.enable_gpu))
    cargs.append(
        cmake_backend_enable(be, "TRITON_ENABLE_MALI_GPU", FLAGS.enable_mali_gpu)
    )
    cargs.append(cmake_backend_enable(be, "TRITON_ENABLE_STATS", FLAGS.enable_stats))
    cargs.append(
        cmake_backend_enable(be, "TRITON_ENABLE_METRICS", FLAGS.enable_metrics)
    )

    # [DLIS-4950] always enable below once Windows image is updated with CUPTI
    # cargs.append(cmake_backend_enable(be, 'TRITON_ENABLE_MEMORY_TRACKER', True))
    if (target_platform() == "windows") and (not FLAGS.no_container_build):
        print(
            "Warning: Detected docker build is used for Windows, backend utility 'device memory tracker' will be disabled due to missing library in CUDA Windows docker image."
        )
        cargs.append(cmake_backend_enable(be, "TRITON_ENABLE_MEMORY_TRACKER", False))
    elif target_platform() == "igpu":
        print(
            "Warning: Detected iGPU build, backend utility 'device memory tracker' will be disabled as iGPU doesn't contain required version of the library."
        )
        cargs.append(cmake_backend_enable(be, "TRITON_ENABLE_MEMORY_TRACKER", False))
    elif FLAGS.enable_gpu:
        cargs.append(cmake_backend_enable(be, "TRITON_ENABLE_MEMORY_TRACKER", True))

    cargs += cmake_backend_extra_args(be)
    if be == "tensorrtllm":
        cargs.append("-S ../inflight_batcher_llm -B .")

    else:
        cargs.append("..")
    return cargs


def pytorch_cmake_args(images):
    if "pytorch" in images:
        image = images["pytorch"]
    else:
        image = "nvcr.io/nvidia/pytorch:{}-py3".format(FLAGS.upstream_container_version)
    cargs = [
        cmake_backend_arg("pytorch", "TRITON_PYTORCH_DOCKER_IMAGE", None, image),
    ]

    # TODO: TPRD-372 TorchTRT extension is not currently supported by our manylinux build
    # TODO: TPRD-373 NVTX extension is not currently supported by our manylinux build
    if target_platform() != "rhel":
        if FLAGS.enable_gpu:
            cargs.append(
                cmake_backend_enable("pytorch", "TRITON_PYTORCH_ENABLE_TORCHTRT", True)
            )
        cargs.append(
            cmake_backend_enable("pytorch", "TRITON_ENABLE_NVTX", FLAGS.enable_nvtx)
        )
    return cargs


def onnxruntime_cmake_args(images, library_paths):
    cargs = [
        cmake_backend_arg(
            "onnxruntime",
            "TRITON_BUILD_ONNXRUNTIME_VERSION",
            None,
            os.getenv("TRITON_BUILD_ONNXRUNTIME_VERSION")
            if os.getenv("TRITON_BUILD_ONNXRUNTIME_VERSION")
            else TRITON_VERSION_MAP[FLAGS.version][2],
        )
    ]

    # TRITON_ENABLE_GPU is already set for all backends in backend_cmake_args()
    # TODO: TPRD-334 TensorRT extension is not currently supported by our manylinux build
    if FLAGS.enable_gpu and target_platform() != "rhel":
        cargs.append(
            cmake_backend_enable(
                "onnxruntime", "TRITON_ENABLE_ONNXRUNTIME_TENSORRT", True
            )
        )

    if target_platform() == "windows":
        if "base" in images:
            cargs.append(
                cmake_backend_arg(
                    "onnxruntime", "TRITON_BUILD_CONTAINER", None, images["base"]
                )
            )
    else:
        if "base" in images:
            cargs.append(
                cmake_backend_arg(
                    "onnxruntime", "TRITON_BUILD_CONTAINER", None, images["base"]
                )
            )
        else:
            cargs.append(
                cmake_backend_arg(
                    "onnxruntime",
                    "TRITON_BUILD_CONTAINER_VERSION",
                    None,
                    TRITON_VERSION_MAP[FLAGS.version][1],
                )
            )

        # TODO: TPRD-333 OpenVino extension is not currently supported by our manylinux build
        if (
            (target_machine() != "aarch64")
            and (target_platform() != "rhel")
            and (TRITON_VERSION_MAP[FLAGS.version][3] is not None)
        ):
            cargs.append(
                cmake_backend_enable(
                    "onnxruntime", "TRITON_ENABLE_ONNXRUNTIME_OPENVINO", True
                )
            )
            cargs.append(
                cmake_backend_arg(
                    "onnxruntime",
                    "TRITON_BUILD_ONNXRUNTIME_OPENVINO_VERSION",
                    None,
                    TRITON_VERSION_MAP[FLAGS.version][3],
                )
            )

        if (target_platform() == "igpu") or (target_platform() == "rhel"):
            cargs.append(
                cmake_backend_arg(
                    "onnxruntime",
                    "TRITON_BUILD_TARGET_PLATFORM",
                    None,
                    target_platform(),
                )
            )

    return cargs


def openvino_cmake_args():
    cargs = [
        cmake_backend_arg(
            "openvino",
            "TRITON_BUILD_OPENVINO_VERSION",
            None,
            TRITON_VERSION_MAP[FLAGS.version][4],
        )
    ]
    if target_platform() == "windows":
        if "base" in images:
            cargs.append(
                cmake_backend_arg(
                    "openvino", "TRITON_BUILD_CONTAINER", None, images["base"]
                )
            )
    else:
        if "base" in images:
            cargs.append(
                cmake_backend_arg(
                    "openvino", "TRITON_BUILD_CONTAINER", None, images["base"]
                )
            )
        else:
            cargs.append(
                cmake_backend_arg(
                    "openvino",
                    "TRITON_BUILD_CONTAINER_VERSION",
                    None,
                    TRITON_VERSION_MAP[FLAGS.version][1],
                )
            )
    return cargs


def tensorrt_cmake_args():
    cargs = [
        cmake_backend_enable("tensorrt", "TRITON_ENABLE_NVTX", FLAGS.enable_nvtx),
    ]
    if target_platform() == "windows":
        cargs.append(
            cmake_backend_arg(
                "tensorrt", "TRITON_TENSORRT_INCLUDE_PATHS", None, "c:/TensorRT/include"
            )
        )

    return cargs


def tensorflow_cmake_args(images, library_paths):
    backend_name = "tensorflow"
    extra_args = []

    # If a specific TF image is specified use it, otherwise pull from NGC.
    if backend_name in images:
        image = images[backend_name]
    else:
        image = "nvcr.io/nvidia/tensorflow:{}-tf2-py3".format(
            FLAGS.upstream_container_version
        )
    extra_args = [
        cmake_backend_arg(backend_name, "TRITON_TENSORFLOW_DOCKER_IMAGE", None, image)
    ]
    return extra_args


def dali_cmake_args():
    return [
        cmake_backend_enable("dali", "TRITON_DALI_SKIP_DOWNLOAD", False),
    ]


def fil_cmake_args(images):
    cargs = [cmake_backend_enable("fil", "TRITON_FIL_DOCKER_BUILD", True)]
    if "base" in images:
        cargs.append(
            cmake_backend_arg("fil", "TRITON_BUILD_CONTAINER", None, images["base"])
        )
    else:
        cargs.append(
            cmake_backend_arg(
                "fil",
                "TRITON_BUILD_CONTAINER_VERSION",
                None,
                TRITON_VERSION_MAP[FLAGS.version][1],
            )
        )

    return cargs


def armnn_tflite_cmake_args():
    return [
        cmake_backend_arg("armnn_tflite", "JOBS", None, multiprocessing.cpu_count()),
    ]


def fastertransformer_cmake_args():
    print("Warning: FasterTransformer backend is not officially supported.")
    cargs = [
        cmake_backend_arg(
            "fastertransformer", "CMAKE_EXPORT_COMPILE_COMMANDS", None, 1
        ),
        cmake_backend_arg("fastertransformer", "ENABLE_FP8", None, "OFF"),
    ]
    return cargs


def tensorrtllm_cmake_args(images):
    cargs = []
    cargs.append(cmake_backend_enable("tensorrtllm", "USE_CXX11_ABI", True))
    return cargs


def install_dcgm_libraries(dcgm_version, target_machine):
    if dcgm_version == "":
        fail(
            "unable to determine default repo-tag, DCGM version not known for {}".format(
                FLAGS.version
            )
        )
        return ""
    else:
        # RHEL has the same install instructions for both aarch64 and x86
        if target_platform() == "rhel":
            if target_machine == "aarch64":
                return """
ENV DCGM_VERSION {}
# Install DCGM. Steps from https://developer.nvidia.com/dcgm#Downloads
RUN dnf config-manager --add-repo https://developer.download.nvidia.com/compute/cuda/repos/rhel8/sbsa/cuda-rhel8.repo \\
    && dnf clean expire-cache \\
    && dnf install -y datacenter-gpu-manager-{}
""".format(
                    dcgm_version, dcgm_version
                )
            else:
                return """
ENV DCGM_VERSION {}
# Install DCGM. Steps from https://developer.nvidia.com/dcgm#Downloads
RUN dnf config-manager --add-repo https://developer.download.nvidia.com/compute/cuda/repos/rhel8/x86_64/cuda-rhel8.repo \\
    && dnf clean expire-cache \\
    && dnf install -y datacenter-gpu-manager-{}
""".format(
                    dcgm_version, dcgm_version
                )
        else:
            if target_machine == "aarch64":
                return """
ENV DCGM_VERSION {}
# Install DCGM. Steps from https://developer.nvidia.com/dcgm#Downloads
RUN curl -o /tmp/cuda-keyring.deb \\
        https://developer.download.nvidia.com/compute/cuda/repos/ubuntu2404/sbsa/cuda-keyring_1.1-1_all.deb \\
      && apt install /tmp/cuda-keyring.deb \\
      && rm /tmp/cuda-keyring.deb \\
      && apt-get update \\
      && apt-get install -y datacenter-gpu-manager=1:{}
""".format(
                    dcgm_version, dcgm_version
                )
            else:
                return """
ENV DCGM_VERSION {}
# Install DCGM. Steps from https://developer.nvidia.com/dcgm#Downloads
RUN curl -o /tmp/cuda-keyring.deb \\
          https://developer.download.nvidia.com/compute/cuda/repos/ubuntu2404/x86_64/cuda-keyring_1.1-1_all.deb \\
      && apt install /tmp/cuda-keyring.deb \\
      && rm /tmp/cuda-keyring.deb \\
      && apt-get update \\
      && apt-get install -y datacenter-gpu-manager=1:{}
""".format(
                    dcgm_version, dcgm_version
                )


def create_dockerfile_buildbase_rhel(ddir, dockerfile_name, argmap):
    df = """
ARG TRITON_VERSION={}
ARG TRITON_CONTAINER_VERSION={}
ARG BASE_IMAGE={}
""".format(
        argmap["TRITON_VERSION"],
        argmap["TRITON_CONTAINER_VERSION"],
        argmap["BASE_IMAGE"],
    )

    df += """
FROM ${BASE_IMAGE}

ARG TRITON_VERSION
ARG TRITON_CONTAINER_VERSION
"""
    df += """
# Install docker docker buildx
RUN yum install -y ca-certificates curl gnupg yum-utils \\
      && yum-config-manager --add-repo https://download.docker.com/linux/rhel/docker-ce.repo \\
      && yum install -y docker-ce docker-ce-cli containerd.io docker-buildx-plugin docker-compose-plugin
#   && yum install -y docker.io docker-buildx-plugin

# libcurl4-openSSL-dev is needed for GCS
# python3-dev is needed by Torchvision
# python3-pip and libarchive-dev is needed by python backend
# libxml2-dev is needed for Azure Storage
# scons is needed for armnn_tflite backend build dep
RUN yum install -y \\
            ca-certificates \\
            autoconf \\
            automake \\
            git \\
            gperf \\
            re2-devel \\
            openssl-devel \\
            libtool \\
            libcurl-devel \\
            libb64-devel \\
            gperftools-devel \\
            patchelf \\
            python3-pip \\
            python3-setuptools \\
            rapidjson-devel \\
            python3-scons \\
            pkg-config \\
            unzip \\
            wget \\
            zlib-devel \\
            libarchive-devel \\
            libxml2-devel \\
            numactl-devel \\
            wget
"""
    # Requires openssl-devel to be installed first for pyenv build to be successful
    df += change_default_python_version_rhel(TRITON_VERSION_MAP[FLAGS.version][7])
    df += """

RUN pip3 install --upgrade pip \\
      && pip3 install --upgrade \\
          wheel \\
          setuptools \\
          docker \\
          virtualenv

# Install boost version >= 1.78 for boost::span
# Current libboost-dev apt packages are < 1.78, so install from tar.gz
RUN wget -O /tmp/boost.tar.gz \\
          https://archives.boost.io/release/1.80.0/source/boost_1_80_0.tar.gz \\
      && (cd /tmp && tar xzf boost.tar.gz) \\
      && mv /tmp/boost_1_80_0/boost /usr/include/boost

# Server build requires recent version of CMake (FetchContent required)
# Might not need this if the installed version of cmake is high enough for our build.
# RUN apt update -q=2 \\
#       && apt install -y gpg wget \\
#       && wget -O - https://apt.kitware.com/keys/kitware-archive-latest.asc 2>/dev/null | gpg --dearmor - |  tee /usr/share/keyrings/kitware-archive-keyring.gpg >/dev/null \\
#       && . /etc/os-release \\
#       && echo "deb [signed-by=/usr/share/keyrings/kitware-archive-keyring.gpg] https://apt.kitware.com/ubuntu/ $UBUNTU_CODENAME main" | tee /etc/apt/sources.list.d/kitware.list >/dev/null \\
#       && apt-get update -q=2 \\
#       && apt-get install -y --no-install-recommends cmake=3.27.7* cmake-data=3.27.7*
"""
    if FLAGS.enable_gpu:
        df += install_dcgm_libraries(argmap["DCGM_VERSION"], target_machine())
    df += """
ENV TRITON_SERVER_VERSION ${TRITON_VERSION}
ENV NVIDIA_TRITON_SERVER_VERSION ${TRITON_CONTAINER_VERSION}
"""

    df += """
WORKDIR /workspace
RUN rm -fr *
COPY . .
ENTRYPOINT []
"""

    with open(os.path.join(ddir, dockerfile_name), "w") as dfile:
        dfile.write(df)


def create_dockerfile_buildbase(ddir, dockerfile_name, argmap):
    df = """
ARG TRITON_VERSION={}
ARG TRITON_CONTAINER_VERSION={}
ARG BASE_IMAGE={}
""".format(
        argmap["TRITON_VERSION"],
        argmap["TRITON_CONTAINER_VERSION"],
        argmap["BASE_IMAGE"],
    )

    df += """
FROM ${BASE_IMAGE}

ARG TRITON_VERSION
ARG TRITON_CONTAINER_VERSION
"""
    # Install the windows- or linux-specific buildbase dependencies
    if target_platform() == "windows":
        df += """
SHELL ["cmd", "/S", "/C"]
"""
    else:
        df += """
# Ensure apt-get won't prompt for selecting options
ENV DEBIAN_FRONTEND=noninteractive
ENV PIP_BREAK_SYSTEM_PACKAGES=1

# Install docker docker buildx
RUN apt-get update \\
      && apt-get install -y ca-certificates curl gnupg \\
      && install -m 0755 -d /etc/apt/keyrings \\
      && curl -fsSL https://download.docker.com/linux/ubuntu/gpg | gpg --dearmor -o /etc/apt/keyrings/docker.gpg \\
      && chmod a+r /etc/apt/keyrings/docker.gpg \\
      && echo \\
          "deb [arch="$(dpkg --print-architecture)" signed-by=/etc/apt/keyrings/docker.gpg] https://download.docker.com/linux/ubuntu \\
          "$(. /etc/os-release && echo "$VERSION_CODENAME")" stable" | \\
          tee /etc/apt/sources.list.d/docker.list > /dev/null \\
      && apt-get update \\
      && apt-get install -y docker.io docker-buildx-plugin

# libcurl4-openSSL-dev is needed for GCS
# python3-dev is needed by Torchvision
# python3-pip and libarchive-dev is needed by python backend
# libxml2-dev is needed for Azure Storage
# scons is needed for armnn_tflite backend build dep
RUN apt-get update \\
      && apt-get install -y --no-install-recommends \\
            ca-certificates \\
            autoconf \\
            automake \\
            build-essential \\
            git \\
            gperf \\
            libre2-dev \\
            libssl-dev \\
            libtool \\
            libcurl4-openssl-dev \\
            libb64-dev \\
            libgoogle-perftools-dev \\
            patchelf \\
            python3-dev \\
            python3-pip \\
            python3-wheel \\
            python3-setuptools \\
            rapidjson-dev \\
            scons \\
            software-properties-common \\
            pkg-config \\
            unzip \\
            wget \\
            zlib1g-dev \\
            libarchive-dev \\
            libxml2-dev \\
            libnuma-dev \\
            wget \\
      && rm -rf /var/lib/apt/lists/*

RUN pip3 install --upgrade \\
          docker \\
          virtualenv

# Install boost version >= 1.78 for boost::span
# Current libboost-dev apt packages are < 1.78, so install from tar.gz
RUN wget -O /tmp/boost.tar.gz \\
          https://archives.boost.io/release/1.80.0/source/boost_1_80_0.tar.gz \\
      && (cd /tmp && tar xzf boost.tar.gz) \\
      && mv /tmp/boost_1_80_0/boost /usr/include/boost

# Server build requires recent version of CMake (FetchContent required)
RUN apt update -q=2 \\
      && apt install -y gpg wget \\
      && wget -O - https://apt.kitware.com/keys/kitware-archive-latest.asc 2>/dev/null | gpg --dearmor - |  tee /usr/share/keyrings/kitware-archive-keyring.gpg >/dev/null \\
      && . /etc/os-release \\
      && echo "deb [signed-by=/usr/share/keyrings/kitware-archive-keyring.gpg] https://apt.kitware.com/ubuntu/ $UBUNTU_CODENAME main" | tee /etc/apt/sources.list.d/kitware.list >/dev/null \\
      && apt-get update -q=2 \\
      && apt-get install -y --no-install-recommends cmake=3.28.3* cmake-data=3.28.3*
"""

        if FLAGS.enable_gpu:
            df += install_dcgm_libraries(argmap["DCGM_VERSION"], target_machine())

    df += """
ENV TRITON_SERVER_VERSION ${TRITON_VERSION}
ENV NVIDIA_TRITON_SERVER_VERSION ${TRITON_CONTAINER_VERSION}
"""

    # Copy in the triton source. We remove existing contents first in
    # case the FROM container has something there already.
    if target_platform() == "windows":
        df += """
WORKDIR /workspace
RUN rmdir /S/Q * || exit 0
COPY . .
"""
    else:
        df += """
WORKDIR /workspace
RUN rm -fr *
COPY . .
ENTRYPOINT []
"""

    with open(os.path.join(ddir, dockerfile_name), "w") as dfile:
        dfile.write(df)


def create_dockerfile_cibase(ddir, dockerfile_name, argmap):
    df = """
ARG TRITON_VERSION={}
ARG TRITON_CONTAINER_VERSION={}
ARG BASE_IMAGE={}
""".format(
        argmap["TRITON_VERSION"],
        argmap["TRITON_CONTAINER_VERSION"],
        argmap["BASE_IMAGE"],
    )

    df += """
FROM ${BASE_IMAGE}

ARG TRITON_VERSION
ARG TRITON_CONTAINER_VERSION

COPY build/ci /workspace

WORKDIR /workspace

ENV TRITON_SERVER_VERSION ${TRITON_VERSION}
ENV NVIDIA_TRITON_SERVER_VERSION ${TRITON_CONTAINER_VERSION}
"""

    with open(os.path.join(ddir, dockerfile_name), "w") as dfile:
        dfile.write(df)


def create_dockerfile_linux(
    ddir, dockerfile_name, argmap, backends, repoagents, caches, endpoints
):
    df = """
ARG TRITON_VERSION={}
ARG TRITON_CONTAINER_VERSION={}
ARG BASE_IMAGE={}

""".format(
        argmap["TRITON_VERSION"],
        argmap["TRITON_CONTAINER_VERSION"],
        argmap["BASE_IMAGE"],
    )

    # PyTorch and TensorFlow backends need extra CUDA and other
    # dependencies during runtime that are missing in the CPU-only base container.
    # These dependencies must be copied from the Triton Min image.
    if not FLAGS.enable_gpu and (("pytorch" in backends) or ("tensorflow" in backends)):
        df += """
############################################################################
##  Triton Min image
############################################################################
FROM {} AS min_container

""".format(
            argmap["GPU_BASE_IMAGE"]
        )

    df += """
############################################################################
##  Production stage: Create container with just inference server executable
############################################################################
FROM ${BASE_IMAGE}
"""

    df += dockerfile_prepare_container_linux(
        argmap, backends, FLAGS.enable_gpu, target_machine()
    )

    df += """
WORKDIR /opt
COPY --chown=1000:1000 build/install tritonserver

WORKDIR /opt/tritonserver
COPY --chown=1000:1000 NVIDIA_Deep_Learning_Container_License.pdf .

RUN find /opt/tritonserver/python -maxdepth 1 -type f -name \\
    "tritonserver-*.whl" | xargs -I {} pip install --upgrade {}[all] && \\
    find /opt/tritonserver/python -maxdepth 1 -type f -name \\
    "tritonfrontend-*.whl" | xargs -I {} pip install --upgrade {}[all]

"""
    if not FLAGS.no_core_build:
        # Add feature labels for SageMaker endpoint
        if "sagemaker" in endpoints:
            df += """
LABEL com.amazonaws.sagemaker.capabilities.accept-bind-to-port=true
LABEL com.amazonaws.sagemaker.capabilities.multi-models=true
COPY --chown=1000:1000 docker/sagemaker/serve /usr/bin/.
"""

    # This is required since libcublasLt.so is not present during the build
    # stage of the PyTorch backend
    if not FLAGS.enable_gpu and ("pytorch" in backends):
        df += """
RUN patchelf --add-needed /usr/local/cuda/lib64/stubs/libcublasLt.so.12 backends/pytorch/libtorch_cuda.so
"""
    if "tensorrtllm" in backends:
        df += """
# Install required packages for TRT-LLM models
# Remove contents that are not needed in runtime
# Setuptools has breaking changes in version 70.0.0, so fix it to 69.5.1
# The generated code in grpc_service_pb2_grpc.py depends on grpcio>=1.64.0, so fix it to 1.64.0
RUN ldconfig && \\
    ARCH="$(uname -i)" && \\
    rm -fr ${TRT_ROOT}/bin ${TRT_ROOT}/targets/${ARCH}-linux-gnu/bin ${TRT_ROOT}/data && \\
    rm -fr ${TRT_ROOT}/doc ${TRT_ROOT}/onnx_graphsurgeon ${TRT_ROOT}/python && \\
    rm -fr ${TRT_ROOT}/samples ${TRT_ROOT}/targets/${ARCH}-linux-gnu/samples && \\
    pip3 install --no-cache-dir transformers && \\
    find /usr -name libtensorrt_llm.so -exec dirname {} \; > /etc/ld.so.conf.d/tensorrt-llm.conf && \\
    find /opt/tritonserver -name libtritonserver.so -exec dirname {} \; > /etc/ld.so.conf.d/triton-tensorrtllm-worker.conf && \\
    pip3 install --no-cache-dir  grpcio-tools==1.64.0 && \\
    pip3 uninstall -y setuptools
ENV LD_LIBRARY_PATH=/usr/local/tensorrt/lib/:/opt/tritonserver/backends/tensorrtllm:$LD_LIBRARY_PATH

# There are some ucc issues when spawning mpi processes with ompi v4.1.7a1.
# Downgrade to ompi v4.1.5rc2 to avoid the issue.
RUN rm -fr /opt/hpcx/ompi
COPY --from=nvcr.io/nvidia/tritonserver:24.02-py3-min /opt/hpcx/ompi /opt/hpcx/ompi
"""
    with open(os.path.join(ddir, dockerfile_name), "w") as dfile:
        dfile.write(df)


def dockerfile_prepare_container_linux(argmap, backends, enable_gpu, target_machine):
    gpu_enabled = 1 if enable_gpu else 0
    # Common steps to produce docker images shared by build.py and compose.py.
    # Sets environment variables, installs dependencies and adds entrypoint
    df = """
ARG TRITON_VERSION
ARG TRITON_CONTAINER_VERSION

ENV TRITON_SERVER_VERSION ${TRITON_VERSION}
ENV NVIDIA_TRITON_SERVER_VERSION ${TRITON_CONTAINER_VERSION}
LABEL com.nvidia.tritonserver.version="${TRITON_SERVER_VERSION}"

ENV PATH /opt/tritonserver/bin:${PATH}
# Remove once https://github.com/openucx/ucx/pull/9148 is available
# in the min container.
ENV UCX_MEM_EVENTS no
"""

    # Necessary for libtorch.so to find correct HPCX libraries
    if "pytorch" in backends:
        df += """
ENV LD_LIBRARY_PATH /opt/hpcx/ucc/lib/:/opt/hpcx/ucx/lib/:${LD_LIBRARY_PATH}
"""

    backend_dependencies = ""
    # libgomp1 is needed by both onnxruntime and pytorch backends
    if ("onnxruntime" in backends) or ("pytorch" in backends):
        backend_dependencies = "libgomp1"

    # libgfortran5 is needed by pytorch backend on ARM
    if ("pytorch" in backends) and (target_machine == "aarch64"):
        backend_dependencies += " libgfortran5"
    # openssh-server is needed for fastertransformer
    if "fastertransformer" in backends:
        backend_dependencies += " openssh-server"

    df += """
ENV TF_ADJUST_HUE_FUSED         1
ENV TF_ADJUST_SATURATION_FUSED  1
ENV TF_ENABLE_WINOGRAD_NONFUSED 1
ENV TF_AUTOTUNE_THRESHOLD       2
ENV TRITON_SERVER_GPU_ENABLED    {gpu_enabled}

# Create a user that can be used to run triton as
# non-root. Make sure that this user to given ID 1000. All server
# artifacts copied below are assign to this user.
ENV TRITON_SERVER_USER=triton-server
RUN userdel tensorrt-server > /dev/null 2>&1 || true \\
      && userdel ubuntu > /dev/null 2>&1 || true \\
      && if ! id -u $TRITON_SERVER_USER > /dev/null 2>&1 ; then \\
          useradd $TRITON_SERVER_USER; \\
        fi \\
      && [ `id -u $TRITON_SERVER_USER` -eq 1000 ] \\
      && [ `id -g $TRITON_SERVER_USER` -eq 1000 ]
""".format(
        gpu_enabled=gpu_enabled
    )

    if target_platform() == "rhel":
        df += """
# Common dependencies.
RUN yum install -y \\
        git \\
        gperf \\
        re2-devel \\
        openssl-devel \\
        libtool \\
        libcurl-devel \\
        libb64-devel \\
        gperftools-devel \\
        patchelf \\
        wget \\
        python3-pip \\
        numactl-devel

"""
    else:
        df += """
# Ensure apt-get won't prompt for selecting options
ENV DEBIAN_FRONTEND=noninteractive

# Common dependencies. FIXME (can any of these be conditional? For
# example libcurl only needed for GCS?)
RUN apt-get update \\
      && apt-get install -y --no-install-recommends \\
              clang \\
              curl \\
              dirmngr \\
              git \\
              gperf \\
              libb64-0d \\
              libcurl4-openssl-dev \\
              libgoogle-perftools-dev \\
              libjemalloc-dev \\
              libnuma-dev \\
              software-properties-common \\
              wget \\
              {backend_dependencies} \\
              python3-pip \\
      && rm -rf /var/lib/apt/lists/*
""".format(
            backend_dependencies=backend_dependencies
        )

    df += """
# Set TCMALLOC_RELEASE_RATE for users setting LD_PRELOAD with tcmalloc
ENV TCMALLOC_RELEASE_RATE 200
"""

    if "fastertransformer" in backends:
        be = "fastertransformer"
        url = "https://raw.githubusercontent.com/triton-inference-server/fastertransformer_backend/{}/docker/create_dockerfile_and_build.py".format(
            backends[be]
        )
        response = requests.get(url)
        spec = importlib.util.spec_from_loader(
            "fastertransformer_buildscript", loader=None, origin=url
        )
        fastertransformer_buildscript = importlib.util.module_from_spec(spec)
        exec(response.content, fastertransformer_buildscript.__dict__)
        df += fastertransformer_buildscript.create_postbuild(is_multistage_build=False)

    if enable_gpu:
        df += install_dcgm_libraries(argmap["DCGM_VERSION"], target_machine)
        # This segment will break the RHEL SBSA build. Need to determine whether
        # this is necessary to incorporate.
        if target_platform() != "rhel":
            df += """
# Extra defensive wiring for CUDA Compat lib
RUN ln -sf ${_CUDA_COMPAT_PATH}/lib.real ${_CUDA_COMPAT_PATH}/lib \\
    && echo ${_CUDA_COMPAT_PATH}/lib > /etc/ld.so.conf.d/00-cuda-compat.conf \\
    && ldconfig \\
    && rm -f ${_CUDA_COMPAT_PATH}/lib
"""
    else:
        df += add_cpu_libs_to_linux_dockerfile(backends, target_machine)

    # Add dependencies needed for python backend
    if "python" in backends:
        if target_platform() == "rhel":
            df += """
ENV PIP_BREAK_SYSTEM_PACKAGES=1  
# python3, python3-pip and some pip installs required for the python backend
RUN yum install -y \\
        libarchive-devel \\
        openssl-devel \\
        readline-devel
"""
            # Requires openssl-devel to be installed first for pyenv build to be successful
            df += change_default_python_version_rhel(
                TRITON_VERSION_MAP[FLAGS.version][7]
            )
            df += """
RUN pip3 install --upgrade pip \\
    && pip3 install --upgrade \\
        wheel \\
        setuptools \\
        \"numpy<2\" \\
        virtualenv
"""
        else:
            df += """
ENV PIP_BREAK_SYSTEM_PACKAGES=1
# python3, python3-pip and some pip installs required for the python backend
RUN apt-get update \\
      && apt-get install -y --no-install-recommends \\
            python3 \\
            libarchive-dev \\
            python3-pip \\
            python3-wheel \\
            python3-setuptools \\
            libpython3-dev \\
      && pip3 install --upgrade \\
            \"numpy<2\" \\
            virtualenv \\
      && rm -rf /var/lib/apt/lists/*
"""
    if "tensorrtllm" in backends:
        df += """
# Updating the openssh-client to fix for the CVE-2024-6387. This can be removed when trtllm uses a later CUDA container(12.5 or later)
RUN apt-get update \\
    && apt-get install -y --no-install-recommends \\
        openssh-client \\
    && rm -rf /var/lib/apt/lists/*
    """

    if "vllm" in backends:
        df += """
# vLLM needed for vLLM backend
RUN pip3 install vllm=={}
""".format(
            TRITON_VERSION_MAP[FLAGS.version][6]
        )

    if "dali" in backends:
        df += """
# Update Python path to include DALI
ENV PYTHONPATH=/opt/tritonserver/backends/dali/wheel/dali:$PYTHONPATH
"""

    df += """
WORKDIR /opt/tritonserver
RUN rm -fr /opt/tritonserver/*
ENV NVIDIA_PRODUCT_NAME="Triton Server"
COPY docker/entrypoint.d/ /opt/nvidia/entrypoint.d/
"""

    # The CPU-only build uses ubuntu as the base image, and so the
    # entrypoint files are not available in /opt/nvidia in the base
    # image, so we must provide them ourselves.
    if not enable_gpu:
        df += """
COPY docker/cpu_only/ /opt/nvidia/
ENTRYPOINT ["/opt/nvidia/nvidia_entrypoint.sh"]
"""

    df += """
ENV NVIDIA_BUILD_ID {}
LABEL com.nvidia.build.id={}
LABEL com.nvidia.build.ref={}
""".format(
        argmap["NVIDIA_BUILD_ID"], argmap["NVIDIA_BUILD_ID"], argmap["NVIDIA_BUILD_REF"]
    )

    return df


def add_cpu_libs_to_linux_dockerfile(backends, target_machine):
    df = ""
    libs_arch = "aarch64" if target_machine == "aarch64" else "x86_64"
    if "pytorch" in backends:
        # Add extra dependencies for pytorch backend.
        # Note: Even though the build is CPU-only, the version of pytorch
        # we are using depend upon libraries like cuda and cudnn. Since
        # these dependencies are not present in the ubuntu base image,
        # we must copy these from the Triton min container ourselves.
        cuda_arch = "sbsa" if target_machine == "aarch64" else "x86_64"
        df += """
RUN mkdir -p /usr/local/cuda/lib64/stubs
COPY --from=min_container /usr/local/cuda/lib64/stubs/libcusparse.so /usr/local/cuda/lib64/stubs/libcusparse.so.12
COPY --from=min_container /usr/local/cuda/lib64/stubs/libcusolver.so /usr/local/cuda/lib64/stubs/libcusolver.so.11
COPY --from=min_container /usr/local/cuda/lib64/stubs/libcurand.so /usr/local/cuda/lib64/stubs/libcurand.so.10
COPY --from=min_container /usr/local/cuda/lib64/stubs/libcufft.so /usr/local/cuda/lib64/stubs/libcufft.so.11
COPY --from=min_container /usr/local/cuda/lib64/stubs/libcublas.so /usr/local/cuda/lib64/stubs/libcublas.so.12
COPY --from=min_container /usr/local/cuda/lib64/stubs/libcublasLt.so /usr/local/cuda/lib64/stubs/libcublasLt.so.12
COPY --from=min_container /usr/local/cuda/lib64/stubs/libcublasLt.so /usr/local/cuda/lib64/stubs/libcublasLt.so.11

RUN mkdir -p /usr/local/cuda/targets/{cuda_arch}-linux/lib
COPY --from=min_container /usr/local/cuda/lib64/libcudart.so.12 /usr/local/cuda/targets/{cuda_arch}-linux/lib/.
COPY --from=min_container /usr/local/cuda/lib64/libcupti.so.12 /usr/local/cuda/targets/{cuda_arch}-linux/lib/.
COPY --from=min_container /usr/local/cuda/lib64/libnvToolsExt.so.1 /usr/local/cuda/targets/{cuda_arch}-linux/lib/.
COPY --from=min_container /usr/local/cuda/lib64/libnvJitLink.so.12 /usr/local/cuda/targets/{cuda_arch}-linux/lib/.

RUN mkdir -p /opt/hpcx/ucc/lib/ /opt/hpcx/ucx/lib/
COPY --from=min_container /opt/hpcx/ucc/lib/libucc.so.1 /opt/hpcx/ucc/lib/libucc.so.1
COPY --from=min_container /opt/hpcx/ucx/lib/libucm.so.0 /opt/hpcx/ucx/lib/libucm.so.0
COPY --from=min_container /opt/hpcx/ucx/lib/libucp.so.0 /opt/hpcx/ucx/lib/libucp.so.0
COPY --from=min_container /opt/hpcx/ucx/lib/libucs.so.0 /opt/hpcx/ucx/lib/libucs.so.0
COPY --from=min_container /opt/hpcx/ucx/lib/libuct.so.0 /opt/hpcx/ucx/lib/libuct.so.0

COPY --from=min_container /usr/lib/{libs_arch}-linux-gnu/libcudnn.so.9 /usr/lib/{libs_arch}-linux-gnu/libcudnn.so.9

# patchelf is needed to add deps of libcublasLt.so.12 to libtorch_cuda.so
RUN apt-get update \\
      && apt-get install -y --no-install-recommends openmpi-bin patchelf

ENV LD_LIBRARY_PATH /usr/local/cuda/targets/{cuda_arch}-linux/lib:/usr/local/cuda/lib64/stubs:${{LD_LIBRARY_PATH}}
""".format(
            cuda_arch=cuda_arch, libs_arch=libs_arch
        )

    if ("pytorch" in backends) or ("tensorflow" in backends):
        # Add NCCL dependency for tensorflow/pytorch backend.
        # Note: Even though the build is CPU-only, the version of
        # tensorflow/pytorch we are using depends upon the NCCL library.
        # Since this dependency is not present in the ubuntu base image,
        # we must copy it from the Triton min container ourselves.
        df += """
COPY --from=min_container /usr/lib/{libs_arch}-linux-gnu/libnccl.so.2 /usr/lib/{libs_arch}-linux-gnu/libnccl.so.2
""".format(
            libs_arch=libs_arch
        )

    return df


def change_default_python_version_rhel(version):
    df = """
# The python library version available for install via 'yum install python3.X-devel' does not
# match the version of python inside the RHEL base container. This means that python packages
# installed within the container will not be picked up by the python backend stub process pybind
# bindings. It must instead must be installed via pyenv.
ENV PYENV_ROOT=/opt/pyenv_build
RUN curl https://pyenv.run | bash
ENV PATH="${{PYENV_ROOT}}/bin:$PATH"
RUN eval "$(pyenv init -)"
RUN CONFIGURE_OPTS=\"--with-openssl=/usr/lib64\" && pyenv install {} \\
    && cp ${{PYENV_ROOT}}/versions/{}/lib/libpython3* /usr/lib64/""".format(
        version, version
    )
    df += """
# RHEL image has several python versions. It's important
# to set the correct version, otherwise, packages that are
# pip installed will not be found during testing.
ENV PYVER={} PYTHONPATH=/opt/python/v
RUN ln -sf ${{PYENV_ROOT}}/versions/${{PYVER}}* ${{PYTHONPATH}}
ENV PYBIN=${{PYTHONPATH}}/bin
ENV PYTHON_BIN_PATH=${{PYBIN}}/python${{PYVER}} PATH=${{PYBIN}}:${{PATH}}
""".format(
        version
    )
    return df


def create_dockerfile_windows(
    ddir, dockerfile_name, argmap, backends, repoagents, caches
):
    df = """
ARG TRITON_VERSION={}
ARG TRITON_CONTAINER_VERSION={}
ARG BASE_IMAGE={}

############################################################################
##  Production stage: Create container with just inference server executable
############################################################################
FROM ${{BASE_IMAGE}}

ARG TRITON_VERSION
ARG TRITON_CONTAINER_VERSION

ENV TRITON_SERVER_VERSION ${{TRITON_VERSION}}
ENV NVIDIA_TRITON_SERVER_VERSION ${{TRITON_CONTAINER_VERSION}}
LABEL com.nvidia.tritonserver.version="${{TRITON_SERVER_VERSION}}"

RUN setx path "%path%;C:\opt\tritonserver\bin"

""".format(
        argmap["TRITON_VERSION"],
        argmap["TRITON_CONTAINER_VERSION"],
        argmap["BASE_IMAGE"],
    )
    df += """
WORKDIR /opt
RUN rmdir /S/Q tritonserver || exit 0
COPY --chown=1000:1000 build/install tritonserver

WORKDIR /opt/tritonserver
COPY --chown=1000:1000 NVIDIA_Deep_Learning_Container_License.pdf .

"""
    df += """
ENTRYPOINT []
ENV NVIDIA_BUILD_ID {}
LABEL com.nvidia.build.id={}
LABEL com.nvidia.build.ref={}
""".format(
        argmap["NVIDIA_BUILD_ID"], argmap["NVIDIA_BUILD_ID"], argmap["NVIDIA_BUILD_REF"]
    )

    with open(os.path.join(ddir, dockerfile_name), "w") as dfile:
        dfile.write(df)


def create_build_dockerfiles(
    container_build_dir, images, backends, repoagents, caches, endpoints
):
    if "base" in images:
        base_image = images["base"]
    elif target_platform() == "windows":
        base_image = "mcr.microsoft.com/dotnet/framework/sdk:4.8"
    elif FLAGS.enable_gpu:
        base_image = "nvcr.io/nvidia/tritonserver:{}-py3-min".format(
            FLAGS.upstream_container_version
        )
    else:
        base_image = "ubuntu:24.04"

    dockerfileargmap = {
        "NVIDIA_BUILD_REF": "" if FLAGS.build_sha is None else FLAGS.build_sha,
        "NVIDIA_BUILD_ID": "<unknown>" if FLAGS.build_id is None else FLAGS.build_id,
        "TRITON_VERSION": FLAGS.version,
        "TRITON_CONTAINER_VERSION": FLAGS.container_version,
        "BASE_IMAGE": base_image,
        "DCGM_VERSION": ""
        if FLAGS.version is None or FLAGS.version not in TRITON_VERSION_MAP
        else TRITON_VERSION_MAP[FLAGS.version][5],
    }

    # For CPU-only image we need to copy some cuda libraries and dependencies
    # since we are using PyTorch and TensorFlow containers that
    # are not CPU-only.
    if (
        not FLAGS.enable_gpu
        and (("pytorch" in backends) or ("tensorflow" in backends))
        and (target_platform() != "windows")
    ):
        if "gpu-base" in images:
            gpu_base_image = images["gpu-base"]
        else:
            gpu_base_image = "nvcr.io/nvidia/tritonserver:{}-py3-min".format(
                FLAGS.upstream_container_version
            )
        dockerfileargmap["GPU_BASE_IMAGE"] = gpu_base_image

    if target_platform() == "rhel":
        create_dockerfile_buildbase_rhel(
            FLAGS.build_dir, "Dockerfile.buildbase", dockerfileargmap
        )
    else:
        create_dockerfile_buildbase(
            FLAGS.build_dir, "Dockerfile.buildbase", dockerfileargmap
        )

    if target_platform() == "windows":
        create_dockerfile_windows(
            FLAGS.build_dir,
            "Dockerfile",
            dockerfileargmap,
            backends,
            repoagents,
            caches,
        )
    else:
        create_dockerfile_linux(
            FLAGS.build_dir,
            "Dockerfile",
            dockerfileargmap,
            backends,
            repoagents,
            caches,
            endpoints,
        )

    # Dockerfile used for the creating the CI base image.
    create_dockerfile_cibase(FLAGS.build_dir, "Dockerfile.cibase", dockerfileargmap)


def create_docker_build_script(script_name, container_install_dir, container_ci_dir):
    with BuildScript(
        os.path.join(FLAGS.build_dir, script_name),
        verbose=FLAGS.verbose,
        desc=("Docker-based build script for Triton Inference Server"),
    ) as docker_script:
        #
        # Build base image... tritonserver_buildbase
        #
        docker_script.commentln(8)
        docker_script.comment("Create Triton base build image")
        docker_script.comment(
            "This image contains all dependencies necessary to build Triton"
        )
        docker_script.comment()

        cachefrommap = [
            "tritonserver_buildbase",
            "tritonserver_buildbase_cache0",
            "tritonserver_buildbase_cache1",
        ]

        baseargs = [
            "docker",
            "build",
            "-t",
            "tritonserver_buildbase",
            "-f",
            os.path.join(FLAGS.build_dir, "Dockerfile.buildbase"),
        ]

        if not FLAGS.no_container_pull:
            baseargs += [
                "--pull",
            ]

        # Windows docker runs in a VM and memory needs to be specified
        # explicitly (at least for some configurations of docker).
        if target_platform() == "windows":
            if FLAGS.container_memory:
                baseargs += ["--memory", FLAGS.container_memory]

        if target_platform() != "windows":
            baseargs += ["--cache-from={}".format(k) for k in cachefrommap]

        baseargs += ["."]

        docker_script.cwd(THIS_SCRIPT_DIR)
        docker_script.cmd(baseargs, check_exitcode=True)

        #
        # Build...
        #
        docker_script.blankln()
        docker_script.commentln(8)
        docker_script.comment("Run build in tritonserver_buildbase container")
        docker_script.comment("Mount a directory into the container where the install")
        docker_script.comment("artifacts will be placed.")
        docker_script.comment()

        # Don't use '-v' to communicate the built artifacts out of the
        # build, because we want this code to work even if run within
        # Docker (i.e. docker-in-docker) and not just if run directly
        # from host.
        runargs = [
            "docker",
            "run",
            "-w",
            "/workspace/build",
            "--name",
            "tritonserver_builder",
        ]

        if not FLAGS.no_container_interactive:
            runargs += ["-it"]

        if target_platform() == "windows":
            if FLAGS.container_memory:
                runargs += ["--memory", FLAGS.container_memory]
            runargs += ["-v", "\\\\.\pipe\docker_engine:\\\\.\pipe\docker_engine"]
        else:
            runargs += ["-v", "/var/run/docker.sock:/var/run/docker.sock"]

        runargs += ["tritonserver_buildbase"]

        if target_platform() == "windows":
            runargs += ["powershell.exe", "-noexit", "-File", "./cmake_build.ps1"]
        else:
            runargs += ["./cmake_build"]

        # Remove existing tritonserver_builder container...
        if target_platform() == "windows":
            docker_script.cmd(["docker", "rm", "tritonserver_builder"])
        else:
            docker_script._file.write(
                'if [ "$(docker ps -a | grep tritonserver_builder)" ]; then  docker rm -f tritonserver_builder; fi\n'
            )

        docker_script.cmd(runargs, check_exitcode=True)

        docker_script.cmd(
            [
                "docker",
                "cp",
                "tritonserver_builder:/tmp/tritonbuild/install",
                FLAGS.build_dir,
            ],
            check_exitcode=True,
        )
        docker_script.cmd(
            [
                "docker",
                "cp",
                "tritonserver_builder:/tmp/tritonbuild/ci",
                FLAGS.build_dir,
            ],
            check_exitcode=True,
        )

        #
        # Final image... tritonserver
        #
        docker_script.blankln()
        docker_script.commentln(8)
        docker_script.comment("Create final tritonserver image")
        docker_script.comment()

        finalargs = [
            "docker",
            "build",
            "-t",
            "tritonserver",
            "-f",
            os.path.join(FLAGS.build_dir, "Dockerfile"),
            ".",
        ]

        docker_script.cwd(THIS_SCRIPT_DIR)
        docker_script.cmd(finalargs, check_exitcode=True)

        #
        # CI base image... tritonserver_cibase
        #
        docker_script.blankln()
        docker_script.commentln(8)
        docker_script.comment("Create CI base image")
        docker_script.comment()

        cibaseargs = [
            "docker",
            "build",
            "-t",
            "tritonserver_cibase",
            "-f",
            os.path.join(FLAGS.build_dir, "Dockerfile.cibase"),
            ".",
        ]

        docker_script.cwd(THIS_SCRIPT_DIR)
        docker_script.cmd(cibaseargs, check_exitcode=True)


def core_build(
    cmake_script, repo_dir, cmake_dir, build_dir, install_dir, components, backends
):
    repo_build_dir = os.path.join(build_dir, "tritonserver", "build")
    repo_install_dir = os.path.join(build_dir, "tritonserver", "install")

    cmake_script.commentln(8)
    cmake_script.comment("Triton core library and tritonserver executable")
    cmake_script.comment()
    cmake_script.mkdir(repo_build_dir)
    cmake_script.cwd(repo_build_dir)
    cmake_script.cmake(
        core_cmake_args(components, backends, cmake_dir, repo_install_dir)
    )
    cmake_script.makeinstall()

    if target_platform() == "windows":
        cmake_script.mkdir(os.path.join(install_dir, "bin"))
        cmake_script.cp(
            os.path.join(repo_install_dir, "bin", "tritonserver.exe"),
            os.path.join(install_dir, "bin"),
        )
        cmake_script.cp(
            os.path.join(repo_install_dir, "bin", "tritonserver.dll"),
            os.path.join(install_dir, "bin"),
        )
        cmake_script.cp(
            os.path.join(repo_install_dir, "lib", "tritonserver.lib"),
            os.path.join(install_dir, "bin"),
        )
    elif target_platform() == "rhel":
        cmake_script.mkdir(os.path.join(install_dir, "bin"))
        cmake_script.cp(
            os.path.join(repo_install_dir, "bin", "tritonserver"),
            os.path.join(install_dir, "bin"),
        )
        cmake_script.mkdir(os.path.join(install_dir, "lib64"))
        cmake_script.cp(
            os.path.join(repo_install_dir, "lib64", "libtritonserver.so"),
            os.path.join(install_dir, "lib64"),
        )
    else:
        cmake_script.mkdir(os.path.join(install_dir, "bin"))
        cmake_script.cp(
            os.path.join(repo_install_dir, "bin", "tritonserver"),
            os.path.join(install_dir, "bin"),
        )
        cmake_script.mkdir(os.path.join(install_dir, "lib"))
        cmake_script.cp(
            os.path.join(repo_install_dir, "lib", "libtritonserver.so"),
            os.path.join(install_dir, "lib"),
        )
    # [FIXME] Placing the tritonserver and tritonfrontend wheel files in 'python' for now,
    # should be uploaded to pip registry to be able to install directly
    cmake_script.mkdir(os.path.join(install_dir, "python"))
    cmake_script.cp(
        os.path.join(repo_install_dir, "python", "triton*.whl"),
        os.path.join(install_dir, "python"),
    )

    cmake_script.mkdir(os.path.join(install_dir, "include", "triton"))
    cmake_script.cpdir(
        os.path.join(repo_install_dir, "include", "triton", "core"),
        os.path.join(install_dir, "include", "triton", "core"),
    )

    cmake_script.cp(os.path.join(repo_dir, "LICENSE"), install_dir)
    cmake_script.cp(os.path.join(repo_dir, "TRITON_VERSION"), install_dir)

    # If requested, package the source code for all OSS used to build
    # For windows, Triton is not delivered as a container so skip for
    # windows platform.
    if target_platform() != "windows":
        if (
            (not FLAGS.no_container_build)
            and (not FLAGS.no_core_build)
            and (not FLAGS.no_container_source)
        ):
            cmake_script.mkdir(os.path.join(install_dir, "third-party-src"))
            cmake_script.cwd(repo_build_dir)
            cmake_script.tar(
                "third-party-src",
                os.path.join(install_dir, "third-party-src", "src.tar.gz"),
            )
            cmake_script.cp(
                os.path.join(repo_dir, "docker", "README.third-party-src"),
                os.path.join(install_dir, "third-party-src", "README"),
            )

    cmake_script.comment()
    cmake_script.comment("end Triton core library and tritonserver executable")
    cmake_script.commentln(8)
    cmake_script.blankln()


def tensorrtllm_prebuild(cmake_script):
    # Export the TRT_ROOT environment variable
    cmake_script.cmd("export TRT_ROOT=/usr/local/tensorrt")
    cmake_script.cmd("export ARCH=$(uname -m)")
    cmake_script.cmd(
        'export LD_LIBRARY_PATH="/usr/local/cuda/compat/lib.real:${LD_LIBRARY_PATH}"'
    )


def tensorrtllm_postbuild(cmake_script, repo_install_dir, tensorrtllm_be_dir):
    # TODO: Update the CMakeLists.txt of TRT-LLM backend to install the artifacts to the correct location
    cmake_destination_dir = os.path.join(repo_install_dir, "backends/tensorrtllm")
    cmake_script.mkdir(cmake_destination_dir)

    # Copy over the TRT-LLM backend libraries
    cmake_script.cp(
        os.path.join(tensorrtllm_be_dir, "build", "libtriton_tensorrtllm*.so"),
        cmake_destination_dir,
    )
    cmake_script.cp(
        os.path.join(tensorrtllm_be_dir, "build", "trtllmExecutorWorker"),
        cmake_destination_dir,
    )


def backend_build(
    be,
    cmake_script,
    tag,
    build_dir,
    install_dir,
    github_organization,
    images,
    components,
    library_paths,
):
    repo_build_dir = os.path.join(build_dir, be, "build")
    repo_install_dir = os.path.join(build_dir, be, "install")

    cmake_script.commentln(8)
    cmake_script.comment(f"'{be}' backend")
    cmake_script.comment("Delete this section to remove backend from build")
    cmake_script.comment()
    cmake_script.mkdir(build_dir)
    cmake_script.cwd(build_dir)
    cmake_script.gitclone(backend_repo(be), tag, be, github_organization)

    if be == "tensorrtllm":
        tensorrtllm_prebuild(cmake_script)

    cmake_script.mkdir(repo_build_dir)
    cmake_script.cwd(repo_build_dir)
    cmake_script.cmake(
        backend_cmake_args(images, components, be, repo_install_dir, library_paths)
    )
    cmake_script.makeinstall()

    if be == "tensorrtllm":
        tensorrtllm_be_dir = os.path.join(build_dir, be)
        tensorrtllm_postbuild(cmake_script, repo_install_dir, tensorrtllm_be_dir)

    cmake_script.mkdir(os.path.join(install_dir, "backends"))
    cmake_script.rmdir(os.path.join(install_dir, "backends", be))

    # The python library version available for install via 'yum install python3.X-devel' does not
    # match the version of python inside the RHEL base container. This means that python packages
    # installed within the container will not be picked up by the python backend stub process pybind
    # bindings. It must instead must be installed via pyenv. We package it here for better usability.
    if target_platform() == "rhel" and be == "python":
        major_minor_version = ".".join(
            (TRITON_VERSION_MAP[FLAGS.version][7]).split(".")[:2]
        )
        version_matched_files = "/usr/lib64/libpython" + major_minor_version + "*"
        cmake_script.cp(
            version_matched_files, os.path.join(repo_install_dir, "backends", be)
        )

    cmake_script.cpdir(
        os.path.join(repo_install_dir, "backends", be),
        os.path.join(install_dir, "backends"),
    )

    cmake_script.comment()
    cmake_script.comment(f"end '{be}' backend")
    cmake_script.commentln(8)
    cmake_script.blankln()


def backend_clone(
    be,
    clone_script,
    tag,
    build_dir,
    install_dir,
    github_organization,
):
    clone_script.commentln(8)
    clone_script.comment(f"'{be}' backend")
    clone_script.comment("Delete this section to remove backend from build")
    clone_script.comment()
    clone_script.mkdir(build_dir)
    clone_script.cwd(build_dir)
    clone_script.gitclone(backend_repo(be), tag, be, github_organization)

    repo_target_dir = os.path.join(install_dir, "backends")
    clone_script.mkdir(repo_target_dir)
    backend_dir = os.path.join(repo_target_dir, be)
    clone_script.rmdir(backend_dir)
    clone_script.mkdir(backend_dir)

    clone_script.cp(
        os.path.join(build_dir, be, "src", "model.py"),
        backend_dir,
    )
    clone_script.cpdir(
        os.path.join(build_dir, be, "src", "utils"),
        backend_dir,
    )

    clone_script.comment()
    clone_script.comment(f"end '{be}' backend")
    clone_script.commentln(8)
    clone_script.blankln()


def repo_agent_build(
    ra, cmake_script, build_dir, install_dir, repoagent_repo, repoagents
):
    repo_build_dir = os.path.join(build_dir, ra, "build")
    repo_install_dir = os.path.join(build_dir, ra, "install")

    cmake_script.commentln(8)
    cmake_script.comment(f"'{ra}' repository agent")
    cmake_script.comment("Delete this section to remove repository agent from build")
    cmake_script.comment()
    cmake_script.mkdir(build_dir)
    cmake_script.cwd(build_dir)
    cmake_script.gitclone(
        repoagent_repo(ra), repoagents[ra], ra, FLAGS.github_organization
    )

    cmake_script.mkdir(repo_build_dir)
    cmake_script.cwd(repo_build_dir)
    cmake_script.cmake(repoagent_cmake_args(images, components, ra, repo_install_dir))
    cmake_script.makeinstall()

    cmake_script.mkdir(os.path.join(install_dir, "repoagents"))
    cmake_script.rmdir(os.path.join(install_dir, "repoagents", ra))
    cmake_script.cpdir(
        os.path.join(repo_install_dir, "repoagents", ra),
        os.path.join(install_dir, "repoagents"),
    )
    cmake_script.comment()
    cmake_script.comment(f"end '{ra}' repository agent")
    cmake_script.commentln(8)
    cmake_script.blankln()


def cache_build(cache, cmake_script, build_dir, install_dir, cache_repo, caches):
    repo_build_dir = os.path.join(build_dir, cache, "build")
    repo_install_dir = os.path.join(build_dir, cache, "install")

    cmake_script.commentln(8)
    cmake_script.comment(f"'{cache}' cache")
    cmake_script.comment("Delete this section to remove cache from build")
    cmake_script.comment()
    cmake_script.mkdir(build_dir)
    cmake_script.cwd(build_dir)
    cmake_script.gitclone(
        cache_repo(cache), caches[cache], cache, FLAGS.github_organization
    )

    cmake_script.mkdir(repo_build_dir)
    cmake_script.cwd(repo_build_dir)
    cmake_script.cmake(cache_cmake_args(images, components, cache, repo_install_dir))
    cmake_script.makeinstall()

    cmake_script.mkdir(os.path.join(install_dir, "caches"))
    cmake_script.rmdir(os.path.join(install_dir, "caches", cache))
    cmake_script.cpdir(
        os.path.join(repo_install_dir, "caches", cache),
        os.path.join(install_dir, "caches"),
    )
    cmake_script.comment()
    cmake_script.comment(f"end '{cache}' cache")
    cmake_script.commentln(8)
    cmake_script.blankln()


def cibase_build(
    cmake_script, repo_dir, cmake_dir, build_dir, install_dir, ci_dir, backends
):
    repo_install_dir = os.path.join(build_dir, "tritonserver", "install")

    cmake_script.commentln(8)
    cmake_script.comment("Collect Triton CI artifacts")
    cmake_script.comment()

    cmake_script.mkdir(ci_dir)

    # On windows we are not yet using a CI/QA docker image for
    # testing, so don't do anything...
    if target_platform() == "windows":
        return

    # The core build produces some artifacts that are needed for CI
    # testing, so include those in the install.
    cmake_script.cpdir(os.path.join(repo_dir, "qa"), ci_dir)
    cmake_script.cpdir(os.path.join(repo_dir, "deploy"), ci_dir)
    cmake_script.mkdir(os.path.join(ci_dir, "docs"))
    cmake_script.cpdir(
        os.path.join(repo_dir, "docs", "examples"), os.path.join(ci_dir, "docs")
    )
    cmake_script.mkdir(os.path.join(ci_dir, "src", "test"))
    cmake_script.cpdir(
        os.path.join(repo_dir, "src", "test", "models"),
        os.path.join(ci_dir, "src", "test"),
    )
    # Skip copying the artifacts in the bin, lib, and python as those directories will
    # be missing when the core build is not enabled.
    if not FLAGS.no_core_build:
        cmake_script.cpdir(os.path.join(repo_install_dir, "bin"), ci_dir)
        cmake_script.mkdir(os.path.join(ci_dir, "lib"))
        cmake_script.cp(
            os.path.join(repo_install_dir, "lib", "libtritonrepoagent_relocation.so"),
            os.path.join(ci_dir, "lib"),
        )
        cmake_script.cpdir(os.path.join(repo_install_dir, "python"), ci_dir)

    # Some of the backends are needed for CI testing
    cmake_script.mkdir(os.path.join(ci_dir, "backends"))
    for be in ("identity", "repeat", "square"):
        be_install_dir = os.path.join(build_dir, be, "install", "backends", be)
        if target_platform() == "windows":
            cmake_script.cmd(f"if (Test-Path -Path {be_install_dir}) {{")
        else:
            cmake_script.cmd(f"if [[ -e {be_install_dir} ]]; then")
        cmake_script.cpdir(be_install_dir, os.path.join(ci_dir, "backends"))
        cmake_script.cmd("}" if target_platform() == "windows" else "fi")

    # Some of the unit-test built backends are needed for CI testing
    cmake_script.mkdir(os.path.join(ci_dir, "tritonbuild", "tritonserver", "backends"))
    for be in (
        "query",
        "implicit_state",
        "sequence",
        "dyna_sequence",
        "distributed_addsub",
        "iterative_sequence",
    ):
        be_install_dir = os.path.join(repo_install_dir, "backends", be)
        if target_platform() == "windows":
            cmake_script.cmd(f"if (Test-Path -Path {be_install_dir}) {{")
        else:
            cmake_script.cmd(f"if [[ -e {be_install_dir} ]]; then")
        cmake_script.cpdir(
            be_install_dir,
            os.path.join(ci_dir, "tritonbuild", "tritonserver", "backends"),
        )
        cmake_script.cmd("}" if target_platform() == "windows" else "fi")

    # The onnxruntime_backend build produces some artifacts that
    # are needed for CI testing.
    if "onnxruntime" in backends:
        ort_install_dir = os.path.join(build_dir, "onnxruntime", "install")
        cmake_script.mkdir(os.path.join(ci_dir, "qa", "L0_custom_ops"))
        if target_platform() != "igpu":
            cmake_script.cp(
                os.path.join(ort_install_dir, "test", "libcustom_op_library.so"),
                os.path.join(ci_dir, "qa", "L0_custom_ops"),
            )
            cmake_script.cp(
                os.path.join(ort_install_dir, "test", "custom_op_test.onnx"),
                os.path.join(ci_dir, "qa", "L0_custom_ops"),
            )
        # [WIP] other way than wildcard?
        backend_tests = os.path.join(build_dir, "onnxruntime", "test", "*")
        cmake_script.cpdir(backend_tests, os.path.join(ci_dir, "qa"))

    # Need the build area for some backends so that they can be
    # rebuilt with specific options.
    cmake_script.mkdir(os.path.join(ci_dir, "tritonbuild"))
    for be in ("identity", "python"):
        if be in backends:
            cmake_script.rmdir(os.path.join(build_dir, be, "build"))
            cmake_script.rmdir(os.path.join(build_dir, be, "install"))
            cmake_script.cpdir(
                os.path.join(build_dir, be), os.path.join(ci_dir, "tritonbuild")
            )

    cmake_script.comment()
    cmake_script.comment("end Triton CI artifacts")
    cmake_script.commentln(8)
    cmake_script.blankln()


def finalize_build(cmake_script, install_dir, ci_dir):
    cmake_script.cmd(f"chmod -R a+rw {install_dir}")
    cmake_script.cmd(f"chmod -R a+rw {ci_dir}")


def enable_all():
    if target_platform() != "windows":
        all_backends = [
            "ensemble",
            "identity",
            "square",
            "repeat",
            "tensorflow",
            "onnxruntime",
            "python",
            "dali",
            "pytorch",
            "openvino",
            "fil",
            "tensorrt",
        ]
        all_repoagents = ["checksum"]
        all_caches = ["local", "redis"]
        all_filesystems = ["gcs", "s3", "azure_storage"]
        all_endpoints = ["http", "grpc", "sagemaker", "vertex-ai"]

        FLAGS.enable_logging = True
        FLAGS.enable_stats = True
        FLAGS.enable_metrics = True
        FLAGS.enable_gpu_metrics = True
        FLAGS.enable_cpu_metrics = True
        FLAGS.enable_tracing = True
        FLAGS.enable_nvtx = True
        FLAGS.enable_gpu = True
    else:
        all_backends = [
            "ensemble",
            "identity",
            "square",
            "repeat",
            "onnxruntime",
            "openvino",
            "tensorrt",
        ]
        all_repoagents = ["checksum"]
        all_caches = ["local", "redis"]
        all_filesystems = []
        all_endpoints = ["http", "grpc"]

        FLAGS.enable_logging = True
        FLAGS.enable_stats = True
        FLAGS.enable_tracing = True
        FLAGS.enable_gpu = True

    requested_backends = []
    for be in FLAGS.backend:
        parts = be.split(":")
        requested_backends += [parts[0]]
    for be in all_backends:
        if be not in requested_backends:
            FLAGS.backend += [be]

    requested_repoagents = []
    for ra in FLAGS.repoagent:
        parts = ra.split(":")
        requested_repoagents += [parts[0]]
    for ra in all_repoagents:
        if ra not in requested_repoagents:
            FLAGS.repoagent += [ra]

    requested_caches = []
    for cache in FLAGS.cache:
        parts = cache.split(":")
        requested_caches += [parts[0]]
    for cache in all_caches:
        if cache not in requested_caches:
            FLAGS.cache += [cache]

    for fs in all_filesystems:
        if fs not in FLAGS.filesystem:
            FLAGS.filesystem += [fs]

    for ep in all_endpoints:
        if ep not in FLAGS.endpoint:
            FLAGS.endpoint += [ep]


if __name__ == "__main__":
    parser = argparse.ArgumentParser()

    group_qv = parser.add_mutually_exclusive_group()
    group_qv.add_argument(
        "-q",
        "--quiet",
        action="store_true",
        required=False,
        help="Disable console output.",
    )
    group_qv.add_argument(
        "-v",
        "--verbose",
        action="store_true",
        required=False,
        help="Enable verbose output.",
    )

    parser.add_argument(
        "--dryrun",
        action="store_true",
        required=False,
        help="Output the build scripts, but do not perform build.",
    )
    parser.add_argument(
        "--no-container-build",
        action="store_true",
        required=False,
        help="Do not use Docker container for build.",
    )
    parser.add_argument(
        "--no-container-interactive",
        action="store_true",
        required=False,
        help='Do not use -it argument to "docker run" when performing container build.',
    )
    parser.add_argument(
        "--no-container-pull",
        action="store_true",
        required=False,
        help="Do not use Docker --pull argument when building container.",
    )
    parser.add_argument(
        "--container-memory",
        default=None,
        required=False,
        help="Value for Docker --memory argument. Used only for windows builds.",
    )
    parser.add_argument(
        "--target-platform",
        required=False,
        default=None,
        help='Target platform for build, can be "linux", "rhel", "windows" or "igpu". If not specified, build targets the current platform.',
    )
    parser.add_argument(
        "--target-machine",
        required=False,
        default=None,
        help="Target machine/architecture for build. If not specified, build targets the current machine/architecture.",
    )

    parser.add_argument(
        "--build-id",
        type=str,
        required=False,
        help="Build ID associated with the build.",
    )
    parser.add_argument(
        "--build-sha", type=str, required=False, help="SHA associated with the build."
    )
    parser.add_argument(
        "--build-dir",
        type=str,
        required=False,
        help="Build directory. All repo clones and builds will be performed in this directory.",
    )
    parser.add_argument(
        "--install-dir",
        type=str,
        required=False,
        default=None,
        help="Install directory, default is <builddir>/opt/tritonserver.",
    )
    parser.add_argument(
        "--cmake-dir",
        type=str,
        required=False,
        help="Directory containing the CMakeLists.txt file for Triton server.",
    )
    parser.add_argument(
        "--tmp-dir",
        type=str,
        required=False,
        default="/tmp",
        help="Temporary directory used for building inside docker. Default is /tmp.",
    )
    parser.add_argument(
        "--library-paths",
        action="append",
        required=False,
        default=None,
        help="Specify library paths for respective backends in build as <backend-name>[:<library_path>].",
    )
    parser.add_argument(
        "--build-type",
        required=False,
        default="Release",
        help='Build type, one of "Release", "Debug", "RelWithDebInfo" or "MinSizeRel". Default is "Release".',
    )
    parser.add_argument(
        "-j",
        "--build-parallel",
        type=int,
        required=False,
        default=None,
        help="Build parallelism. Defaults to 2 * number-of-cores.",
    )

    parser.add_argument(
        "--github-organization",
        type=str,
        required=False,
        default="https://github.com/triton-inference-server",
        help='The GitHub organization containing the repos used for the build. Defaults to "https://github.com/triton-inference-server".',
    )
    parser.add_argument(
        "--version",
        type=str,
        required=False,
        help="The Triton version. If not specified defaults to the value in the TRITON_VERSION file.",
    )
    parser.add_argument(
        "--container-version",
        type=str,
        required=False,
        help="The Triton container version to build. If not specified the container version will be chosen automatically based on --version value.",
    )
    parser.add_argument(
        "--upstream-container-version",
        type=str,
        required=False,
        help="The upstream container version to use for the build. If not specified the upstream container version will be chosen automatically based on --version value.",
    )
    parser.add_argument(
        "--container-prebuild-command",
        type=str,
        required=False,
        help="When performing a container build, this command will be executed within the container just before the build it performed.",
    )
    parser.add_argument(
        "--no-container-source",
        action="store_true",
        required=False,
        help="Do not include OSS source code in Docker container.",
    )
    parser.add_argument(
        "--image",
        action="append",
        required=False,
        help='Use specified Docker image in build as <image-name>,<full-image-name>. <image-name> can be "base", "gpu-base", "tensorflow", or "pytorch".',
    )

    parser.add_argument(
        "--enable-all",
        action="store_true",
        required=False,
        help="Enable all standard released Triton features, backends, repository agents, caches, endpoints and file systems.",
    )
    parser.add_argument(
        "--enable-logging", action="store_true", required=False, help="Enable logging."
    )
    parser.add_argument(
        "--enable-stats",
        action="store_true",
        required=False,
        help="Enable statistics collection.",
    )
    parser.add_argument(
        "--enable-metrics",
        action="store_true",
        required=False,
        help="Enable metrics reporting.",
    )
    parser.add_argument(
        "--enable-gpu-metrics",
        action="store_true",
        required=False,
        help="Include GPU metrics in reported metrics.",
    )
    parser.add_argument(
        "--enable-cpu-metrics",
        action="store_true",
        required=False,
        help="Include CPU metrics in reported metrics.",
    )
    parser.add_argument(
        "--enable-tracing", action="store_true", required=False, help="Enable tracing."
    )
    parser.add_argument(
        "--enable-nvtx", action="store_true", required=False, help="Enable NVTX."
    )
    parser.add_argument(
        "--enable-gpu", action="store_true", required=False, help="Enable GPU support."
    )
    parser.add_argument(
        "--enable-mali-gpu",
        action="store_true",
        required=False,
        help="Enable ARM MALI GPU support.",
    )
    parser.add_argument(
        "--min-compute-capability",
        type=str,
        required=False,
        default="6.0",
        help="Minimum CUDA compute capability supported by server.",
    )

    parser.add_argument(
        "--endpoint",
        action="append",
        required=False,
        help='Include specified endpoint in build. Allowed values are "grpc", "http", "vertex-ai" and "sagemaker".',
    )
    parser.add_argument(
        "--filesystem",
        action="append",
        required=False,
        help='Include specified filesystem in build. Allowed values are "gcs", "azure_storage" and "s3".',
    )
    parser.add_argument(
        "--no-core-build",
        action="store_true",
        required=False,
        help="Do not build Triton core shared library or executable.",
    )
    parser.add_argument(
        "--backend",
        action="append",
        required=False,
        help='Include specified backend in build as <backend-name>[:<repo-tag>]. If <repo-tag> starts with "pull/" then it refers to a pull-request reference, otherwise <repo-tag> indicates the git tag/branch to use for the build. If the version is non-development then the default <repo-tag> is the release branch matching the container version (e.g. version YY.MM -> branch rYY.MM); otherwise the default <repo-tag> is "main" (e.g. version YY.MMdev -> branch main).',
    )
    parser.add_argument(
        "--repo-tag",
        action="append",
        required=False,
        help='The version of a component to use in the build as <component-name>:<repo-tag>. <component-name> can be "common", "core", "backend" or "thirdparty". <repo-tag> indicates the git tag/branch to use for the build. Currently <repo-tag> does not support pull-request reference. If the version is non-development then the default <repo-tag> is the release branch matching the container version (e.g. version YY.MM -> branch rYY.MM); otherwise the default <repo-tag> is "main" (e.g. version YY.MMdev -> branch main).',
    )
    parser.add_argument(
        "--repoagent",
        action="append",
        required=False,
        help='Include specified repo agent in build as <repoagent-name>[:<repo-tag>]. If <repo-tag> starts with "pull/" then it refers to a pull-request reference, otherwise <repo-tag> indicates the git tag/branch to use for the build. If the version is non-development then the default <repo-tag> is the release branch matching the container version (e.g. version YY.MM -> branch rYY.MM); otherwise the default <repo-tag> is "main" (e.g. version YY.MMdev -> branch main).',
    )
    parser.add_argument(
        "--cache",
        action="append",
        required=False,
        help='Include specified cache in build as <cache-name>[:<repo-tag>]. If <repo-tag> starts with "pull/" then it refers to a pull-request reference, otherwise <repo-tag> indicates the git tag/branch to use for the build. If the version is non-development then the default <repo-tag> is the release branch matching the container version (e.g. version YY.MM -> branch rYY.MM); otherwise the default <repo-tag> is "main" (e.g. version YY.MMdev -> branch main).',
    )
    parser.add_argument(
        "--no-force-clone",
        action="store_true",
        default=False,
        help="Do not create fresh clones of repos that have already been cloned.",
    )
    parser.add_argument(
        "--extra-core-cmake-arg",
        action="append",
        required=False,
        help="Extra CMake argument as <name>=<value>. The argument is passed to CMake as -D<name>=<value> and is included after all CMake arguments added by build.py for the core builds.",
    )
    parser.add_argument(
        "--override-core-cmake-arg",
        action="append",
        required=False,
        help="Override specified CMake argument in the build as <name>=<value>. The argument is passed to CMake as -D<name>=<value>. This flag only impacts CMake arguments that are used by build.py. To unconditionally add a CMake argument to the core build use --extra-core-cmake-arg.",
    )
    parser.add_argument(
        "--extra-backend-cmake-arg",
        action="append",
        required=False,
        help="Extra CMake argument for a backend build as <backend>:<name>=<value>. The argument is passed to CMake as -D<name>=<value> and is included after all CMake arguments added by build.py for the backend.",
    )
    parser.add_argument(
        "--override-backend-cmake-arg",
        action="append",
        required=False,
        help="Override specified backend CMake argument in the build as <backend>:<name>=<value>. The argument is passed to CMake as -D<name>=<value>. This flag only impacts CMake arguments that are used by build.py. To unconditionally add a CMake argument to the backend build use --extra-backend-cmake-arg.",
    )

    FLAGS = parser.parse_args()

    if FLAGS.image is None:
        FLAGS.image = []
    if FLAGS.repo_tag is None:
        FLAGS.repo_tag = []
    if FLAGS.backend is None:
        FLAGS.backend = []
    if FLAGS.endpoint is None:
        FLAGS.endpoint = []
    if FLAGS.filesystem is None:
        FLAGS.filesystem = []
    if FLAGS.repoagent is None:
        FLAGS.repoagent = []
    if FLAGS.cache is None:
        FLAGS.cache = []
    if FLAGS.library_paths is None:
        FLAGS.library_paths = []
    if FLAGS.extra_core_cmake_arg is None:
        FLAGS.extra_core_cmake_arg = []
    if FLAGS.override_core_cmake_arg is None:
        FLAGS.override_core_cmake_arg = []
    if FLAGS.override_backend_cmake_arg is None:
        FLAGS.override_backend_cmake_arg = []
    if FLAGS.extra_backend_cmake_arg is None:
        FLAGS.extra_backend_cmake_arg = []

    # if --enable-all is specified, then update FLAGS to enable all
    # settings, backends, repo-agents, caches, file systems, endpoints, etc.
    if FLAGS.enable_all:
        enable_all()

    # When doing a docker build, --build-dir, --install-dir and
    # --cmake-dir must not be set. We will use the build/ subdir
    # within the server/ repo that contains this build.py script for
    # --build-dir. If not doing a docker build, --build-dir must be
    # set.
    if FLAGS.no_container_build:
        if FLAGS.build_dir is None:
            fail("--no-container-build requires --build-dir")
        if FLAGS.install_dir is None:
            FLAGS.install_dir = os.path.join(FLAGS.build_dir, "opt", "tritonserver")
        if FLAGS.cmake_dir is None:
            FLAGS.cmake_dir = THIS_SCRIPT_DIR
    else:
        if FLAGS.build_dir is not None:
            fail("--build-dir must not be set for container-based build")
        if FLAGS.install_dir is not None:
            fail("--install-dir must not be set for container-based build")
        if FLAGS.cmake_dir is not None:
            fail("--cmake-dir must not be set for container-based build")
        FLAGS.build_dir = os.path.join(THIS_SCRIPT_DIR, "build")

    # Determine the versions. Start with Triton version, if --version
    # is not explicitly specified read from TRITON_VERSION file.
    if FLAGS.version is None:
        with open(os.path.join(THIS_SCRIPT_DIR, "TRITON_VERSION"), "r") as vfile:
            FLAGS.version = vfile.readline().strip()

    if FLAGS.build_parallel is None:
        FLAGS.build_parallel = multiprocessing.cpu_count() * 2

    log("Building Triton Inference Server")
    log("platform {}".format(target_platform()))
    log("machine {}".format(target_machine()))
    log("version {}".format(FLAGS.version))
    log("build dir {}".format(FLAGS.build_dir))
    log("install dir {}".format(FLAGS.install_dir))
    log("cmake dir {}".format(FLAGS.cmake_dir))

    # Determine the default repo-tag that should be used for images,
    # backends, repo-agents, and caches if a repo-tag is not given
    # explicitly. For release branches we use the release branch as
    # the default, otherwise we use 'main'.
    default_repo_tag = "main"
    cver = FLAGS.container_version
    if cver is None:
        if FLAGS.version not in TRITON_VERSION_MAP:
            fail(
                "unable to determine default repo-tag, container version not known for {}".format(
                    FLAGS.version
                )
            )
        cver = TRITON_VERSION_MAP[FLAGS.version][0]
    if not cver.endswith("dev"):
        default_repo_tag = "r" + cver
    log("default repo-tag: {}".format(default_repo_tag))

    # For other versions use the TRITON_VERSION_MAP unless explicitly
    # given.
    FLAGS.container_version, FLAGS.upstream_container_version = container_versions(
        FLAGS.version, FLAGS.container_version, FLAGS.upstream_container_version
    )

    log("container version {}".format(FLAGS.container_version))
    log("upstream container version {}".format(FLAGS.upstream_container_version))

    for ep in FLAGS.endpoint:
        log(f'endpoint "{ep}"')
    for fs in FLAGS.filesystem:
        log(f'filesystem "{fs}"')

    # Initialize map of backends to build and repo-tag for each.
    backends = {}
    for be in FLAGS.backend:
        parts = be.split(":")
        if len(parts) == 1:
            parts.append(default_repo_tag)
        if parts[0] == "tensorflow1":
            fail(
                "Starting from Triton version 23.04, support for TensorFlow 1 has been discontinued. Please switch to Tensorflow 2."
            )
        if parts[0] == "tensorflow2":
            parts[0] = "tensorflow"
        log('backend "{}" at tag/branch "{}"'.format(parts[0], parts[1]))
        backends[parts[0]] = parts[1]

    if "vllm" in backends:
        if "python" not in backends:
            log(
                "vLLM backend requires Python backend, adding Python backend with tag {}".format(
                    backends["vllm"]
                )
            )
            backends["python"] = backends["vllm"]

    # Initialize map of repo agents to build and repo-tag for each.
    repoagents = {}
    for be in FLAGS.repoagent:
        parts = be.split(":")
        if len(parts) == 1:
            parts.append(default_repo_tag)
        log('repoagent "{}" at tag/branch "{}"'.format(parts[0], parts[1]))
        repoagents[parts[0]] = parts[1]

    # Initialize map of caches to build and repo-tag for each.
    caches = {}
    for be in FLAGS.cache:
        parts = be.split(":")
        if len(parts) == 1:
            parts.append(default_repo_tag)
        log('cache "{}" at tag/branch "{}"'.format(parts[0], parts[1]))
        caches[parts[0]] = parts[1]

    # Initialize map of docker images.
    images = {}
    for img in FLAGS.image:
        parts = img.split(",")
        fail_if(
            len(parts) != 2, "--image must specify <image-name>,<full-image-registry>"
        )
        fail_if(
            parts[0]
            not in ["base", "gpu-base", "pytorch", "tensorflow", "tensorflow2"],
            "unsupported value for --image",
        )
        log('image "{}": "{}"'.format(parts[0], parts[1]))
        if parts[0] == "tensorflow2":
            parts[0] = "tensorflow"
        images[parts[0]] = parts[1]

    # Initialize map of library paths for each backend.
    library_paths = {}
    for lpath in FLAGS.library_paths:
        parts = lpath.split(":")
        if len(parts) == 2:
            log('backend "{}" library path "{}"'.format(parts[0], parts[1]))
            if parts[0] == "tensorflow2":
                parts[0] = "tensorflow"
            library_paths[parts[0]] = parts[1]

    # Parse any explicitly specified cmake arguments
    for cf in FLAGS.extra_core_cmake_arg:
        parts = cf.split("=")
        fail_if(len(parts) != 2, "--extra-core-cmake-arg must specify <name>=<value>")
        log('CMake core extra "-D{}={}"'.format(parts[0], parts[1]))
        EXTRA_CORE_CMAKE_FLAGS[parts[0]] = parts[1]

    for cf in FLAGS.override_core_cmake_arg:
        parts = cf.split("=")
        fail_if(
            len(parts) != 2, "--override-core-cmake-arg must specify <name>=<value>"
        )
        log('CMake core override "-D{}={}"'.format(parts[0], parts[1]))
        OVERRIDE_CORE_CMAKE_FLAGS[parts[0]] = parts[1]

    for cf in FLAGS.extra_backend_cmake_arg:
        parts = cf.split(":", 1)
        fail_if(
            len(parts) != 2,
            "--extra-backend-cmake-arg must specify <backend>:<name>=<value>",
        )
        be = parts[0]
        parts = parts[1].split("=", 1)
        fail_if(
            len(parts) != 2,
            "--extra-backend-cmake-arg must specify <backend>:<name>=<value>",
        )
        fail_if(
            be not in backends,
            '--extra-backend-cmake-arg specifies backend "{}" which is not included in build'.format(
                be
            ),
        )
        log('backend "{}" CMake extra "-D{}={}"'.format(be, parts[0], parts[1]))
        if be not in EXTRA_BACKEND_CMAKE_FLAGS:
            EXTRA_BACKEND_CMAKE_FLAGS[be] = {}
        EXTRA_BACKEND_CMAKE_FLAGS[be][parts[0]] = parts[1]

    for cf in FLAGS.override_backend_cmake_arg:
        parts = cf.split(":", 1)
        fail_if(
            len(parts) != 2,
            "--override-backend-cmake-arg must specify <backend>:<name>=<value>",
        )
        be = parts[0]
        parts = parts[1].split("=", 1)
        fail_if(
            len(parts) != 2,
            "--override-backend-cmake-arg must specify <backend>:<name>=<value>",
        )
        fail_if(
            be not in backends,
            '--override-backend-cmake-arg specifies backend "{}" which is not included in build'.format(
                be
            ),
        )
        log('backend "{}" CMake override "-D{}={}"'.format(be, parts[0], parts[1]))
        if be not in OVERRIDE_BACKEND_CMAKE_FLAGS:
            OVERRIDE_BACKEND_CMAKE_FLAGS[be] = {}
        OVERRIDE_BACKEND_CMAKE_FLAGS[be][parts[0]] = parts[1]

    # Initialize map of common components and repo-tag for each.
    components = {
        "common": default_repo_tag,
        "core": default_repo_tag,
        "backend": default_repo_tag,
        "thirdparty": default_repo_tag,
    }
    for be in FLAGS.repo_tag:
        parts = be.split(":")
        fail_if(len(parts) != 2, "--repo-tag must specify <component-name>:<repo-tag>")
        fail_if(
            parts[0] not in components,
            '--repo-tag <component-name> must be "common", "core", "backend", or "thirdparty"',
        )
        components[parts[0]] = parts[1]
    for c in components:
        log('component "{}" at tag/branch "{}"'.format(c, components[c]))

    # Set the build, install, and cmake directories to use for the
    # generated build scripts and Dockerfiles. If building without
    # Docker, these are the directories specified on the cmdline. If
    # building with Docker, we change these to be directories within
    # FLAGS.tmp_dir inside the Docker container.
    script_repo_dir = THIS_SCRIPT_DIR
    script_build_dir = FLAGS.build_dir
    script_install_dir = script_ci_dir = FLAGS.install_dir
    script_cmake_dir = FLAGS.cmake_dir
    if not FLAGS.no_container_build:
        # FLAGS.tmp_dir may be specified with "\" on Windows, adjust
        # to "/" for docker usage.
        script_build_dir = os.path.normpath(
            os.path.join(FLAGS.tmp_dir, "tritonbuild").replace("\\", "/")
        )
        script_install_dir = os.path.normpath(os.path.join(script_build_dir, "install"))
        script_ci_dir = os.path.normpath(os.path.join(script_build_dir, "ci"))
        if target_platform() == "windows":
            script_repo_dir = script_cmake_dir = os.path.normpath("c:/workspace")
        else:
            script_repo_dir = script_cmake_dir = "/workspace"

    script_name = "cmake_build"
    if target_platform() == "windows":
        script_name += ".ps1"

    # Write the build script that invokes cmake for the core, backends, repo-agents, and caches.
    pathlib.Path(FLAGS.build_dir).mkdir(parents=True, exist_ok=True)
    with BuildScript(
        os.path.join(FLAGS.build_dir, script_name),
        verbose=FLAGS.verbose,
        desc=("Build script for Triton Inference Server"),
    ) as cmake_script:
        # Run the container pre-build command if the cmake build is
        # being done within the build container.
        if not FLAGS.no_container_build and FLAGS.container_prebuild_command:
            cmake_script.cmd(FLAGS.container_prebuild_command, check_exitcode=True)
            cmake_script.blankln()

        # Commands to build the core shared library and the server executable.
        if not FLAGS.no_core_build:
            core_build(
                cmake_script,
                script_repo_dir,
                script_cmake_dir,
                script_build_dir,
                script_install_dir,
                components,
                backends,
            )

        # Commands to build each backend...
        for be in backends:
            # Core backends are not built separately from core so skip...
            if be in CORE_BACKENDS:
                continue

            # If armnn_tflite backend, source from external repo for git clone
            if be == "armnn_tflite":
                github_organization = "https://gitlab.com/arm-research/smarter/"
            else:
                github_organization = FLAGS.github_organization

            if be == "vllm":
                backend_clone(
                    be,
                    cmake_script,
                    backends[be],
                    script_build_dir,
                    script_install_dir,
                    github_organization,
                )
            else:
                backend_build(
                    be,
                    cmake_script,
                    backends[be],
                    script_build_dir,
                    script_install_dir,
                    github_organization,
                    images,
                    components,
                    library_paths,
                )

        # Commands to build each repo agent...
        for ra in repoagents:
            repo_agent_build(
                ra,
                cmake_script,
                script_build_dir,
                script_install_dir,
                repoagent_repo,
                repoagents,
            )

        # Commands to build each cache...
        for cache in caches:
            cache_build(
                cache,
                cmake_script,
                script_build_dir,
                script_install_dir,
                cache_repo,
                caches,
            )

        # Commands needed only when building with Docker...
        if not FLAGS.no_container_build:
            # Commands to collect all the build artifacts needed for CI
            # testing.
            cibase_build(
                cmake_script,
                script_repo_dir,
                script_cmake_dir,
                script_build_dir,
                script_install_dir,
                script_ci_dir,
                backends,
            )

            # When building with Docker the install and ci artifacts
            # written to the build-dir while running the docker container
            # may have root ownership, so give them permissions to be
            # managed by all users on the host system.
            if target_platform() != "windows":
                finalize_build(cmake_script, script_install_dir, script_ci_dir)

    # If --no-container-build is not specified then we perform the
    # actual build within a docker container and from that create the
    # final tritonserver docker image. For the build we need to
    # generate a few Dockerfiles and a top-level script that drives
    # the build process.
    if not FLAGS.no_container_build:
        script_name = "docker_build"
        if target_platform() == "windows":
            script_name += ".ps1"

        create_build_dockerfiles(
            script_build_dir, images, backends, repoagents, caches, FLAGS.endpoint
        )
        create_docker_build_script(script_name, script_install_dir, script_ci_dir)

    # In not dry-run, execute the script to perform the build...  If a
    # container-based build is requested use 'docker_build' script,
    # otherwise build directly on this system using cmake script.
    if not FLAGS.dryrun:
        if target_platform() == "windows":
            p = subprocess.Popen(
                ["powershell.exe", "-noexit", "-File", f"./{script_name}"],
                cwd=FLAGS.build_dir,
            )
        else:
            p = subprocess.Popen([f"./{script_name}"], cwd=FLAGS.build_dir)
        p.wait()
        fail_if(p.returncode != 0, "build failed")<|MERGE_RESOLUTION|>--- conflicted
+++ resolved
@@ -70,15 +70,9 @@
 # incorrectly load the other version of the openvino libraries.
 #
 TRITON_VERSION_MAP = {
-<<<<<<< HEAD
-    "2.52.0dev": (
-        "24.11dev",  # triton container
-        "24.10",  # upstream container
-=======
     "2.52.0": (
         "24.11",  # triton container
         "24.11",  # upstream container
->>>>>>> 49272c7f
         "1.20.0",  # ORT
         "2024.4.0",  # ORT OpenVINO
         "2024.4.0",  # Standalone OpenVINO
