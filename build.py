#!/usr/bin/env python3
# Copyright (c) 2020-2021, NVIDIA CORPORATION & AFFILIATES. All rights reserved.
#
# Redistribution and use in source and binary forms, with or without
# modification, are permitted provided that the following conditions
# are met:
#  * Redistributions of source code must retain the above copyright
#    notice, this list of conditions and the following disclaimer.
#  * Redistributions in binary form must reproduce the above copyright
#    notice, this list of conditions and the following disclaimer in the
#    documentation and/or other materials provided with the distribution.
#  * Neither the name of NVIDIA CORPORATION nor the names of its
#    contributors may be used to endorse or promote products derived
#    from this software without specific prior written permission.
#
# THIS SOFTWARE IS PROVIDED BY THE COPYRIGHT HOLDERS ``AS IS'' AND ANY
# EXPRESS OR IMPLIED WARRANTIES, INCLUDING, BUT NOT LIMITED TO, THE
# IMPLIED WARRANTIES OF MERCHANTABILITY AND FITNESS FOR A PARTICULAR
# PURPOSE ARE DISCLAIMED.  IN NO EVENT SHALL THE COPYRIGHT OWNER OR
# CONTRIBUTORS BE LIABLE FOR ANY DIRECT, INDIRECT, INCIDENTAL, SPECIAL,
# EXEMPLARY, OR CONSEQUENTIAL DAMAGES (INCLUDING, BUT NOT LIMITED TO,
# PROCUREMENT OF SUBSTITUTE GOODS OR SERVICES; LOSS OF USE, DATA, OR
# PROFITS; OR BUSINESS INTERRUPTION) HOWEVER CAUSED AND ON ANY THEORY
# OF LIABILITY, WHETHER IN CONTRACT, STRICT LIABILITY, OR TORT
# (INCLUDING NEGLIGENCE OR OTHERWISE) ARISING IN ANY WAY OUT OF THE USE
# OF THIS SOFTWARE, EVEN IF ADVISED OF THE POSSIBILITY OF SUCH DAMAGE.

import argparse
import logging
import os.path
import multiprocessing
import pathlib
import platform
import shutil
import subprocess
import sys
import traceback
from distutils.dir_util import copy_tree

#
# Build Triton Inference Server.
#

# By default build.py builds the Triton container. The TRITON_VERSION
# file indicates the Triton version and TRITON_VERSION_MAP is used to
# determine the corresponding container version and upstream container
# version (upstream containers are dependencies required by
# Triton). These versions may be overridden. See docs/build.md for
# more information.

# Map from Triton version to corresponding container and component versions.
#
#   triton version ->
#     (triton container version,
#      upstream container version,
#      ORT version,
#      ORT OpenVINO version (use None to disable OpenVINO in ORT),
#      Standalone OpenVINO version,
#      DCGM version
#     )
#
# Currently the OpenVINO versions used in ORT and standalone must
# match because of the way dlopen works with loading the backends. If
# different versions are used then one backend or the other will
# incorrectly load the other version of the openvino libraries.
#
TRITON_VERSION_MAP = {
<<<<<<< HEAD
    "2.12.0dev": (
        "21.07dev",  # triton container
        "21.06",  # upstream container
        "1.8.0",  # ORT
        "2021.2.200",  # ORT OpenVINO
        "2021.2",
    )  # Standalone OpenVINO
=======
    '2.13.0dev': (
        '21.08dev',  # triton container
        '21.06',  # upstream container
        '1.8.0',  # ORT
        '2021.2.200',  # ORT OpenVINO
        '2021.2',  # Standalone OpenVINO
        '2.2.8')  # DCGM version
>>>>>>> 4a29c54f
}

EXAMPLE_BACKENDS = ["identity", "square", "repeat"]
CORE_BACKENDS = ["tensorrt", "ensemble"]
NONCORE_BACKENDS = [
    'tensorflow1', 'tensorflow2', 'onnxruntime', 'python', 'dali', 'pytorch',
    'openvino', 'fil', 'fastertransformer', 'tflite'
]
EXAMPLE_REPOAGENTS = ["checksum"]
FLAGS = None


def log(msg, force=False):
    if force or not FLAGS.quiet:
        try:
            print(msg, file=sys.stderr)
        except Exception:
            print("<failed to log>", file=sys.stderr)


def log_verbose(msg):
    if FLAGS.verbose:
        log(msg, force=True)


def fail(msg):
    fail_if(True, msg)


def target_platform():
    if FLAGS.target_platform is not None:
        return FLAGS.target_platform
    return platform.system().lower()


def fail_if(p, msg):
    if p:
        print("error: {}".format(msg), file=sys.stderr)
        sys.exit(1)


def mkdir(path):
    log_verbose("mkdir: {}".format(path))
    pathlib.Path(path).mkdir(parents=True, exist_ok=True)


def rmdir(path):
    log_verbose("rmdir: {}".format(path))
    shutil.rmtree(path, ignore_errors=True)


def cpdir(src, dest):
    log_verbose("cpdir: {} -> {}".format(src, dest))
    copy_tree(src, dest, preserve_symlinks=1)


def untar(targetdir, tarfile):
    log_verbose("untar {} into {}".format(tarfile, targetdir))
    p = subprocess.Popen(["tar", "--strip-components=1", "-xf", tarfile], cwd=targetdir)
    p.wait()
    fail_if(p.returncode != 0, "untar {} into {} failed".format(tarfile, targetdir))


def gitclone(cwd, repo, tag, subdir, org):
    # If 'tag' starts with "pull/" then it must be of form
    # "pull/<pr>/head". We just clone at "main" and then fetch the
    # reference onto a new branch we name "tritonbuildref".
    if tag.startswith("pull/"):
        log_verbose('git clone of repo "{}" at ref "{}"'.format(repo, tag))
        p = subprocess.Popen(
            [
                "git",
                "clone",
                "--recursive",
                "--depth=1",
                "{}/{}.git".format(org, repo),
                subdir,
            ],
            cwd=cwd,
        )
        p.wait()
        fail_if(
            p.returncode != 0,
            'git clone of repo "{}" at branch "main" failed'.format(repo),
        )

        log_verbose('git fetch of ref "{}"'.format(tag))
        p = subprocess.Popen(
            ["git", "fetch", "origin", "{}:tritonbuildref".format(tag)],
            cwd=os.path.join(cwd, subdir),
        )
        p.wait()
        fail_if(p.returncode != 0, 'git fetch of ref "{}" failed'.format(tag))

        log_verbose("git checkout of tritonbuildref")
        p = subprocess.Popen(
            ["git", "checkout", "tritonbuildref"], cwd=os.path.join(cwd, subdir)
        )
        p.wait()
        fail_if(p.returncode != 0, 'git checkout of branch "tritonbuildref" failed')

    else:
        log_verbose('git clone of repo "{}" at tag "{}"'.format(repo, tag))
        p = subprocess.Popen(
            [
                "git",
                "clone",
                "--recursive",
                "--single-branch",
                "--depth=1",
                "-b",
                tag,
                "{}/{}.git".format(org, repo),
                subdir,
            ],
            cwd=cwd,
        )
        p.wait()
        fail_if(
            p.returncode != 0,
            'git clone of repo "{}" at tag "{}" failed'.format(repo, tag),
        )


def prebuild_command():
    p = subprocess.Popen(FLAGS.container_prebuild_command.split())
    p.wait()
    fail_if(p.returncode != 0, "container prebuild cmd failed")


def cmake(cwd, args):
    log_verbose("cmake {}".format(args))
    p = subprocess.Popen(
        [
            "cmake",
        ]
        + args,
        cwd=cwd,
    )
    p.wait()
    fail_if(p.returncode != 0, "cmake failed")


def makeinstall(cwd, target="install"):
    log_verbose("make {}".format(target))

    if target_platform() == "windows":
        verbose_flag = "-v:detailed" if FLAGS.verbose else "-clp:ErrorsOnly"
        buildtype_flag = "-p:Configuration={}".format(FLAGS.build_type)
        p = subprocess.Popen(
            [
                "msbuild.exe",
                "-m:{}".format(str(FLAGS.build_parallel)),
                verbose_flag,
                buildtype_flag,
                "{}.vcxproj".format(target),
            ],
            cwd=cwd,
        )
    else:
        verbose_flag = "VERBOSE=1" if FLAGS.verbose else "VERBOSE=0"
        p = subprocess.Popen(
            ["make", "-j", str(FLAGS.build_parallel), verbose_flag, target], cwd=cwd
        )

    p.wait()
    fail_if(p.returncode != 0, "make {} failed".format(target))


def cmake_enable(flag):
    return "ON" if flag else "OFF"


def core_cmake_args(components, backends, install_dir):
    cargs = [
        "-DCMAKE_BUILD_TYPE={}".format(FLAGS.build_type),
        "-DCMAKE_INSTALL_PREFIX:PATH={}".format(install_dir),
        "-DTRITON_COMMON_REPO_TAG:STRING={}".format(components["common"]),
        "-DTRITON_CORE_REPO_TAG:STRING={}".format(components["core"]),
        "-DTRITON_BACKEND_REPO_TAG:STRING={}".format(components["backend"]),
        "-DTRITON_THIRD_PARTY_REPO_TAG:STRING={}".format(components["thirdparty"]),
    ]

    cargs.append(
        "-DTRITON_ENABLE_LOGGING:BOOL={}".format(cmake_enable(FLAGS.enable_logging))
    )
    cargs.append(
        "-DTRITON_ENABLE_STATS:BOOL={}".format(cmake_enable(FLAGS.enable_stats))
    )
    cargs.append(
        "-DTRITON_ENABLE_METRICS:BOOL={}".format(cmake_enable(FLAGS.enable_metrics))
    )
    cargs.append(
        "-DTRITON_ENABLE_METRICS_GPU:BOOL={}".format(
            cmake_enable(FLAGS.enable_gpu_metrics)
        )
    )
    cargs.append(
        "-DTRITON_ENABLE_TRACING:BOOL={}".format(cmake_enable(FLAGS.enable_tracing))
    )
    cargs.append("-DTRITON_ENABLE_NVTX:BOOL={}".format(cmake_enable(FLAGS.enable_nvtx)))

    cargs.append("-DTRITON_ENABLE_GPU:BOOL={}".format(cmake_enable(FLAGS.enable_gpu)))
    cargs.append(
        "-DTRITON_MIN_COMPUTE_CAPABILITY={}".format(FLAGS.min_compute_capability)
    )

    # If building the TFLite backend set enable MALI GPU
    if "tflite" in backends:
        cargs.append(
            "-DTRITON_ENABLE_MALI_GPU:BOOL={}".format(
                cmake_enable(FLAGS.enable_mali_gpu)
            )
        )

    cargs.append(
        "-DTRITON_ENABLE_GRPC:BOOL={}".format(cmake_enable("grpc" in FLAGS.endpoint))
    )
    cargs.append(
        "-DTRITON_ENABLE_HTTP:BOOL={}".format(cmake_enable("http" in FLAGS.endpoint))
    )
    cargs.append(
        "-DTRITON_ENABLE_SAGEMAKER:BOOL={}".format(
            cmake_enable("sagemaker" in FLAGS.endpoint)
        )
    )

    cargs.append(
        "-DTRITON_ENABLE_GCS:BOOL={}".format(cmake_enable("gcs" in FLAGS.filesystem))
    )
    cargs.append(
        "-DTRITON_ENABLE_S3:BOOL={}".format(cmake_enable("s3" in FLAGS.filesystem))
    )
    cargs.append(
        "-DTRITON_ENABLE_AZURE_STORAGE:BOOL={}".format(
            cmake_enable("azure_storage" in FLAGS.filesystem)
        )
    )

    cargs.append(
        "-DTRITON_ENABLE_TENSORFLOW={}".format(
            cmake_enable(("tensorflow1" in backends) or ("tensorflow2" in backends))
        )
    )

    for be in CORE_BACKENDS + NONCORE_BACKENDS:
        if not be.startswith("tensorflow"):
            cargs.append(
                "-DTRITON_ENABLE_{}={}".format(be.upper(), cmake_enable(be in backends))
            )
        if (be in CORE_BACKENDS) and (be in backends):
            if be == "tensorrt":
                cargs += tensorrt_cmake_args()
            elif be == "ensemble":
                pass
            else:
                fail("unknown core backend {}".format(be))

    # If TRITONBUILD_* is defined in the env then we use it to set
    # corresponding cmake value.
    for evar, eval in os.environ.items():
        if evar.startswith("TRITONBUILD_"):
            cargs.append("-D{}={}".format(evar[len("TRITONBUILD_") :], eval))

    cargs.append(FLAGS.cmake_dir)
    return cargs


def repoagent_repo(ra):
    return "{}_repository_agent".format(ra)


def repoagent_cmake_args(images, components, ra, install_dir):
    if ra in EXAMPLE_REPOAGENTS:
        args = []
    else:
        fail("unknown agent {}".format(ra))

    cargs = args + [
        "-DCMAKE_BUILD_TYPE={}".format(FLAGS.build_type),
        "-DCMAKE_INSTALL_PREFIX:PATH={}".format(install_dir),
        "-DTRITON_COMMON_REPO_TAG:STRING={}".format(components["common"]),
        "-DTRITON_CORE_REPO_TAG:STRING={}".format(components["core"]),
    ]

    cargs.append("-DTRITON_ENABLE_GPU:BOOL={}".format(cmake_enable(FLAGS.enable_gpu)))

    # If TRITONBUILD_* is defined in the env then we use it to set
    # corresponding cmake value.
    for evar, eval in os.environ.items():
        if evar.startswith("TRITONBUILD_"):
            cargs.append("-D{}={}".format(evar[len("TRITONBUILD_") :], eval))

    cargs.append("..")
    return cargs


def backend_repo(be):
    if (be == "tensorflow1") or (be == "tensorflow2"):
        return "tensorflow_backend"
    return "{}_backend".format(be)


def backend_cmake_args(images, components, be, install_dir, library_paths):
    if be == "onnxruntime":
        args = onnxruntime_cmake_args(images, library_paths)
    elif be == "openvino":
        args = openvino_cmake_args()
    elif be == "tensorflow1":
        args = tensorflow_cmake_args(1, images, library_paths)
    elif be == "tensorflow2":
        args = tensorflow_cmake_args(2, images, library_paths)
    elif be == "python":
        args = []
    elif be == "dali":
        args = dali_cmake_args()
    elif be == "pytorch":
        args = pytorch_cmake_args(images)
    elif be == "tflite":
        args = tflite_cmake_args()
    elif be == "fil":
        args = fil_cmake_args(images)
    elif be == 'fastertransformer':
        args = []
    elif be in EXAMPLE_BACKENDS:
        args = []
    else:
        fail("unknown backend {}".format(be))

    cargs = args + [
        "-DCMAKE_BUILD_TYPE={}".format(FLAGS.build_type),
        "-DCMAKE_INSTALL_PREFIX:PATH={}".format(install_dir),
        "-DTRITON_COMMON_REPO_TAG:STRING={}".format(components["common"]),
        "-DTRITON_CORE_REPO_TAG:STRING={}".format(components["core"]),
        "-DTRITON_BACKEND_REPO_TAG:STRING={}".format(components["backend"]),
    ]

    cargs.append("-DTRITON_ENABLE_GPU:BOOL={}".format(cmake_enable(FLAGS.enable_gpu)))
    cargs.append(
        "-DTRITON_ENABLE_MALI_GPU:BOOL={}".format(cmake_enable(FLAGS.enable_mali_gpu))
    )

    # If TRITONBUILD_* is defined in the env then we use it to set
    # corresponding cmake value.
    for evar, eval in os.environ.items():
        if evar.startswith("TRITONBUILD_"):
            cargs.append("-D{}={}".format(evar[len("TRITONBUILD_") :], eval))

    cargs.append("..")
    return cargs


def pytorch_cmake_args(images):
    if "pytorch" in images:
        image = images["pytorch"]
    else:
        image = "nvcr.io/nvidia/pytorch:{}-py3".format(FLAGS.upstream_container_version)
    return [
        "-DTRITON_PYTORCH_DOCKER_IMAGE={}".format(image),
    ]


def onnxruntime_cmake_args(images, library_paths):
    cargs = [
        "-DTRITON_ENABLE_ONNXRUNTIME_TENSORRT=ON",
        "-DTRITON_BUILD_ONNXRUNTIME_VERSION={}".format(
            TRITON_VERSION_MAP[FLAGS.version][2]
        ),
    ]

    # If platform is jetpack do not use docker based build
    if target_platform() == "jetpack":
        ort_lib_path = library_paths["onnxruntime"] + "/lib"
        ort_include_path = library_paths["onnxruntime"] + "/include"
        cargs += [
            "-DTRITON_ONNXRUNTIME_INCLUDE_PATHS={}".format(ort_include_path),
            "-DTRITON_ONNXRUNTIME_LIB_PATHS={}".format(ort_lib_path),
            "-DTRITON_ENABLE_ONNXRUNTIME_OPENVINO=OFF",
        ]
    else:
        if target_platform() == "windows":
            if "base" in images:
                cargs.append("-DTRITON_BUILD_CONTAINER={}".format(images["base"]))
        else:
            if "base" in images:
                cargs.append("-DTRITON_BUILD_CONTAINER={}".format(images["base"]))
            else:
                cargs.append(
                    "-DTRITON_BUILD_CONTAINER_VERSION={}".format(
                        TRITON_VERSION_MAP[FLAGS.version][1]
                    )
                )

            if TRITON_VERSION_MAP[FLAGS.version][3] is not None:
                cargs.append("-DTRITON_ENABLE_ONNXRUNTIME_OPENVINO=ON")
                cargs.append(
                    "-DTRITON_BUILD_ONNXRUNTIME_OPENVINO_VERSION={}".format(
                        TRITON_VERSION_MAP[FLAGS.version][3]
                    )
                )

    return cargs


def openvino_cmake_args():
    cargs = [
        "-DTRITON_BUILD_OPENVINO_VERSION={}".format(
            TRITON_VERSION_MAP[FLAGS.version][4]
        ),
    ]

    if target_platform() == "windows":
        if "base" in images:
            cargs.append("-DTRITON_BUILD_CONTAINER={}".format(images["base"]))
    else:
        if "base" in images:
            cargs.append("-DTRITON_BUILD_CONTAINER={}".format(images["base"]))
        else:
            cargs.append(
                "-DTRITON_BUILD_CONTAINER_VERSION={}".format(
                    TRITON_VERSION_MAP[FLAGS.version][1]
                )
            )

    return cargs


def tensorrt_cmake_args():
    if target_platform() == "windows":
        return [
            "-DTRITON_TENSORRT_INCLUDE_PATHS=c:/TensorRT/include",
        ]

    return []


def tensorflow_cmake_args(ver, images, library_paths):
    backend_name = "tensorflow{}".format(ver)

    # If platform is jetpack do not use docker images
    extra_args = []
    if target_platform() == "jetpack":
        if backend_name in library_paths:
            extra_args = [
                "-DTRITON_TENSORFLOW_LIB_PATHS={}".format(library_paths[backend_name])
            ]
    else:
        # If a specific TF image is specified use it, otherwise pull from NGC.
        if backend_name in images:
            image = images[backend_name]
        else:
            image = "nvcr.io/nvidia/tensorflow:{}-tf{}-py3".format(
                FLAGS.upstream_container_version, ver
            )
        extra_args = ["-DTRITON_TENSORFLOW_DOCKER_IMAGE={}".format(image)]
    return ["-DTRITON_TENSORFLOW_VERSION={}".format(ver)] + extra_args


def dali_cmake_args():
    return [
        "-DTRITON_DALI_SKIP_DOWNLOAD=OFF",
    ]


def tflite_cmake_args():
    return [
        "-DJOBS={}".format(multiprocessing.cpu_count()),
    ]


<<<<<<< HEAD
def install_dcgm_libraries():
    return """
# Install DCGM
=======
def install_dcgm_libraries(dcgm_version):
    if dcgm_version == '':
        fail(
            'unable to determine default repo-tag, DCGM version not known for {}'
            .format(FLAGS.version))
        return ''
    else:

        return '''
ENV DCGM_VERSION {}
# Install DCGM. Steps from https://developer.nvidia.com/dcgm#Downloads
>>>>>>> 4a29c54f
RUN apt-get update && apt-get install -y --no-install-recommends software-properties-common
RUN wget https://developer.download.nvidia.com/compute/cuda/repos/ubuntu2004/x86_64/cuda-ubuntu2004.pin \
&& mv cuda-ubuntu2004.pin /etc/apt/preferences.d/cuda-repository-pin-600 \
&& apt-key adv --fetch-keys https://developer.download.nvidia.com/compute/cuda/repos/ubuntu2004/x86_64/7fa2af80.pub \
&& add-apt-repository "deb https://developer.download.nvidia.com/compute/cuda/repos/ubuntu2004/x86_64/ /"
RUN apt-get update \
<<<<<<< HEAD
&& apt-get install -y datacenter-gpu-manager
"""
=======
&& apt-get install -y datacenter-gpu-manager=1:{}
'''.format(dcgm_version, dcgm_version)
>>>>>>> 4a29c54f


def fil_cmake_args(images):
    cargs = ["-DTRITON_FIL_DOCKER_BUILD=ON"]
    if "base" in images:
        cargs.append("-DTRITON_BUILD_CONTAINER={}".format(images["base"]))
    else:
        cargs.append(
            "-DTRITON_BUILD_CONTAINER_VERSION={}".format(
                TRITON_VERSION_MAP[FLAGS.version][1]
            )
        )

    return cargs


<<<<<<< HEAD
def create_dockerfile_buildbase(ddir, dockerfile_name, argmap, backends):
    df = """
=======
def get_container_versions(version, container_version,
                           upstream_container_version):
    if container_version is None:
        if version not in TRITON_VERSION_MAP:
            fail('container version not known for {}'.format(version))
        container_version = TRITON_VERSION_MAP[version][0]
    if upstream_container_version is None:
        if version not in TRITON_VERSION_MAP:
            fail('upstream container version not known for {}'.format(version))
        upstream_container_version = TRITON_VERSION_MAP[version][1]
    return container_version, upstream_container_version


def create_dockerfile_buildbase(ddir, dockerfile_name, argmap):
    df = '''
>>>>>>> 4a29c54f
ARG TRITON_VERSION={}
ARG TRITON_CONTAINER_VERSION={}
ARG BASE_IMAGE={}
""".format(
        argmap["TRITON_VERSION"],
        argmap["TRITON_CONTAINER_VERSION"],
        argmap["BASE_IMAGE"],
    )

    df += """
FROM ${BASE_IMAGE}

ARG TRITON_VERSION
ARG TRITON_CONTAINER_VERSION
"""
    # Install the windows- or linux-specific buildbase dependencies
    if target_platform() == "windows":
        df += """
SHELL ["cmd", "/S", "/C"]
"""
    else:
        df += """
# Ensure apt-get won't prompt for selecting options
ENV DEBIAN_FRONTEND=noninteractive

# libcurl4-openSSL-dev is needed for GCS
# python3-dev is needed by Torchvision
# python3-pip and libarchive-dev is needed by python backend
# uuid-dev and pkg-config is needed for Azure Storage
# scons needed for tflite backend
RUN apt-get update && \
    apt-get install -y --no-install-recommends \
            autoconf \
            automake \
            build-essential \
            docker.io \
            git \
            libre2-dev \
            libssl-dev \
            libtool \
            libboost-dev \
            libcurl4-openssl-dev \
            libb64-dev \
            patchelf \
            python3-dev \
            python3-pip \
            python3-setuptools \
            rapidjson-dev \
            software-properties-common \
            unzip \
            scons \
            libnuma-dev \
            wget \
            zlib1g-dev \
            libarchive-dev \
            pkg-config \
            uuid-dev && \
    rm -rf /var/lib/apt/lists/*

RUN pip3 install --upgrade pip && \
    pip3 install --upgrade wheel setuptools docker

# Install cmake 3.19 from source for ubuntu
RUN build=1 && \
    mkdir /temp && \
    cd /temp && \
    wget https://cmake.org/files/v3.19/cmake-3.19.$build.tar.gz && \
    tar -xzvf cmake-3.19.$build.tar.gz && \
    cd cmake-3.19.$build/ && \
    ./bootstrap --parallel=$(nproc) && \
    make -j$(nproc) && \
    make install
"""

    # Copy in the triton source. We remove existing contents first in
    # case the FROM container has something there already.
    if target_platform() == "windows":
        df += """
WORKDIR /workspace
RUN rmdir /S/Q * || exit 0
COPY . .
"""
    else:
        df += """
WORKDIR /workspace
RUN rm -fr *
COPY . .
ENTRYPOINT []
<<<<<<< HEAD
"""
        if target_platform() != "ubuntu/arm64":
            df += install_dcgm_libraries()
            df += """
RUN patch -ruN -d /usr/include/ < /workspace/build/libdcgm/dcgm_api_export.patch
"""
=======
'''
        df += install_dcgm_libraries(argmap['DCGM_VERSION'])
>>>>>>> 4a29c54f

    df += """
ENV TRITON_SERVER_VERSION ${TRITON_VERSION}
ENV NVIDIA_TRITON_SERVER_VERSION ${TRITON_CONTAINER_VERSION}
"""

    mkdir(ddir)
    with open(os.path.join(ddir, dockerfile_name), "w") as dfile:
        dfile.write(df)


<<<<<<< HEAD
def create_dockerfile_build(ddir, dockerfile_name, argmap, backends):
    df = """
=======
def create_dockerfile_build(ddir, dockerfile_name, backends):
    df = '''
>>>>>>> 4a29c54f
FROM tritonserver_builder_image AS build
FROM tritonserver_buildbase
COPY --from=build /tmp/tritonbuild /tmp/tritonbuild
"""

    if "onnxruntime" in backends:
        if target_platform() != "windows":
            df += """
# Copy ONNX custom op library and model (needed for testing)
RUN if [ -d /tmp/tritonbuild/onnxruntime ]; then \
      cp /tmp/tritonbuild/onnxruntime/install/test/libcustom_op_library.so /workspace/qa/L0_custom_ops/.; \
      cp /tmp/tritonbuild/onnxruntime/install/test/custom_op_test.onnx /workspace/qa/L0_custom_ops/.; \
    fi
"""

    mkdir(ddir)
    with open(os.path.join(ddir, dockerfile_name), "w") as dfile:
        dfile.write(df)


def create_dockerfile_linux(
    ddir, dockerfile_name, argmap, backends, repoagents, endpoints
):
    df = """
#
# Multistage build.
#
ARG TRITON_VERSION={}
ARG TRITON_CONTAINER_VERSION={}

ARG BASE_IMAGE={}
ARG BUILD_IMAGE=tritonserver_build

############################################################################
##  Build image
############################################################################
FROM ${{BUILD_IMAGE}} AS tritonserver_build

############################################################################
##  Production stage: Create container with just inference server executable
############################################################################
FROM ${{BASE_IMAGE}}
'''.format(argmap['TRITON_VERSION'], argmap['TRITON_CONTAINER_VERSION'],
           argmap['BASE_IMAGE'])

    df += dockerfile_prepare_container_linux(argmap, backends)

    df += '''
WORKDIR /opt/tritonserver
COPY --chown=1000:1000 LICENSE .
COPY --chown=1000:1000 TRITON_VERSION .
COPY --chown=1000:1000 NVIDIA_Deep_Learning_Container_License.pdf .
COPY --chown=1000:1000 --from=tritonserver_build /tmp/tritonbuild/install/bin/tritonserver bin/
COPY --chown=1000:1000 --from=tritonserver_build /tmp/tritonbuild/install/lib/libtritonserver.so lib/
COPY --chown=1000:1000 --from=tritonserver_build /tmp/tritonbuild/install/include/triton/core include/triton/core

# Top-level include/core not copied so --chown does not set it correctly,
# so explicit set on all of include
RUN chown -R triton-server:triton-server include
'''

    for noncore in NONCORE_BACKENDS:
        if noncore in backends:
            df += '''
COPY --chown=1000:1000 --from=tritonserver_build /tmp/tritonbuild/install/backends backends
'''
            break

    if len(repoagents) > 0:
        df += '''
COPY --chown=1000:1000 --from=tritonserver_build /tmp/tritonbuild/install/repoagents repoagents
'''
    # Add feature labels for SageMaker endpoint
    if 'sagemaker' in endpoints:
        df += '''
LABEL com.amazonaws.sagemaker.capabilities.accept-bind-to-port=true
COPY --chown=1000:1000 --from=tritonserver_build /workspace/build/sagemaker/serve /usr/bin/.
'''
    mkdir(ddir)
    with open(os.path.join(ddir, dockerfile_name), "w") as dfile:
        dfile.write(df)


def dockerfile_prepare_container_linux(argmap, backends):
    # Common steps to produce docker images shared by build.py and compose.py.
    # Sets enviroment variables, installs dependencies and adds entrypoint
    df = '''
ARG TRITON_VERSION
ARG TRITON_CONTAINER_VERSION

ENV TRITON_SERVER_VERSION ${TRITON_VERSION}
ENV NVIDIA_TRITON_SERVER_VERSION ${TRITON_CONTAINER_VERSION}
LABEL com.nvidia.tritonserver.version="${TRITON_SERVER_VERSION}"

<<<<<<< HEAD
ENV PATH /opt/tritonserver/bin:${{PATH}}
""".format(
        argmap["TRITON_VERSION"],
        argmap["TRITON_CONTAINER_VERSION"],
        argmap["BASE_IMAGE"],
    )
    df += """
=======
ENV PATH /opt/tritonserver/bin:${PATH}
'''
    df += '''
>>>>>>> 4a29c54f
ENV TF_ADJUST_HUE_FUSED         1
ENV TF_ADJUST_SATURATION_FUSED  1
ENV TF_ENABLE_WINOGRAD_NONFUSED 1
ENV TF_AUTOTUNE_THRESHOLD       2

# Create a user that can be used to run triton as
# non-root. Make sure that this user to given ID 1000. All server
# artifacts copied below are assign to this user.
ENV TRITON_SERVER_USER=triton-server
RUN userdel tensorrt-server > /dev/null 2>&1 || true && \
    if ! id -u $TRITON_SERVER_USER > /dev/null 2>&1 ; then \
        useradd $TRITON_SERVER_USER; \
    fi && \
    [ `id -u $TRITON_SERVER_USER` -eq 1000 ] && \
    [ `id -g $TRITON_SERVER_USER` -eq 1000 ]

# Ensure apt-get won't prompt for selecting options
ENV DEBIAN_FRONTEND=noninteractive

# Common dependencies. FIXME (can any of these be conditional? For
# example libcurl only needed for GCS?)
RUN apt-get update && \
    apt-get install -y --no-install-recommends \
         libb64-0d \
         libcurl4-openssl-dev \
         libnuma-dev \
         libre2-5 && \
    rm -rf /var/lib/apt/lists/*
<<<<<<< HEAD
"""
    if target_platform() != "ubuntu/arm64":
        df += install_dcgm_libraries()
=======
'''
    df += install_dcgm_libraries(argmap['DCGM_VERSION'])
>>>>>>> 4a29c54f
    # Add dependencies needed for python backend
    if "python" in backends:
        df += """
# python3, python3-pip and some pip installs required for the python backend
RUN apt-get update && \
    apt-get install -y --no-install-recommends \
         python3 libarchive-dev \
         python3-pip && \
    pip3 install --upgrade pip && \
    pip3 install --upgrade wheel setuptools && \
    pip3 install --upgrade numpy && \
    rm -rf /var/lib/apt/lists/*
<<<<<<< HEAD
"""
    df += """
WORKDIR /opt/tritonserver
RUN rm -fr /opt/tritonserver/*
COPY --chown=1000:1000 LICENSE .
COPY --chown=1000:1000 TRITON_VERSION .
COPY --chown=1000:1000 NVIDIA_Deep_Learning_Container_License.pdf .
COPY --chown=1000:1000 --from=tritonserver_build /tmp/tritonbuild/install/bin/tritonserver bin/
COPY --chown=1000:1000 --from=tritonserver_build /tmp/tritonbuild/install/lib/libtritonserver.so lib/
COPY --chown=1000:1000 --from=tritonserver_build /tmp/tritonbuild/install/include/triton/core include/triton/core

# Top-level include/core not copied so --chown does not set it correctly,
# so explicit set on all of include
RUN chown -R triton-server:triton-server include
"""

    for noncore in NONCORE_BACKENDS:
        if noncore in backends:
            df += """
COPY --chown=1000:1000 --from=tritonserver_build /tmp/tritonbuild/install/backends backends
"""
            break

    if len(repoagents) > 0:
        df += """
COPY --chown=1000:1000 --from=tritonserver_build /tmp/tritonbuild/install/repoagents repoagents
"""

    if target_platform() != "ubuntu/arm64":
        df += """
    # Extra defensive wiring for CUDA Compat lib
    RUN ln -sf ${{_CUDA_COMPAT_PATH}}/lib.real ${{_CUDA_COMPAT_PATH}}/lib \
    && echo ${{_CUDA_COMPAT_PATH}}/lib > /etc/ld.so.conf.d/00-cuda-compat.conf \
    && ldconfig \
    && rm -f ${{_CUDA_COMPAT_PATH}}/lib
"""
    df += """
COPY --chown=1000:1000 nvidia_entrypoint.sh /opt/tritonserver
=======
'''
    df += '''
# Extra defensive wiring for CUDA Compat lib
RUN ln -sf ${_CUDA_COMPAT_PATH}/lib.real ${_CUDA_COMPAT_PATH}/lib \
 && echo ${_CUDA_COMPAT_PATH}/lib > /etc/ld.so.conf.d/00-cuda-compat.conf \
 && ldconfig \
 && rm -f ${_CUDA_COMPAT_PATH}/lib

WORKDIR /opt/tritonserver
RUN rm -fr /opt/tritonserver/*
COPY --chown=1000:1000 nvidia_entrypoint.sh .
>>>>>>> 4a29c54f
ENTRYPOINT ["/opt/tritonserver/nvidia_entrypoint.sh"]
'''
    df += '''
ENV NVIDIA_BUILD_ID {}
LABEL com.nvidia.build.id={}
LABEL com.nvidia.build.ref={}
""".format(
        argmap["NVIDIA_BUILD_ID"], argmap["NVIDIA_BUILD_ID"], argmap["NVIDIA_BUILD_REF"]
    )

<<<<<<< HEAD
    # Add feature labels for SageMaker endpoint
    if "sagemaker" in endpoints:
        df += """
LABEL com.amazonaws.sagemaker.capabilities.accept-bind-to-port=true
COPY --chown=1000:1000 --from=tritonserver_build /workspace/build/sagemaker/serve /usr/bin/.
"""

    mkdir(ddir)
    with open(os.path.join(ddir, dockerfile_name), "w") as dfile:
        dfile.write(df)
=======
    return df
>>>>>>> 4a29c54f


def create_dockerfile_windows(ddir, dockerfile_name, argmap, backends, repoagents):
    df = """
#
# Multistage build.
#
ARG TRITON_VERSION={}
ARG TRITON_CONTAINER_VERSION={}

ARG BASE_IMAGE={}
ARG BUILD_IMAGE=tritonserver_build

############################################################################
##  Build image
############################################################################
FROM ${{BUILD_IMAGE}} AS tritonserver_build

############################################################################
##  Production stage: Create container with just inference server executable
############################################################################
FROM ${{BASE_IMAGE}}

ARG TRITON_VERSION
ARG TRITON_CONTAINER_VERSION

ENV TRITON_SERVER_VERSION ${{TRITON_VERSION}}
ENV NVIDIA_TRITON_SERVER_VERSION ${{TRITON_CONTAINER_VERSION}}
LABEL com.nvidia.tritonserver.version="${{TRITON_SERVER_VERSION}}"

RUN setx path "%path%;C:\opt\tritonserver\bin"
""".format(
        argmap["TRITON_VERSION"],
        argmap["TRITON_CONTAINER_VERSION"],
        argmap["BASE_IMAGE"],
    )
    df += """
WORKDIR /opt/tritonserver
RUN rmdir /S/Q * || exit 0
COPY LICENSE .
COPY TRITON_VERSION .
COPY NVIDIA_Deep_Learning_Container_License.pdf .
COPY --from=tritonserver_build /tmp/tritonbuild/install/bin bin
COPY --from=tritonserver_build /tmp/tritonbuild/install/lib/tritonserver.lib lib/
COPY --from=tritonserver_build /tmp/tritonbuild/install/include/triton/core include/triton/core
"""

    for noncore in NONCORE_BACKENDS:
        if noncore in backends:
            df += """
COPY --from=tritonserver_build /tmp/tritonbuild/install/backends backends
"""
            break

    df += """
ENTRYPOINT []
ENV NVIDIA_BUILD_ID {}
LABEL com.nvidia.build.id={}
LABEL com.nvidia.build.ref={}
""".format(
        argmap["NVIDIA_BUILD_ID"], argmap["NVIDIA_BUILD_ID"], argmap["NVIDIA_BUILD_REF"]
    )

    mkdir(ddir)
    with open(os.path.join(ddir, dockerfile_name), "w") as dfile:
        dfile.write(df)


def container_build(images, backends, repoagents, endpoints):
    # The cmake, build and install directories within the container.
    build_dir = os.path.join(os.sep, "tmp", "tritonbuild")
    install_dir = os.path.join(os.sep, "tmp", "tritonbuild", "install")
    if target_platform() == "windows":
        cmake_dir = os.path.normpath("c:/workspace/build")
    else:
        cmake_dir = "/workspace/build"

    # We can't use docker module for building container because it
    # doesn't stream output and it also seems to handle cache-from
    # incorrectly which leads to excessive rebuilds in the multistage
    # build.
    if "base" in images:
        base_image = images["base"]
    elif target_platform() == "windows":
        base_image = "mcr.microsoft.com/dotnet/framework/sdk:4.8"
    elif target_platform() == "ubuntu/arm64":
        base_image = "arm64v8/ubuntu:20.04"
    else:
        base_image = "nvcr.io/nvidia/tritonserver:{}-py3-min".format(
            FLAGS.upstream_container_version
        )

    dockerfileargmap = {
<<<<<<< HEAD
        "NVIDIA_BUILD_REF": "" if FLAGS.build_sha is None else FLAGS.build_sha,
        "NVIDIA_BUILD_ID": "<unknown>" if FLAGS.build_id is None else FLAGS.build_id,
        "TRITON_VERSION": FLAGS.version,
        "TRITON_CONTAINER_VERSION": FLAGS.container_version,
        "BASE_IMAGE": base_image,
=======
        'NVIDIA_BUILD_REF':
            '' if FLAGS.build_sha is None else FLAGS.build_sha,
        'NVIDIA_BUILD_ID':
            '<unknown>' if FLAGS.build_id is None else FLAGS.build_id,
        'TRITON_VERSION':
            FLAGS.version,
        'TRITON_CONTAINER_VERSION':
            FLAGS.container_version,
        'BASE_IMAGE':
            base_image,
        'DCGM_VERSION':
            '' if FLAGS.version is None or FLAGS.version
            not in TRITON_VERSION_MAP else TRITON_VERSION_MAP[FLAGS.version][5],
>>>>>>> 4a29c54f
    }

    cachefrommap = [
        "tritonserver_buildbase",
        "tritonserver_buildbase_cache0",
        "tritonserver_buildbase_cache1",
    ]

    cachefromargs = ["--cache-from={}".format(k) for k in cachefrommap]
    commonargs = [
        "docker",
        "build",
        "-f",
        os.path.join(FLAGS.build_dir, "Dockerfile.buildbase"),
    ]
    if not FLAGS.no_container_pull:
        commonargs += [
            "--pull",
        ]

<<<<<<< HEAD
    log_verbose("buildbase container {}".format(commonargs + cachefromargs))
    create_dockerfile_buildbase(
        FLAGS.build_dir, "Dockerfile.buildbase", dockerfileargmap, backends
    )
=======
    log_verbose('buildbase container {}'.format(commonargs + cachefromargs))
    create_dockerfile_buildbase(FLAGS.build_dir, 'Dockerfile.buildbase',
                                dockerfileargmap)
>>>>>>> 4a29c54f
    try:
        # Create buildbase image, this is an image with all
        # dependencies needed for the build.
        p = subprocess.Popen(
            commonargs + cachefromargs + ["-t", "tritonserver_buildbase", "."]
        )
        p.wait()
        fail_if(p.returncode != 0, "docker build tritonserver_buildbase failed")

        # Before attempting to run the new image, make sure any
        # previous 'tritonserver_builder' container is removed.
        client = docker.from_env(timeout=3600)

        try:
            existing = client.containers.get("tritonserver_builder")
            existing.remove(force=True)
        except docker.errors.NotFound:
            pass  # ignore

        # Next run build.py inside the container with the same flags
        # as was used to run this instance, except:
        #
        # --no-container-build is added so that within the buildbase
        # container we just created we do not attempt to do a nested
        # container build
        #
        # Add --version, --container-version and
        # --upstream-container-version flags since they can be set
        # automatically and so may not be in sys.argv
        #
        # --cmake-dir is overridden to 'cmake_dir'
        #
        # --build-dir is added/overridden to 'build_dir'
        #
        # --install-dir is added/overridden to 'install_dir'
        runargs = [
            "python3",
            "./build.py",
        ]
        runargs += sys.argv[1:]
        runargs += [
            "--no-container-build",
        ]
        if FLAGS.version is not None:
            runargs += ["--version", FLAGS.version]
        if FLAGS.container_version is not None:
            runargs += ["--container-version", FLAGS.container_version]
        if FLAGS.upstream_container_version is not None:
            runargs += [
                "--upstream-container-version",
                FLAGS.upstream_container_version,
            ]

        runargs += ["--cmake-dir", cmake_dir]
        runargs += ["--build-dir", build_dir]
        runargs += ["--install-dir", install_dir]

        dockerrunargs = [
            "docker",
            "run",
            "--name",
            "tritonserver_builder",
            "-w",
            "/workspace",
        ]
        if target_platform() == "windows":
            dockerrunargs += ["-v", "\\\\.\pipe\docker_engine:\\\\.\pipe\docker_engine"]
        else:
            dockerrunargs += ["-v", "/var/run/docker.sock:/var/run/docker.sock"]
        dockerrunargs += [
            "tritonserver_buildbase",
        ]
        dockerrunargs += runargs

        log_verbose(dockerrunargs)
        p = subprocess.Popen(dockerrunargs)
        p.wait()
        fail_if(p.returncode != 0, "docker run tritonserver_builder failed")

        container = client.containers.get("tritonserver_builder")

        # It is possible to copy the install artifacts from the
        # container at this point (and, for example put them in the
        # specified install directory on the host). But for container
        # build we just want to use the artifacts in the server base
        # container which is created below.
        # mkdir(FLAGS.install_dir)
        # tarfilename = os.path.join(FLAGS.install_dir, 'triton.tar')
        # install_tar, stat_tar = container.get_archive(install_dir)
        # with open(tarfilename, 'wb') as taroutfile:
        #    for d in install_tar:
        #        taroutfile.write(d)
        # untar(FLAGS.install_dir, tarfilename)

        # Build is complete, save the container as the
        # tritonserver_build image. We must to this in two steps:
        #
        #   1. Commit the container as image
        #   "tritonserver_builder_image". This image can't be used
        #   directly because it binds the /var/run/docker.sock mount
        #   and so you would need to always run with that mount
        #   specified... so it can be used this way but very
        #   inconvenient.
        #
        #   2. Perform a docker build to create "tritonserver_build"
        #   from "tritonserver_builder_image" that is essentially
        #   identical but removes the mount.
        try:
            client.images.remove("tritonserver_builder_image", force=True)
        except docker.errors.ImageNotFound:
            pass  # ignore

        container.commit("tritonserver_builder_image", "latest")
        container.remove(force=True)

<<<<<<< HEAD
        create_dockerfile_build(
            FLAGS.build_dir, "Dockerfile.build", dockerfileargmap, backends
        )
        p = subprocess.Popen(
            [
                "docker",
                "build",
                "-t",
                "tritonserver_build",
                "-f",
                os.path.join(FLAGS.build_dir, "Dockerfile.build"),
                ".",
            ]
        )
=======
        create_dockerfile_build(FLAGS.build_dir, 'Dockerfile.build', backends)
        p = subprocess.Popen([
            'docker', 'build', '-t', 'tritonserver_build', '-f',
            os.path.join(FLAGS.build_dir, 'Dockerfile.build'), '.'
        ])
>>>>>>> 4a29c54f
        p.wait()
        fail_if(p.returncode != 0, "docker build tritonserver_build failed")

        # Final base image... this is a multi-stage build that uses
        # the install artifacts from the tritonserver_build
        # container.
        if target_platform() == "windows":
            create_dockerfile_windows(
                FLAGS.build_dir, "Dockerfile", dockerfileargmap, backends, repoagents
            )
        else:
            create_dockerfile_linux(
                FLAGS.build_dir,
                "Dockerfile",
                dockerfileargmap,
                backends,
                repoagents,
                endpoints,
            )
        p = subprocess.Popen(
            ["docker", "build", "-f", os.path.join(FLAGS.build_dir, "Dockerfile")]
            + ["-t", "tritonserver", "."]
        )
        p.wait()
        fail_if(p.returncode != 0, "docker build tritonserver failed")

    except Exception as e:
        logging.error(traceback.format_exc())
        fail("container build failed")


if __name__ == "__main__":
    parser = argparse.ArgumentParser()

    group_qv = parser.add_mutually_exclusive_group()
    group_qv.add_argument(
        "-q",
        "--quiet",
        action="store_true",
        required=False,
        help="Disable console output.",
    )
    group_qv.add_argument(
        "-v",
        "--verbose",
        action="store_true",
        required=False,
        help="Enable verbose output.",
    )

    parser.add_argument(
        "--no-container-build",
        action="store_true",
        required=False,
        help="Do not use Docker container for build.",
    )
    parser.add_argument(
        "--no-container-pull",
        action="store_true",
        required=False,
        help="Do not use Docker --pull argument when building container.",
    )
    parser.add_argument(
        "--target-platform",
        required=False,
        default=None,
        help='Target for build, can be "ubuntu", "windows", "ubuntu/arm64", or "jetpack". If not specified, build targets the current platform.',
    )

    parser.add_argument(
        "--build-id",
        type=str,
        required=False,
        help="Build ID associated with the build.",
    )
    parser.add_argument(
        "--build-sha", type=str, required=False, help="SHA associated with the build."
    )
    parser.add_argument(
        "--build-dir",
        type=str,
        required=True,
        help="Build directory. All repo clones and builds will be performed in this directory.",
    )
    parser.add_argument(
        "--install-dir",
        type=str,
        required=False,
        default=None,
        help="Install directory, default is <builddir>/opt/tritonserver.",
    )
    parser.add_argument(
        "--cmake-dir",
        type=str,
        required=False,
        help="Directory containing the CMakeLists.txt file for Triton server.",
    )
    parser.add_argument(
        "--library-paths",
        action="append",
        required=False,
        default=None,
        help="Specify library paths for respective backends in build as <backend-name>[:<library_path>].",
    )
    parser.add_argument(
        "--build-type",
        required=False,
        default="Release",
        help='Build type, one of "Release", "Debug", "RelWithDebInfo" or "MinSizeRel". Default is "Release".',
    )
    parser.add_argument(
        "-j",
        "--build-parallel",
        type=int,
        required=False,
        default=None,
        help="Build parallelism. Defaults to 2 * number-of-cores.",
    )

    parser.add_argument(
        "--github-organization",
        type=str,
        required=False,
        default="https://github.com/triton-inference-server",
        help='The GitHub organization containing the repos used for the build. Defaults to "https://github.com/triton-inference-server".',
    )
    parser.add_argument(
        "--version",
        type=str,
        required=False,
        help="The Triton version. If not specified defaults to the value in the TRITON_VERSION file.",
    )
    parser.add_argument(
        "--container-version",
        type=str,
        required=False,
        help="The Triton container version to build. If not specified the container version will be chosen automatically based on --version value.",
    )
    parser.add_argument(
        "--upstream-container-version",
        type=str,
        required=False,
        help="The upstream container version to use for the build. If not specified the upstream container version will be chosen automatically based on --version value.",
    )
    parser.add_argument(
        "--container-prebuild-command",
        type=str,
        required=False,
        help="When performing a container build, this command will be executed within the container just before the build it performed.",
    )
    parser.add_argument(
        "--image",
        action="append",
        required=False,
        help='Use specified Docker image in build as <image-name>,<full-image-name>. <image-name> can be "base", "tensorflow1", "tensorflow2", or "pytorch".',
    )

    parser.add_argument(
        "--enable-logging", action="store_true", required=False, help="Enable logging."
    )
    parser.add_argument(
        "--enable-stats",
        action="store_true",
        required=False,
        help="Enable statistics collection.",
    )
    parser.add_argument(
        "--enable-metrics",
        action="store_true",
        required=False,
        help="Enable metrics reporting.",
    )
    parser.add_argument(
        "--enable-gpu-metrics",
        action="store_true",
        required=False,
        help="Include GPU metrics in reported metrics.",
    )
    parser.add_argument(
        "--enable-tracing", action="store_true", required=False, help="Enable tracing."
    )
    parser.add_argument(
        "--enable-nvtx", action="store_true", required=False, help="Enable NVTX."
    )
    parser.add_argument(
        "--enable-gpu", action="store_true", required=False, help="Enable GPU support."
    )
    parser.add_argument(
        "--enable-mali-gpu",
        action="store_true",
        required=False,
        help="Enable ARM MALI GPU support.",
    )
    parser.add_argument(
        "--min-compute-capability",
        type=str,
        required=False,
        default="6.0",
        help="Minimum CUDA compute capability supported by server.",
    )

    parser.add_argument(
        "--endpoint",
        action="append",
        required=False,
        help='Include specified endpoint in build. Allowed values are "grpc", "http" and "sagemaker".',
    )
    parser.add_argument(
        "--filesystem",
        action="append",
        required=False,
        help='Include specified filesystem in build. Allowed values are "gcs", "azure_storage" and "s3".',
    )
    parser.add_argument(
        "--backend",
        action="append",
        required=False,
<<<<<<< HEAD
        help='Include specified backend in build as <backend-name>[:<repo-tag>]. If <repo-tag> starts with "pull/" then it refers to a pull-request reference, otherwise <repo-tag> indicates the git tag/branch to use for the build. If the version is non-development then the default <repo-tag> is the release branch matching the container version (e.g. version 21.06 -> branch r21.06); otherwise the default <repo-tag> is "main" (e.g. version 21.06dev -> branch main).',
=======
        help=
        'Include specified backend in build as <backend-name>[:<repo-tag>]. If <repo-tag> starts with "pull/" then it refers to a pull-request reference, otherwise <repo-tag> indicates the git tag/branch to use for the build. If the version is non-development then the default <repo-tag> is the release branch matching the container version (e.g. version 21.07 -> branch r21.07); otherwise the default <repo-tag> is "main" (e.g. version 21.07dev -> branch main).'
>>>>>>> 4a29c54f
    )
    parser.add_argument(
        "--repo-tag",
        action="append",
        required=False,
<<<<<<< HEAD
        help='The version of a component to use in the build as <component-name>:<repo-tag>. <component-name> can be "common", "core", "backend" or "thirdparty". If <repo-tag> starts with "pull/" then it refers to a pull-request reference, otherwise <repo-tag> indicates the git tag/branch. If the version is non-development then the default <repo-tag> is the release branch matching the container version (e.g. version 21.06 -> branch r21.06); otherwise the default <repo-tag> is "main" (e.g. version 21.06dev -> branch main).',
=======
        help=
        'The version of a component to use in the build as <component-name>:<repo-tag>. <component-name> can be "common", "core", "backend" or "thirdparty". If <repo-tag> starts with "pull/" then it refers to a pull-request reference, otherwise <repo-tag> indicates the git tag/branch. If the version is non-development then the default <repo-tag> is the release branch matching the container version (e.g. version 21.07 -> branch r21.07); otherwise the default <repo-tag> is "main" (e.g. version 21.07dev -> branch main).'
>>>>>>> 4a29c54f
    )
    parser.add_argument(
        "--repoagent",
        action="append",
        required=False,
<<<<<<< HEAD
        help='Include specified repo agent in build as <repoagent-name>[:<repo-tag>]. If <repo-tag> starts with "pull/" then it refers to a pull-request reference, otherwise <repo-tag> indicates the git tag/branch to use for the build. If the version is non-development then the default <repo-tag> is the release branch matching the container version (e.g. version 21.06 -> branch r21.06); otherwise the default <repo-tag> is "main" (e.g. version 21.06dev -> branch main).',
=======
        help=
        'Include specified repo agent in build as <repoagent-name>[:<repo-tag>]. If <repo-tag> starts with "pull/" then it refers to a pull-request reference, otherwise <repo-tag> indicates the git tag/branch to use for the build. If the version is non-development then the default <repo-tag> is the release branch matching the container version (e.g. version 21.07 -> branch r21.07); otherwise the default <repo-tag> is "main" (e.g. version 21.07dev -> branch main).'
>>>>>>> 4a29c54f
    )

    FLAGS = parser.parse_args()

    if FLAGS.image is None:
        FLAGS.image = []
    if FLAGS.repo_tag is None:
        FLAGS.repo_tag = []
    if FLAGS.backend is None:
        FLAGS.backend = []
    if FLAGS.endpoint is None:
        FLAGS.endpoint = []
    if FLAGS.filesystem is None:
        FLAGS.filesystem = []
    if FLAGS.repoagent is None:
        FLAGS.repoagent = []
    if FLAGS.library_paths is None:
        FLAGS.library_paths = []

    # FLAGS.cmake_dir is required for non-container builds. For
    # container builds it is set above to the value appropriate for
    # building within the buildbase container.
    if FLAGS.no_container_build:
        if FLAGS.cmake_dir is None:
            fail("--cmake-dir required for Triton core build")

    # Determine the versions. Start with Triton version, if --version
    # is not explicitly specified read from TRITON_VERSION file.
    if FLAGS.version is None:
        with open("TRITON_VERSION", "r") as vfile:
            FLAGS.version = vfile.readline().strip()

    log("version {}".format(FLAGS.version))

    # Determine the default repo-tag that should be used for images,
    # backends and repo-agents if a repo-tag is not given
    # explicitly. For release branches we use the release branch as
    # the default, otherwise we use 'main'.
    default_repo_tag = "main"
    cver = FLAGS.container_version
    if cver is None:
        if FLAGS.version not in TRITON_VERSION_MAP:
            fail(
<<<<<<< HEAD
                "unable to determine default repo-tag, container version not known for {}".format(
                    FLAGS.version
                )
            )
=======
                'unable to determine default repo-tag, container version not known for {}'
                .format(FLAGS.version))
>>>>>>> 4a29c54f
        cver = TRITON_VERSION_MAP[FLAGS.version][0]
    if not cver.endswith("dev"):
        default_repo_tag = "r" + cver
    log("default repo-tag: {}".format(default_repo_tag))

    # For other versions use the TRITON_VERSION_MAP unless explicitly
    # given.
    if not FLAGS.no_container_build:
<<<<<<< HEAD
        if FLAGS.container_version is None:
            if FLAGS.version not in TRITON_VERSION_MAP:
                fail("container version not known for {}".format(FLAGS.version))
        FLAGS.container_version = TRITON_VERSION_MAP[FLAGS.version][0]
        if FLAGS.upstream_container_version is None:
            if FLAGS.version not in TRITON_VERSION_MAP:
                fail(
                    "upstream container version not known for {}".format(FLAGS.version)
                )
            FLAGS.upstream_container_version = TRITON_VERSION_MAP[FLAGS.version][1]
=======
        FLAGS.container_version, FLAGS.upstream_container_version = get_container_versions(
            FLAGS.version, FLAGS.container_version,
            FLAGS.upstream_container_version)
>>>>>>> 4a29c54f

        log("container version {}".format(FLAGS.container_version))
        log("upstream container version {}".format(FLAGS.upstream_container_version))

    # Initialize map of backends to build and repo-tag for each.
    backends = {}
    for be in FLAGS.backend:
        parts = be.split(":")
        if len(parts) == 1:
            parts.append(default_repo_tag)
        log('backend "{}" at tag/branch "{}"'.format(parts[0], parts[1]))
        backends[parts[0]] = parts[1]

    # Initialize map of repo agents to build and repo-tag for each.
    repoagents = {}
    for be in FLAGS.repoagent:
        parts = be.split(":")
        if len(parts) == 1:
            parts.append(default_repo_tag)
        log('repoagent "{}" at tag/branch "{}"'.format(parts[0], parts[1]))
        repoagents[parts[0]] = parts[1]

    # Initialize map of docker images.
    images = {}
    for img in FLAGS.image:
        parts = img.split(",")
        fail_if(
            len(parts) != 2, "--image must specific <image-name>,<full-image-registry>"
        )
        fail_if(
            parts[0] not in ["base", "pytorch", "tensorflow1", "tensorflow2"],
            "unsupported value for --image",
        )
        log('image "{}": "{}"'.format(parts[0], parts[1]))
        images[parts[0]] = parts[1]

    # Initialize map of library paths for each backend.
    library_paths = {}
    for lpath in FLAGS.library_paths:
        parts = lpath.split(":")
        if len(parts) == 2:
            log('backend "{}" library path "{}"'.format(parts[0], parts[1]))
            library_paths[parts[0]] = parts[1]

    # If --container-build is specified then we perform the actual
    # build within a build container and then from that create a
    # tritonserver container holding the results of the build.
    if not FLAGS.no_container_build:
        import docker

        container_build(images, backends, repoagents, FLAGS.endpoint)
        sys.exit(0)

    # If there is a container pre-build command assume this invocation
    # is being done within the build container and so run the
    # pre-build command.
    if FLAGS.container_prebuild_command:
        prebuild_command()

    log("Building Triton Inference Server")

    if FLAGS.install_dir is None:
        FLAGS.install_dir = os.path.join(FLAGS.build_dir, "opt", "tritonserver")
    if FLAGS.build_parallel is None:
        FLAGS.build_parallel = multiprocessing.cpu_count() * 2

    # Initialize map of common components and repo-tag for each.
    components = {
        "common": default_repo_tag,
        "core": default_repo_tag,
        "backend": default_repo_tag,
        "thirdparty": default_repo_tag,
    }
    for be in FLAGS.repo_tag:
        parts = be.split(":")
        fail_if(len(parts) != 2, "--repo-tag must specific <component-name>:<repo-tag>")
        fail_if(
            parts[0] not in components,
            '--repo-tag <component-name> must be "common", "core", "backend", or "thirdparty"',
        )
        components[parts[0]] = parts[1]
    for c in components:
        log('component "{}" at tag/branch "{}"'.format(c, components[c]))

    # Build the core server. For now the core is contained in this
    # repo so we just build in place
    if True:
        repo_build_dir = os.path.join(FLAGS.build_dir, "tritonserver", "build")
        repo_install_dir = os.path.join(FLAGS.build_dir, "tritonserver", "install")

        mkdir(repo_build_dir)
        cmake(repo_build_dir, core_cmake_args(components, backends, repo_install_dir))
        makeinstall(repo_build_dir, target="server")

        core_install_dir = FLAGS.install_dir
        mkdir(core_install_dir)
        cpdir(repo_install_dir, core_install_dir)

    # Build each backend...
    for be in backends:
        # Core backends are not built separately from core so skip...
        if be in CORE_BACKENDS:
            continue

        repo_build_dir = os.path.join(FLAGS.build_dir, be, "build")
        repo_install_dir = os.path.join(FLAGS.build_dir, be, "install")

        mkdir(FLAGS.build_dir)
        # If tflite backend, source from external repo for git clone
        if be == "tflite":
            gitclone(
                FLAGS.build_dir,
                backend_repo(be),
                backends[be],
                be,
                "https://gitlab.com/arm-research/smarter/",
            )
        else:
            gitclone(
                FLAGS.build_dir,
                backend_repo(be),
                backends[be],
                be,
                FLAGS.github_organization,
            )
        mkdir(repo_build_dir)
        cmake(
            repo_build_dir,
            backend_cmake_args(images, components, be, repo_install_dir, library_paths),
        )
        makeinstall(repo_build_dir)

        backend_install_dir = os.path.join(FLAGS.install_dir, "backends", be)
        rmdir(backend_install_dir)
        mkdir(backend_install_dir)
        cpdir(os.path.join(repo_install_dir, "backends", be), backend_install_dir)

    # Build each repo agent...
    for ra in repoagents:
        repo_build_dir = os.path.join(FLAGS.build_dir, ra, "build")
        repo_install_dir = os.path.join(FLAGS.build_dir, ra, "install")

        mkdir(FLAGS.build_dir)
        gitclone(
            FLAGS.build_dir,
            repoagent_repo(ra),
            repoagents[ra],
            ra,
            FLAGS.github_organization,
        )
        mkdir(repo_build_dir)
        cmake(
            repo_build_dir,
            repoagent_cmake_args(images, components, ra, repo_install_dir),
        )
        makeinstall(repo_build_dir)

        repoagent_install_dir = os.path.join(FLAGS.install_dir, "repoagents", ra)
        rmdir(repoagent_install_dir)
        mkdir(repoagent_install_dir)
        cpdir(os.path.join(repo_install_dir, "repoagents", ra), repoagent_install_dir)<|MERGE_RESOLUTION|>--- conflicted
+++ resolved
@@ -65,15 +65,6 @@
 # incorrectly load the other version of the openvino libraries.
 #
 TRITON_VERSION_MAP = {
-<<<<<<< HEAD
-    "2.12.0dev": (
-        "21.07dev",  # triton container
-        "21.06",  # upstream container
-        "1.8.0",  # ORT
-        "2021.2.200",  # ORT OpenVINO
-        "2021.2",
-    )  # Standalone OpenVINO
-=======
     '2.13.0dev': (
         '21.08dev',  # triton container
         '21.06',  # upstream container
@@ -81,16 +72,15 @@
         '2021.2.200',  # ORT OpenVINO
         '2021.2',  # Standalone OpenVINO
         '2.2.8')  # DCGM version
->>>>>>> 4a29c54f
 }
 
-EXAMPLE_BACKENDS = ["identity", "square", "repeat"]
-CORE_BACKENDS = ["tensorrt", "ensemble"]
+EXAMPLE_BACKENDS = ['identity', 'square', 'repeat']
+CORE_BACKENDS = ['tensorrt', 'ensemble']
 NONCORE_BACKENDS = [
     'tensorflow1', 'tensorflow2', 'onnxruntime', 'python', 'dali', 'pytorch',
     'openvino', 'fil', 'fastertransformer', 'tflite'
 ]
-EXAMPLE_REPOAGENTS = ["checksum"]
+EXAMPLE_REPOAGENTS = ['checksum']
 FLAGS = None
 
 
@@ -99,7 +89,7 @@
         try:
             print(msg, file=sys.stderr)
         except Exception:
-            print("<failed to log>", file=sys.stderr)
+            print('<failed to log>', file=sys.stderr)
 
 
 def log_verbose(msg):
@@ -119,30 +109,32 @@
 
 def fail_if(p, msg):
     if p:
-        print("error: {}".format(msg), file=sys.stderr)
+        print('error: {}'.format(msg), file=sys.stderr)
         sys.exit(1)
 
 
 def mkdir(path):
-    log_verbose("mkdir: {}".format(path))
+    log_verbose('mkdir: {}'.format(path))
     pathlib.Path(path).mkdir(parents=True, exist_ok=True)
 
 
 def rmdir(path):
-    log_verbose("rmdir: {}".format(path))
+    log_verbose('rmdir: {}'.format(path))
     shutil.rmtree(path, ignore_errors=True)
 
 
 def cpdir(src, dest):
-    log_verbose("cpdir: {} -> {}".format(src, dest))
+    log_verbose('cpdir: {} -> {}'.format(src, dest))
     copy_tree(src, dest, preserve_symlinks=1)
 
 
 def untar(targetdir, tarfile):
-    log_verbose("untar {} into {}".format(tarfile, targetdir))
-    p = subprocess.Popen(["tar", "--strip-components=1", "-xf", tarfile], cwd=targetdir)
+    log_verbose('untar {} into {}'.format(tarfile, targetdir))
+    p = subprocess.Popen(['tar', '--strip-components=1', '-xf', tarfile],
+                         cwd=targetdir)
     p.wait()
-    fail_if(p.returncode != 0, "untar {} into {} failed".format(tarfile, targetdir))
+    fail_if(p.returncode != 0,
+            'untar {} into {} failed'.format(tarfile, targetdir))
 
 
 def gitclone(cwd, repo, tag, subdir, org):
@@ -151,286 +143,239 @@
     # reference onto a new branch we name "tritonbuildref".
     if tag.startswith("pull/"):
         log_verbose('git clone of repo "{}" at ref "{}"'.format(repo, tag))
-        p = subprocess.Popen(
-            [
-                "git",
-                "clone",
-                "--recursive",
-                "--depth=1",
-                "{}/{}.git".format(org, repo),
-                subdir,
-            ],
-            cwd=cwd,
-        )
+        p = subprocess.Popen([
+            'git', 'clone', '--recursive', '--depth=1', '{}/{}.git'.format(
+                org, repo), subdir
+        ],
+                             cwd=cwd)
         p.wait()
-        fail_if(
-            p.returncode != 0,
-            'git clone of repo "{}" at branch "main" failed'.format(repo),
-        )
+        fail_if(p.returncode != 0,
+                'git clone of repo "{}" at branch "main" failed'.format(repo))
 
         log_verbose('git fetch of ref "{}"'.format(tag))
         p = subprocess.Popen(
-            ["git", "fetch", "origin", "{}:tritonbuildref".format(tag)],
-            cwd=os.path.join(cwd, subdir),
-        )
+            ['git', 'fetch', 'origin', '{}:tritonbuildref'.format(tag)],
+            cwd=os.path.join(cwd, subdir))
         p.wait()
         fail_if(p.returncode != 0, 'git fetch of ref "{}" failed'.format(tag))
 
-        log_verbose("git checkout of tritonbuildref")
-        p = subprocess.Popen(
-            ["git", "checkout", "tritonbuildref"], cwd=os.path.join(cwd, subdir)
-        )
+        log_verbose('git checkout of tritonbuildref')
+        p = subprocess.Popen(['git', 'checkout', 'tritonbuildref'],
+                             cwd=os.path.join(cwd, subdir))
         p.wait()
-        fail_if(p.returncode != 0, 'git checkout of branch "tritonbuildref" failed')
+        fail_if(p.returncode != 0,
+                'git checkout of branch "tritonbuildref" failed')
 
     else:
         log_verbose('git clone of repo "{}" at tag "{}"'.format(repo, tag))
-        p = subprocess.Popen(
-            [
-                "git",
-                "clone",
-                "--recursive",
-                "--single-branch",
-                "--depth=1",
-                "-b",
-                tag,
-                "{}/{}.git".format(org, repo),
-                subdir,
-            ],
-            cwd=cwd,
-        )
+        p = subprocess.Popen([
+            'git', 'clone', '--recursive', '--single-branch', '--depth=1', '-b',
+            tag, '{}/{}.git'.format(org, repo), subdir
+        ],
+                             cwd=cwd)
         p.wait()
-        fail_if(
-            p.returncode != 0,
-            'git clone of repo "{}" at tag "{}" failed'.format(repo, tag),
-        )
+        fail_if(p.returncode != 0,
+                'git clone of repo "{}" at tag "{}" failed'.format(repo, tag))
+
 
 
 def prebuild_command():
     p = subprocess.Popen(FLAGS.container_prebuild_command.split())
     p.wait()
-    fail_if(p.returncode != 0, "container prebuild cmd failed")
+    fail_if(p.returncode != 0, 'container prebuild cmd failed')
 
 
 def cmake(cwd, args):
-    log_verbose("cmake {}".format(args))
-    p = subprocess.Popen(
-        [
-            "cmake",
-        ]
-        + args,
-        cwd=cwd,
-    )
+    log_verbose('cmake {}'.format(args))
+    p = subprocess.Popen([
+        'cmake',
+    ] + args, cwd=cwd)
     p.wait()
-    fail_if(p.returncode != 0, "cmake failed")
-
-
-def makeinstall(cwd, target="install"):
-    log_verbose("make {}".format(target))
-
-    if target_platform() == "windows":
-        verbose_flag = "-v:detailed" if FLAGS.verbose else "-clp:ErrorsOnly"
-        buildtype_flag = "-p:Configuration={}".format(FLAGS.build_type)
+    fail_if(p.returncode != 0, 'cmake failed')
+
+
+def makeinstall(cwd, target='install'):
+    log_verbose('make {}'.format(target))
+
+    if target_platform() == 'windows':
+        verbose_flag = '-v:detailed' if FLAGS.verbose else '-clp:ErrorsOnly'
+        buildtype_flag = '-p:Configuration={}'.format(FLAGS.build_type)
+        p = subprocess.Popen([
+            'msbuild.exe', '-m:{}'.format(str(FLAGS.build_parallel)),
+            verbose_flag, buildtype_flag, '{}.vcxproj'.format(target)
+        ],
+                             cwd=cwd)
+    else:
+        verbose_flag = 'VERBOSE=1' if FLAGS.verbose else 'VERBOSE=0'
         p = subprocess.Popen(
-            [
-                "msbuild.exe",
-                "-m:{}".format(str(FLAGS.build_parallel)),
-                verbose_flag,
-                buildtype_flag,
-                "{}.vcxproj".format(target),
-            ],
-            cwd=cwd,
-        )
-    else:
-        verbose_flag = "VERBOSE=1" if FLAGS.verbose else "VERBOSE=0"
-        p = subprocess.Popen(
-            ["make", "-j", str(FLAGS.build_parallel), verbose_flag, target], cwd=cwd
-        )
+            ['make', '-j',
+             str(FLAGS.build_parallel), verbose_flag, target],
+            cwd=cwd)
 
     p.wait()
-    fail_if(p.returncode != 0, "make {} failed".format(target))
+    fail_if(p.returncode != 0, 'make {} failed'.format(target))
 
 
 def cmake_enable(flag):
-    return "ON" if flag else "OFF"
+    return 'ON' if flag else 'OFF'
 
 
 def core_cmake_args(components, backends, install_dir):
     cargs = [
-        "-DCMAKE_BUILD_TYPE={}".format(FLAGS.build_type),
-        "-DCMAKE_INSTALL_PREFIX:PATH={}".format(install_dir),
-        "-DTRITON_COMMON_REPO_TAG:STRING={}".format(components["common"]),
-        "-DTRITON_CORE_REPO_TAG:STRING={}".format(components["core"]),
-        "-DTRITON_BACKEND_REPO_TAG:STRING={}".format(components["backend"]),
-        "-DTRITON_THIRD_PARTY_REPO_TAG:STRING={}".format(components["thirdparty"]),
+        '-DCMAKE_BUILD_TYPE={}'.format(FLAGS.build_type),
+        '-DCMAKE_INSTALL_PREFIX:PATH={}'.format(install_dir),
+        '-DTRITON_COMMON_REPO_TAG:STRING={}'.format(components['common']),
+        '-DTRITON_CORE_REPO_TAG:STRING={}'.format(components['core']),
+        '-DTRITON_BACKEND_REPO_TAG:STRING={}'.format(components['backend']),
+        '-DTRITON_THIRD_PARTY_REPO_TAG:STRING={}'.format(
+            components['thirdparty'])
     ]
 
-    cargs.append(
-        "-DTRITON_ENABLE_LOGGING:BOOL={}".format(cmake_enable(FLAGS.enable_logging))
-    )
-    cargs.append(
-        "-DTRITON_ENABLE_STATS:BOOL={}".format(cmake_enable(FLAGS.enable_stats))
-    )
-    cargs.append(
-        "-DTRITON_ENABLE_METRICS:BOOL={}".format(cmake_enable(FLAGS.enable_metrics))
-    )
-    cargs.append(
-        "-DTRITON_ENABLE_METRICS_GPU:BOOL={}".format(
-            cmake_enable(FLAGS.enable_gpu_metrics)
-        )
-    )
-    cargs.append(
-        "-DTRITON_ENABLE_TRACING:BOOL={}".format(cmake_enable(FLAGS.enable_tracing))
-    )
-    cargs.append("-DTRITON_ENABLE_NVTX:BOOL={}".format(cmake_enable(FLAGS.enable_nvtx)))
-
-    cargs.append("-DTRITON_ENABLE_GPU:BOOL={}".format(cmake_enable(FLAGS.enable_gpu)))
-    cargs.append(
-        "-DTRITON_MIN_COMPUTE_CAPABILITY={}".format(FLAGS.min_compute_capability)
-    )
+    cargs.append('-DTRITON_ENABLE_LOGGING:BOOL={}'.format(
+        cmake_enable(FLAGS.enable_logging)))
+    cargs.append('-DTRITON_ENABLE_STATS:BOOL={}'.format(
+        cmake_enable(FLAGS.enable_stats)))
+    cargs.append('-DTRITON_ENABLE_METRICS:BOOL={}'.format(
+        cmake_enable(FLAGS.enable_metrics)))
+    cargs.append('-DTRITON_ENABLE_METRICS_GPU:BOOL={}'.format(
+        cmake_enable(FLAGS.enable_gpu_metrics)))
+    cargs.append('-DTRITON_ENABLE_TRACING:BOOL={}'.format(
+        cmake_enable(FLAGS.enable_tracing)))
+    cargs.append('-DTRITON_ENABLE_NVTX:BOOL={}'.format(
+        cmake_enable(FLAGS.enable_nvtx)))
+
+    cargs.append('-DTRITON_ENABLE_GPU:BOOL={}'.format(
+        cmake_enable(FLAGS.enable_gpu)))
+    cargs.append('-DTRITON_MIN_COMPUTE_CAPABILITY={}'.format(
+        FLAGS.min_compute_capability))
 
     # If building the TFLite backend set enable MALI GPU
-    if "tflite" in backends:
-        cargs.append(
-            "-DTRITON_ENABLE_MALI_GPU:BOOL={}".format(
-                cmake_enable(FLAGS.enable_mali_gpu)
-            )
-        )
-
-    cargs.append(
-        "-DTRITON_ENABLE_GRPC:BOOL={}".format(cmake_enable("grpc" in FLAGS.endpoint))
-    )
-    cargs.append(
-        "-DTRITON_ENABLE_HTTP:BOOL={}".format(cmake_enable("http" in FLAGS.endpoint))
-    )
-    cargs.append(
-        "-DTRITON_ENABLE_SAGEMAKER:BOOL={}".format(
-            cmake_enable("sagemaker" in FLAGS.endpoint)
-        )
-    )
-
-    cargs.append(
-        "-DTRITON_ENABLE_GCS:BOOL={}".format(cmake_enable("gcs" in FLAGS.filesystem))
-    )
-    cargs.append(
-        "-DTRITON_ENABLE_S3:BOOL={}".format(cmake_enable("s3" in FLAGS.filesystem))
-    )
-    cargs.append(
-        "-DTRITON_ENABLE_AZURE_STORAGE:BOOL={}".format(
-            cmake_enable("azure_storage" in FLAGS.filesystem)
-        )
-    )
-
-    cargs.append(
-        "-DTRITON_ENABLE_TENSORFLOW={}".format(
-            cmake_enable(("tensorflow1" in backends) or ("tensorflow2" in backends))
-        )
-    )
-
-    for be in CORE_BACKENDS + NONCORE_BACKENDS:
-        if not be.startswith("tensorflow"):
-            cargs.append(
-                "-DTRITON_ENABLE_{}={}".format(be.upper(), cmake_enable(be in backends))
-            )
+    if 'tflite' in backends:
+        cargs.append('-DTRITON_ENABLE_MALI_GPU:BOOL={}'.format(
+            cmake_enable(FLAGS.enable_mali_gpu)))
+
+    cargs.append('-DTRITON_ENABLE_GRPC:BOOL={}'.format(
+        cmake_enable('grpc' in FLAGS.endpoint)))
+    cargs.append('-DTRITON_ENABLE_HTTP:BOOL={}'.format(
+        cmake_enable('http' in FLAGS.endpoint)))
+    cargs.append('-DTRITON_ENABLE_SAGEMAKER:BOOL={}'.format(
+        cmake_enable('sagemaker' in FLAGS.endpoint)))
+
+    cargs.append('-DTRITON_ENABLE_GCS:BOOL={}'.format(
+        cmake_enable('gcs' in FLAGS.filesystem)))
+    cargs.append('-DTRITON_ENABLE_S3:BOOL={}'.format(
+        cmake_enable('s3' in FLAGS.filesystem)))
+    cargs.append('-DTRITON_ENABLE_AZURE_STORAGE:BOOL={}'.format(
+        cmake_enable('azure_storage' in FLAGS.filesystem)))
+
+    cargs.append('-DTRITON_ENABLE_TENSORFLOW={}'.format(
+        cmake_enable(('tensorflow1' in backends) or
+                     ('tensorflow2' in backends))))
+
+    for be in (CORE_BACKENDS + NONCORE_BACKENDS):
+        if not be.startswith('tensorflow'):
+            cargs.append('-DTRITON_ENABLE_{}={}'.format(
+                be.upper(), cmake_enable(be in backends)))
         if (be in CORE_BACKENDS) and (be in backends):
-            if be == "tensorrt":
+            if be == 'tensorrt':
                 cargs += tensorrt_cmake_args()
-            elif be == "ensemble":
+            elif be == 'ensemble':
                 pass
             else:
-                fail("unknown core backend {}".format(be))
+                fail('unknown core backend {}'.format(be))
 
     # If TRITONBUILD_* is defined in the env then we use it to set
     # corresponding cmake value.
     for evar, eval in os.environ.items():
-        if evar.startswith("TRITONBUILD_"):
-            cargs.append("-D{}={}".format(evar[len("TRITONBUILD_") :], eval))
+        if evar.startswith('TRITONBUILD_'):
+            cargs.append('-D{}={}'.format(evar[len('TRITONBUILD_'):], eval))
 
     cargs.append(FLAGS.cmake_dir)
     return cargs
 
 
 def repoagent_repo(ra):
-    return "{}_repository_agent".format(ra)
+    return '{}_repository_agent'.format(ra)
 
 
 def repoagent_cmake_args(images, components, ra, install_dir):
     if ra in EXAMPLE_REPOAGENTS:
         args = []
     else:
-        fail("unknown agent {}".format(ra))
+        fail('unknown agent {}'.format(ra))
 
     cargs = args + [
-        "-DCMAKE_BUILD_TYPE={}".format(FLAGS.build_type),
-        "-DCMAKE_INSTALL_PREFIX:PATH={}".format(install_dir),
-        "-DTRITON_COMMON_REPO_TAG:STRING={}".format(components["common"]),
-        "-DTRITON_CORE_REPO_TAG:STRING={}".format(components["core"]),
+        '-DCMAKE_BUILD_TYPE={}'.format(FLAGS.build_type),
+        '-DCMAKE_INSTALL_PREFIX:PATH={}'.format(install_dir),
+        '-DTRITON_COMMON_REPO_TAG:STRING={}'.format(components['common']),
+        '-DTRITON_CORE_REPO_TAG:STRING={}'.format(components['core'])
     ]
 
-    cargs.append("-DTRITON_ENABLE_GPU:BOOL={}".format(cmake_enable(FLAGS.enable_gpu)))
+    cargs.append('-DTRITON_ENABLE_GPU:BOOL={}'.format(
+        cmake_enable(FLAGS.enable_gpu)))
 
     # If TRITONBUILD_* is defined in the env then we use it to set
     # corresponding cmake value.
     for evar, eval in os.environ.items():
-        if evar.startswith("TRITONBUILD_"):
-            cargs.append("-D{}={}".format(evar[len("TRITONBUILD_") :], eval))
-
-    cargs.append("..")
+        if evar.startswith('TRITONBUILD_'):
+            cargs.append('-D{}={}'.format(evar[len('TRITONBUILD_'):], eval))
+
+    cargs.append('..')
     return cargs
 
 
 def backend_repo(be):
-    if (be == "tensorflow1") or (be == "tensorflow2"):
-        return "tensorflow_backend"
-    return "{}_backend".format(be)
+    if (be == 'tensorflow1') or (be == 'tensorflow2'):
+        return 'tensorflow_backend'
+    return '{}_backend'.format(be)
 
 
 def backend_cmake_args(images, components, be, install_dir, library_paths):
-    if be == "onnxruntime":
+    if be == 'onnxruntime':
         args = onnxruntime_cmake_args(images, library_paths)
-    elif be == "openvino":
+    elif be == 'openvino':
         args = openvino_cmake_args()
-    elif be == "tensorflow1":
+    elif be == 'tensorflow1':
         args = tensorflow_cmake_args(1, images, library_paths)
-    elif be == "tensorflow2":
+    elif be == 'tensorflow2':
         args = tensorflow_cmake_args(2, images, library_paths)
-    elif be == "python":
+    elif be == 'python':
         args = []
-    elif be == "dali":
+    elif be == 'dali':
         args = dali_cmake_args()
-    elif be == "pytorch":
+    elif be == 'pytorch':
         args = pytorch_cmake_args(images)
-    elif be == "tflite":
+    elif be == 'tflite':
         args = tflite_cmake_args()
-    elif be == "fil":
+    elif be == 'fil':
         args = fil_cmake_args(images)
     elif be == 'fastertransformer':
         args = []
     elif be in EXAMPLE_BACKENDS:
         args = []
     else:
-        fail("unknown backend {}".format(be))
+        fail('unknown backend {}'.format(be))
 
     cargs = args + [
-        "-DCMAKE_BUILD_TYPE={}".format(FLAGS.build_type),
-        "-DCMAKE_INSTALL_PREFIX:PATH={}".format(install_dir),
-        "-DTRITON_COMMON_REPO_TAG:STRING={}".format(components["common"]),
-        "-DTRITON_CORE_REPO_TAG:STRING={}".format(components["core"]),
-        "-DTRITON_BACKEND_REPO_TAG:STRING={}".format(components["backend"]),
+        '-DCMAKE_BUILD_TYPE={}'.format(FLAGS.build_type),
+        '-DCMAKE_INSTALL_PREFIX:PATH={}'.format(install_dir),
+        '-DTRITON_COMMON_REPO_TAG:STRING={}'.format(components['common']),
+        '-DTRITON_CORE_REPO_TAG:STRING={}'.format(components['core']),
+        '-DTRITON_BACKEND_REPO_TAG:STRING={}'.format(components['backend'])
     ]
 
-    cargs.append("-DTRITON_ENABLE_GPU:BOOL={}".format(cmake_enable(FLAGS.enable_gpu)))
-    cargs.append(
-        "-DTRITON_ENABLE_MALI_GPU:BOOL={}".format(cmake_enable(FLAGS.enable_mali_gpu))
-    )
+    cargs.append('-DTRITON_ENABLE_GPU:BOOL={}'.format(
+        cmake_enable(FLAGS.enable_gpu)))
+    cargs.append('-DTRITON_ENABLE_MALI_GPU:BOOL={}'.format(
+        cmake_enable(FLAGS.enable_mali_gpu)))
 
     # If TRITONBUILD_* is defined in the env then we use it to set
     # corresponding cmake value.
     for evar, eval in os.environ.items():
-        if evar.startswith("TRITONBUILD_"):
-            cargs.append("-D{}={}".format(evar[len("TRITONBUILD_") :], eval))
-
-    cargs.append("..")
+        if evar.startswith('TRITONBUILD_'):
+            cargs.append('-D{}={}'.format(evar[len('TRITONBUILD_'):], eval))
+
+    cargs.append('..')
     return cargs
 
 
@@ -438,81 +383,74 @@
     if "pytorch" in images:
         image = images["pytorch"]
     else:
-        image = "nvcr.io/nvidia/pytorch:{}-py3".format(FLAGS.upstream_container_version)
+        image = 'nvcr.io/nvidia/pytorch:{}-py3'.format(
+            FLAGS.upstream_container_version)
     return [
-        "-DTRITON_PYTORCH_DOCKER_IMAGE={}".format(image),
+        '-DTRITON_PYTORCH_DOCKER_IMAGE={}'.format(image),
     ]
 
 
 def onnxruntime_cmake_args(images, library_paths):
     cargs = [
-        "-DTRITON_ENABLE_ONNXRUNTIME_TENSORRT=ON",
-        "-DTRITON_BUILD_ONNXRUNTIME_VERSION={}".format(
-            TRITON_VERSION_MAP[FLAGS.version][2]
-        ),
+        '-DTRITON_ENABLE_ONNXRUNTIME_TENSORRT=ON',
+        '-DTRITON_BUILD_ONNXRUNTIME_VERSION={}'.format(
+            TRITON_VERSION_MAP[FLAGS.version][2])
     ]
 
     # If platform is jetpack do not use docker based build
-    if target_platform() == "jetpack":
-        ort_lib_path = library_paths["onnxruntime"] + "/lib"
-        ort_include_path = library_paths["onnxruntime"] + "/include"
+    if target_platform() == 'jetpack':
+        ort_lib_path = library_paths['onnxruntime'] + "/lib"
+        ort_include_path = library_paths['onnxruntime'] + "/include"
         cargs += [
-            "-DTRITON_ONNXRUNTIME_INCLUDE_PATHS={}".format(ort_include_path),
-            "-DTRITON_ONNXRUNTIME_LIB_PATHS={}".format(ort_lib_path),
-            "-DTRITON_ENABLE_ONNXRUNTIME_OPENVINO=OFF",
+            '-DTRITON_ONNXRUNTIME_INCLUDE_PATHS={}'.format(ort_include_path),
+            '-DTRITON_ONNXRUNTIME_LIB_PATHS={}'.format(ort_lib_path),
+            '-DTRITON_ENABLE_ONNXRUNTIME_OPENVINO=OFF'
         ]
     else:
-        if target_platform() == "windows":
-            if "base" in images:
-                cargs.append("-DTRITON_BUILD_CONTAINER={}".format(images["base"]))
+        if target_platform() == 'windows':
+            if 'base' in images:
+                cargs.append('-DTRITON_BUILD_CONTAINER={}'.format(
+                    images['base']))
         else:
-            if "base" in images:
-                cargs.append("-DTRITON_BUILD_CONTAINER={}".format(images["base"]))
+            if 'base' in images:
+                cargs.append('-DTRITON_BUILD_CONTAINER={}'.format(
+                    images['base']))
             else:
+                cargs.append('-DTRITON_BUILD_CONTAINER_VERSION={}'.format(
+                    TRITON_VERSION_MAP[FLAGS.version][1]))
+
+            if TRITON_VERSION_MAP[FLAGS.version][3] is not None:
+                cargs.append('-DTRITON_ENABLE_ONNXRUNTIME_OPENVINO=ON')
                 cargs.append(
-                    "-DTRITON_BUILD_CONTAINER_VERSION={}".format(
-                        TRITON_VERSION_MAP[FLAGS.version][1]
-                    )
-                )
-
-            if TRITON_VERSION_MAP[FLAGS.version][3] is not None:
-                cargs.append("-DTRITON_ENABLE_ONNXRUNTIME_OPENVINO=ON")
-                cargs.append(
-                    "-DTRITON_BUILD_ONNXRUNTIME_OPENVINO_VERSION={}".format(
-                        TRITON_VERSION_MAP[FLAGS.version][3]
-                    )
-                )
+                    '-DTRITON_BUILD_ONNXRUNTIME_OPENVINO_VERSION={}'.format(
+                        TRITON_VERSION_MAP[FLAGS.version][3]))
 
     return cargs
 
 
 def openvino_cmake_args():
     cargs = [
-        "-DTRITON_BUILD_OPENVINO_VERSION={}".format(
-            TRITON_VERSION_MAP[FLAGS.version][4]
-        ),
+        '-DTRITON_BUILD_OPENVINO_VERSION={}'.format(
+            TRITON_VERSION_MAP[FLAGS.version][4]),
     ]
 
-    if target_platform() == "windows":
-        if "base" in images:
-            cargs.append("-DTRITON_BUILD_CONTAINER={}".format(images["base"]))
+    if target_platform() == 'windows':
+        if 'base' in images:
+            cargs.append('-DTRITON_BUILD_CONTAINER={}'.format(images['base']))
     else:
-        if "base" in images:
-            cargs.append("-DTRITON_BUILD_CONTAINER={}".format(images["base"]))
+        if 'base' in images:
+            cargs.append('-DTRITON_BUILD_CONTAINER={}'.format(images['base']))
         else:
-            cargs.append(
-                "-DTRITON_BUILD_CONTAINER_VERSION={}".format(
-                    TRITON_VERSION_MAP[FLAGS.version][1]
-                )
-            )
+            cargs.append('-DTRITON_BUILD_CONTAINER_VERSION={}'.format(
+                TRITON_VERSION_MAP[FLAGS.version][1]))
 
     return cargs
 
 
 def tensorrt_cmake_args():
-    if target_platform() == "windows":
+    if target_platform() == 'windows':
         return [
-            "-DTRITON_TENSORRT_INCLUDE_PATHS=c:/TensorRT/include",
+            '-DTRITON_TENSORRT_INCLUDE_PATHS=c:/TensorRT/include',
         ]
 
     return []
@@ -523,40 +461,35 @@
 
     # If platform is jetpack do not use docker images
     extra_args = []
-    if target_platform() == "jetpack":
+    if target_platform() == 'jetpack':
         if backend_name in library_paths:
             extra_args = [
-                "-DTRITON_TENSORFLOW_LIB_PATHS={}".format(library_paths[backend_name])
+                '-DTRITON_TENSORFLOW_LIB_PATHS={}'.format(
+                    library_paths[backend_name])
             ]
     else:
         # If a specific TF image is specified use it, otherwise pull from NGC.
         if backend_name in images:
             image = images[backend_name]
         else:
-            image = "nvcr.io/nvidia/tensorflow:{}-tf{}-py3".format(
-                FLAGS.upstream_container_version, ver
-            )
-        extra_args = ["-DTRITON_TENSORFLOW_DOCKER_IMAGE={}".format(image)]
-    return ["-DTRITON_TENSORFLOW_VERSION={}".format(ver)] + extra_args
+            image = 'nvcr.io/nvidia/tensorflow:{}-tf{}-py3'.format(
+                FLAGS.upstream_container_version, ver)
+        extra_args = ['-DTRITON_TENSORFLOW_DOCKER_IMAGE={}'.format(image)]
+    return ['-DTRITON_TENSORFLOW_VERSION={}'.format(ver)] + extra_args
 
 
 def dali_cmake_args():
     return [
-        "-DTRITON_DALI_SKIP_DOWNLOAD=OFF",
+        '-DTRITON_DALI_SKIP_DOWNLOAD=OFF',
     ]
 
 
 def tflite_cmake_args():
     return [
-        "-DJOBS={}".format(multiprocessing.cpu_count()),
+        '-DJOBS={}'.format(multiprocessing.cpu_count()),
     ]
 
 
-<<<<<<< HEAD
-def install_dcgm_libraries():
-    return """
-# Install DCGM
-=======
 def install_dcgm_libraries(dcgm_version):
     if dcgm_version == '':
         fail(
@@ -568,40 +501,27 @@
         return '''
 ENV DCGM_VERSION {}
 # Install DCGM. Steps from https://developer.nvidia.com/dcgm#Downloads
->>>>>>> 4a29c54f
 RUN apt-get update && apt-get install -y --no-install-recommends software-properties-common
 RUN wget https://developer.download.nvidia.com/compute/cuda/repos/ubuntu2004/x86_64/cuda-ubuntu2004.pin \
 && mv cuda-ubuntu2004.pin /etc/apt/preferences.d/cuda-repository-pin-600 \
 && apt-key adv --fetch-keys https://developer.download.nvidia.com/compute/cuda/repos/ubuntu2004/x86_64/7fa2af80.pub \
 && add-apt-repository "deb https://developer.download.nvidia.com/compute/cuda/repos/ubuntu2004/x86_64/ /"
 RUN apt-get update \
-<<<<<<< HEAD
-&& apt-get install -y datacenter-gpu-manager
-"""
-=======
 && apt-get install -y datacenter-gpu-manager=1:{}
 '''.format(dcgm_version, dcgm_version)
->>>>>>> 4a29c54f
 
 
 def fil_cmake_args(images):
-    cargs = ["-DTRITON_FIL_DOCKER_BUILD=ON"]
-    if "base" in images:
-        cargs.append("-DTRITON_BUILD_CONTAINER={}".format(images["base"]))
+    cargs = ['-DTRITON_FIL_DOCKER_BUILD=ON']
+    if 'base' in images:
+        cargs.append('-DTRITON_BUILD_CONTAINER={}'.format(images['base']))
     else:
-        cargs.append(
-            "-DTRITON_BUILD_CONTAINER_VERSION={}".format(
-                TRITON_VERSION_MAP[FLAGS.version][1]
-            )
-        )
+        cargs.append('-DTRITON_BUILD_CONTAINER_VERSION={}'.format(
+            TRITON_VERSION_MAP[FLAGS.version][1]))
 
     return cargs
 
 
-<<<<<<< HEAD
-def create_dockerfile_buildbase(ddir, dockerfile_name, argmap, backends):
-    df = """
-=======
 def get_container_versions(version, container_version,
                            upstream_container_version):
     if container_version is None:
@@ -617,37 +537,30 @@
 
 def create_dockerfile_buildbase(ddir, dockerfile_name, argmap):
     df = '''
->>>>>>> 4a29c54f
 ARG TRITON_VERSION={}
 ARG TRITON_CONTAINER_VERSION={}
 ARG BASE_IMAGE={}
-""".format(
-        argmap["TRITON_VERSION"],
-        argmap["TRITON_CONTAINER_VERSION"],
-        argmap["BASE_IMAGE"],
-    )
-
-    df += """
+'''.format(argmap['TRITON_VERSION'], argmap['TRITON_CONTAINER_VERSION'],
+           argmap['BASE_IMAGE'])
+
+    df += '''
 FROM ${BASE_IMAGE}
-
 ARG TRITON_VERSION
 ARG TRITON_CONTAINER_VERSION
-"""
+'''
     # Install the windows- or linux-specific buildbase dependencies
-    if target_platform() == "windows":
-        df += """
+    if target_platform() == 'windows':
+        df += '''
 SHELL ["cmd", "/S", "/C"]
-"""
+'''
     else:
-        df += """
+        df += '''
 # Ensure apt-get won't prompt for selecting options
 ENV DEBIAN_FRONTEND=noninteractive
-
 # libcurl4-openSSL-dev is needed for GCS
 # python3-dev is needed by Torchvision
 # python3-pip and libarchive-dev is needed by python backend
 # uuid-dev and pkg-config is needed for Azure Storage
-# scons needed for tflite backend
 RUN apt-get update && \
     apt-get install -y --no-install-recommends \
             autoconf \
@@ -668,97 +581,77 @@
             rapidjson-dev \
             software-properties-common \
             unzip \
-            scons \
-            libnuma-dev \
             wget \
             zlib1g-dev \
             libarchive-dev \
             pkg-config \
             uuid-dev && \
     rm -rf /var/lib/apt/lists/*
-
 RUN pip3 install --upgrade pip && \
     pip3 install --upgrade wheel setuptools docker
-
-# Install cmake 3.19 from source for ubuntu
-RUN build=1 && \
-    mkdir /temp && \
-    cd /temp && \
-    wget https://cmake.org/files/v3.19/cmake-3.19.$build.tar.gz && \
-    tar -xzvf cmake-3.19.$build.tar.gz && \
-    cd cmake-3.19.$build/ && \
-    ./bootstrap --parallel=$(nproc) && \
-    make -j$(nproc) && \
-    make install
-"""
+# Server build requires recent version of CMake (FetchContent required)
+RUN wget -O - https://apt.kitware.com/keys/kitware-archive-latest.asc 2>/dev/null | \
+      gpg --dearmor - |  \
+      tee /etc/apt/trusted.gpg.d/kitware.gpg >/dev/null && \
+    apt-add-repository 'deb https://apt.kitware.com/ubuntu/ focal main' && \
+    apt-get update && \
+    apt-get install -y --no-install-recommends \
+      cmake-data=3.18.4-0kitware1ubuntu20.04.1 cmake=3.18.4-0kitware1ubuntu20.04.1
+'''
 
     # Copy in the triton source. We remove existing contents first in
     # case the FROM container has something there already.
-    if target_platform() == "windows":
-        df += """
+    if target_platform() == 'windows':
+        df += '''
 WORKDIR /workspace
 RUN rmdir /S/Q * || exit 0
 COPY . .
-"""
+'''
     else:
-        df += """
+        df += '''
 WORKDIR /workspace
 RUN rm -fr *
 COPY . .
 ENTRYPOINT []
-<<<<<<< HEAD
-"""
-        if target_platform() != "ubuntu/arm64":
-            df += install_dcgm_libraries()
-            df += """
-RUN patch -ruN -d /usr/include/ < /workspace/build/libdcgm/dcgm_api_export.patch
-"""
-=======
-'''
-        df += install_dcgm_libraries(argmap['DCGM_VERSION'])
->>>>>>> 4a29c54f
-
-    df += """
+'''
+        if target_platform() != 'ubuntu/arm64':
+            df += install_dcgm_libraries(argmap['DCGM_VERSION'])
+
+    df += '''
 ENV TRITON_SERVER_VERSION ${TRITON_VERSION}
 ENV NVIDIA_TRITON_SERVER_VERSION ${TRITON_CONTAINER_VERSION}
-"""
+'''
 
     mkdir(ddir)
     with open(os.path.join(ddir, dockerfile_name), "w") as dfile:
         dfile.write(df)
 
 
-<<<<<<< HEAD
-def create_dockerfile_build(ddir, dockerfile_name, argmap, backends):
-    df = """
-=======
 def create_dockerfile_build(ddir, dockerfile_name, backends):
     df = '''
->>>>>>> 4a29c54f
 FROM tritonserver_builder_image AS build
 FROM tritonserver_buildbase
 COPY --from=build /tmp/tritonbuild /tmp/tritonbuild
-"""
-
-    if "onnxruntime" in backends:
-        if target_platform() != "windows":
-            df += """
+'''
+
+    if 'onnxruntime' in backends:
+        if target_platform() != 'windows':
+            df += '''
 # Copy ONNX custom op library and model (needed for testing)
 RUN if [ -d /tmp/tritonbuild/onnxruntime ]; then \
       cp /tmp/tritonbuild/onnxruntime/install/test/libcustom_op_library.so /workspace/qa/L0_custom_ops/.; \
       cp /tmp/tritonbuild/onnxruntime/install/test/custom_op_test.onnx /workspace/qa/L0_custom_ops/.; \
     fi
-"""
+'''
 
     mkdir(ddir)
     with open(os.path.join(ddir, dockerfile_name), "w") as dfile:
         dfile.write(df)
 
 
-def create_dockerfile_linux(
-    ddir, dockerfile_name, argmap, backends, repoagents, endpoints
-):
-    df = """
+def create_dockerfile_linux(ddir, dockerfile_name, argmap, backends, repoagents,
+                            endpoints):
+    df = '''
 #
 # Multistage build.
 #
@@ -829,19 +722,9 @@
 ENV NVIDIA_TRITON_SERVER_VERSION ${TRITON_CONTAINER_VERSION}
 LABEL com.nvidia.tritonserver.version="${TRITON_SERVER_VERSION}"
 
-<<<<<<< HEAD
-ENV PATH /opt/tritonserver/bin:${{PATH}}
-""".format(
-        argmap["TRITON_VERSION"],
-        argmap["TRITON_CONTAINER_VERSION"],
-        argmap["BASE_IMAGE"],
-    )
-    df += """
-=======
 ENV PATH /opt/tritonserver/bin:${PATH}
 '''
     df += '''
->>>>>>> 4a29c54f
 ENV TF_ADJUST_HUE_FUSED         1
 ENV TF_ADJUST_SATURATION_FUSED  1
 ENV TF_ENABLE_WINOGRAD_NONFUSED 1
@@ -870,17 +753,13 @@
          libnuma-dev \
          libre2-5 && \
     rm -rf /var/lib/apt/lists/*
-<<<<<<< HEAD
-"""
-    if target_platform() != "ubuntu/arm64":
-        df += install_dcgm_libraries()
-=======
-'''
-    df += install_dcgm_libraries(argmap['DCGM_VERSION'])
->>>>>>> 4a29c54f
+'''
+    if target_platform() != 'ubuntu/arm64':
+        df += install_dcgm_libraries(argmap['DCGM_VERSION'])
+
     # Add dependencies needed for python backend
-    if "python" in backends:
-        df += """
+    if 'python' in backends:
+        df += '''
 # python3, python3-pip and some pip installs required for the python backend
 RUN apt-get update && \
     apt-get install -y --no-install-recommends \
@@ -890,86 +769,34 @@
     pip3 install --upgrade wheel setuptools && \
     pip3 install --upgrade numpy && \
     rm -rf /var/lib/apt/lists/*
-<<<<<<< HEAD
-"""
-    df += """
-WORKDIR /opt/tritonserver
-RUN rm -fr /opt/tritonserver/*
-COPY --chown=1000:1000 LICENSE .
-COPY --chown=1000:1000 TRITON_VERSION .
-COPY --chown=1000:1000 NVIDIA_Deep_Learning_Container_License.pdf .
-COPY --chown=1000:1000 --from=tritonserver_build /tmp/tritonbuild/install/bin/tritonserver bin/
-COPY --chown=1000:1000 --from=tritonserver_build /tmp/tritonbuild/install/lib/libtritonserver.so lib/
-COPY --chown=1000:1000 --from=tritonserver_build /tmp/tritonbuild/install/include/triton/core include/triton/core
-
-# Top-level include/core not copied so --chown does not set it correctly,
-# so explicit set on all of include
-RUN chown -R triton-server:triton-server include
-"""
-
-    for noncore in NONCORE_BACKENDS:
-        if noncore in backends:
-            df += """
-COPY --chown=1000:1000 --from=tritonserver_build /tmp/tritonbuild/install/backends backends
-"""
-            break
-
-    if len(repoagents) > 0:
-        df += """
-COPY --chown=1000:1000 --from=tritonserver_build /tmp/tritonbuild/install/repoagents repoagents
-"""
-
-    if target_platform() != "ubuntu/arm64":
-        df += """
-    # Extra defensive wiring for CUDA Compat lib
-    RUN ln -sf ${{_CUDA_COMPAT_PATH}}/lib.real ${{_CUDA_COMPAT_PATH}}/lib \
-    && echo ${{_CUDA_COMPAT_PATH}}/lib > /etc/ld.so.conf.d/00-cuda-compat.conf \
-    && ldconfig \
-    && rm -f ${{_CUDA_COMPAT_PATH}}/lib
-"""
-    df += """
-COPY --chown=1000:1000 nvidia_entrypoint.sh /opt/tritonserver
-=======
-'''
-    df += '''
+'''
+    if target_platform() != 'ubuntu/arm64':
+        df += '''
 # Extra defensive wiring for CUDA Compat lib
 RUN ln -sf ${_CUDA_COMPAT_PATH}/lib.real ${_CUDA_COMPAT_PATH}/lib \
  && echo ${_CUDA_COMPAT_PATH}/lib > /etc/ld.so.conf.d/00-cuda-compat.conf \
  && ldconfig \
  && rm -f ${_CUDA_COMPAT_PATH}/lib
-
+'''
+    df += '''
 WORKDIR /opt/tritonserver
 RUN rm -fr /opt/tritonserver/*
 COPY --chown=1000:1000 nvidia_entrypoint.sh .
->>>>>>> 4a29c54f
 ENTRYPOINT ["/opt/tritonserver/nvidia_entrypoint.sh"]
 '''
     df += '''
 ENV NVIDIA_BUILD_ID {}
 LABEL com.nvidia.build.id={}
 LABEL com.nvidia.build.ref={}
-""".format(
-        argmap["NVIDIA_BUILD_ID"], argmap["NVIDIA_BUILD_ID"], argmap["NVIDIA_BUILD_REF"]
-    )
-
-<<<<<<< HEAD
-    # Add feature labels for SageMaker endpoint
-    if "sagemaker" in endpoints:
-        df += """
-LABEL com.amazonaws.sagemaker.capabilities.accept-bind-to-port=true
-COPY --chown=1000:1000 --from=tritonserver_build /workspace/build/sagemaker/serve /usr/bin/.
-"""
-
-    mkdir(ddir)
-    with open(os.path.join(ddir, dockerfile_name), "w") as dfile:
-        dfile.write(df)
-=======
+'''.format(argmap['NVIDIA_BUILD_ID'], argmap['NVIDIA_BUILD_ID'],
+           argmap['NVIDIA_BUILD_REF'])
+
     return df
->>>>>>> 4a29c54f
-
-
-def create_dockerfile_windows(ddir, dockerfile_name, argmap, backends, repoagents):
-    df = """
+
+
+def create_dockerfile_windows(ddir, dockerfile_name, argmap, backends,
+                              repoagents):
+    df = '''
 #
 # Multistage build.
 #
@@ -997,12 +824,9 @@
 LABEL com.nvidia.tritonserver.version="${{TRITON_SERVER_VERSION}}"
 
 RUN setx path "%path%;C:\opt\tritonserver\bin"
-""".format(
-        argmap["TRITON_VERSION"],
-        argmap["TRITON_CONTAINER_VERSION"],
-        argmap["BASE_IMAGE"],
-    )
-    df += """
+'''.format(argmap['TRITON_VERSION'], argmap['TRITON_CONTAINER_VERSION'],
+           argmap['BASE_IMAGE'])
+    df += '''
 WORKDIR /opt/tritonserver
 RUN rmdir /S/Q * || exit 0
 COPY LICENSE .
@@ -1011,23 +835,22 @@
 COPY --from=tritonserver_build /tmp/tritonbuild/install/bin bin
 COPY --from=tritonserver_build /tmp/tritonbuild/install/lib/tritonserver.lib lib/
 COPY --from=tritonserver_build /tmp/tritonbuild/install/include/triton/core include/triton/core
-"""
+'''
 
     for noncore in NONCORE_BACKENDS:
         if noncore in backends:
-            df += """
+            df += '''
 COPY --from=tritonserver_build /tmp/tritonbuild/install/backends backends
-"""
+'''
             break
 
-    df += """
+    df += '''
 ENTRYPOINT []
 ENV NVIDIA_BUILD_ID {}
 LABEL com.nvidia.build.id={}
 LABEL com.nvidia.build.ref={}
-""".format(
-        argmap["NVIDIA_BUILD_ID"], argmap["NVIDIA_BUILD_ID"], argmap["NVIDIA_BUILD_REF"]
-    )
+'''.format(argmap['NVIDIA_BUILD_ID'], argmap['NVIDIA_BUILD_ID'],
+           argmap['NVIDIA_BUILD_REF'])
 
     mkdir(ddir)
     with open(os.path.join(ddir, dockerfile_name), "w") as dfile:
@@ -1036,36 +859,28 @@
 
 def container_build(images, backends, repoagents, endpoints):
     # The cmake, build and install directories within the container.
-    build_dir = os.path.join(os.sep, "tmp", "tritonbuild")
-    install_dir = os.path.join(os.sep, "tmp", "tritonbuild", "install")
-    if target_platform() == "windows":
-        cmake_dir = os.path.normpath("c:/workspace/build")
+    build_dir = os.path.join(os.sep, 'tmp', 'tritonbuild')
+    install_dir = os.path.join(os.sep, 'tmp', 'tritonbuild', 'install')
+    if target_platform() == 'windows':
+        cmake_dir = os.path.normpath('c:/workspace/build')
     else:
-        cmake_dir = "/workspace/build"
+        cmake_dir = '/workspace/build'
 
     # We can't use docker module for building container because it
     # doesn't stream output and it also seems to handle cache-from
     # incorrectly which leads to excessive rebuilds in the multistage
     # build.
-    if "base" in images:
-        base_image = images["base"]
-    elif target_platform() == "windows":
-        base_image = "mcr.microsoft.com/dotnet/framework/sdk:4.8"
-    elif target_platform() == "ubuntu/arm64":
-        base_image = "arm64v8/ubuntu:20.04"
+    if 'base' in images:
+        base_image = images['base']
+    elif target_platform() == 'windows':
+        base_image = 'mcr.microsoft.com/dotnet/framework/sdk:4.8'
+    elif target_platform() == 'ubuntu/arm64':
+        base_image = 'arm64v8/ubuntu:20.04'
     else:
-        base_image = "nvcr.io/nvidia/tritonserver:{}-py3-min".format(
-            FLAGS.upstream_container_version
-        )
+        base_image = 'nvcr.io/nvidia/tritonserver:{}-py3-min'.format(
+            FLAGS.upstream_container_version)
 
     dockerfileargmap = {
-<<<<<<< HEAD
-        "NVIDIA_BUILD_REF": "" if FLAGS.build_sha is None else FLAGS.build_sha,
-        "NVIDIA_BUILD_ID": "<unknown>" if FLAGS.build_id is None else FLAGS.build_id,
-        "TRITON_VERSION": FLAGS.version,
-        "TRITON_CONTAINER_VERSION": FLAGS.container_version,
-        "BASE_IMAGE": base_image,
-=======
         'NVIDIA_BUILD_REF':
             '' if FLAGS.build_sha is None else FLAGS.build_sha,
         'NVIDIA_BUILD_ID':
@@ -1079,52 +894,40 @@
         'DCGM_VERSION':
             '' if FLAGS.version is None or FLAGS.version
             not in TRITON_VERSION_MAP else TRITON_VERSION_MAP[FLAGS.version][5],
->>>>>>> 4a29c54f
     }
 
     cachefrommap = [
-        "tritonserver_buildbase",
-        "tritonserver_buildbase_cache0",
-        "tritonserver_buildbase_cache1",
+        'tritonserver_buildbase', 'tritonserver_buildbase_cache0',
+        'tritonserver_buildbase_cache1'
     ]
 
-    cachefromargs = ["--cache-from={}".format(k) for k in cachefrommap]
+    cachefromargs = ['--cache-from={}'.format(k) for k in cachefrommap]
     commonargs = [
-        "docker",
-        "build",
-        "-f",
-        os.path.join(FLAGS.build_dir, "Dockerfile.buildbase"),
+        'docker', 'build', '-f',
+        os.path.join(FLAGS.build_dir, 'Dockerfile.buildbase')
     ]
     if not FLAGS.no_container_pull:
         commonargs += [
-            "--pull",
+            '--pull',
         ]
 
-<<<<<<< HEAD
-    log_verbose("buildbase container {}".format(commonargs + cachefromargs))
-    create_dockerfile_buildbase(
-        FLAGS.build_dir, "Dockerfile.buildbase", dockerfileargmap, backends
-    )
-=======
     log_verbose('buildbase container {}'.format(commonargs + cachefromargs))
     create_dockerfile_buildbase(FLAGS.build_dir, 'Dockerfile.buildbase',
                                 dockerfileargmap)
->>>>>>> 4a29c54f
     try:
         # Create buildbase image, this is an image with all
         # dependencies needed for the build.
-        p = subprocess.Popen(
-            commonargs + cachefromargs + ["-t", "tritonserver_buildbase", "."]
-        )
+        p = subprocess.Popen(commonargs + cachefromargs +
+                             ['-t', 'tritonserver_buildbase', '.'])
         p.wait()
-        fail_if(p.returncode != 0, "docker build tritonserver_buildbase failed")
+        fail_if(p.returncode != 0, 'docker build tritonserver_buildbase failed')
 
         # Before attempting to run the new image, make sure any
         # previous 'tritonserver_builder' container is removed.
         client = docker.from_env(timeout=3600)
 
         try:
-            existing = client.containers.get("tritonserver_builder")
+            existing = client.containers.get('tritonserver_builder')
             existing.remove(force=True)
         except docker.errors.NotFound:
             pass  # ignore
@@ -1146,63 +949,60 @@
         #
         # --install-dir is added/overridden to 'install_dir'
         runargs = [
-            "python3",
-            "./build.py",
+            'python3',
+            './build.py',
         ]
         runargs += sys.argv[1:]
         runargs += [
-            "--no-container-build",
+            '--no-container-build',
         ]
         if FLAGS.version is not None:
-            runargs += ["--version", FLAGS.version]
+            runargs += ['--version', FLAGS.version]
         if FLAGS.container_version is not None:
-            runargs += ["--container-version", FLAGS.container_version]
+            runargs += ['--container-version', FLAGS.container_version]
         if FLAGS.upstream_container_version is not None:
             runargs += [
-                "--upstream-container-version",
-                FLAGS.upstream_container_version,
+                '--upstream-container-version', FLAGS.upstream_container_version
             ]
 
-        runargs += ["--cmake-dir", cmake_dir]
-        runargs += ["--build-dir", build_dir]
-        runargs += ["--install-dir", install_dir]
+        runargs += ['--cmake-dir', cmake_dir]
+        runargs += ['--build-dir', build_dir]
+        runargs += ['--install-dir', install_dir]
 
         dockerrunargs = [
-            "docker",
-            "run",
-            "--name",
-            "tritonserver_builder",
-            "-w",
-            "/workspace",
+            'docker', 'run', '--name', 'tritonserver_builder', '-w',
+            '/workspace'
         ]
-        if target_platform() == "windows":
-            dockerrunargs += ["-v", "\\\\.\pipe\docker_engine:\\\\.\pipe\docker_engine"]
+        if target_platform() == 'windows':
+            dockerrunargs += [
+                '-v', '\\\\.\pipe\docker_engine:\\\\.\pipe\docker_engine'
+            ]
         else:
-            dockerrunargs += ["-v", "/var/run/docker.sock:/var/run/docker.sock"]
+            dockerrunargs += ['-v', '/var/run/docker.sock:/var/run/docker.sock']
         dockerrunargs += [
-            "tritonserver_buildbase",
+            'tritonserver_buildbase',
         ]
         dockerrunargs += runargs
 
         log_verbose(dockerrunargs)
         p = subprocess.Popen(dockerrunargs)
         p.wait()
-        fail_if(p.returncode != 0, "docker run tritonserver_builder failed")
-
-        container = client.containers.get("tritonserver_builder")
+        fail_if(p.returncode != 0, 'docker run tritonserver_builder failed')
+
+        container = client.containers.get('tritonserver_builder')
 
         # It is possible to copy the install artifacts from the
         # container at this point (and, for example put them in the
         # specified install directory on the host). But for container
         # build we just want to use the artifacts in the server base
         # container which is created below.
-        # mkdir(FLAGS.install_dir)
-        # tarfilename = os.path.join(FLAGS.install_dir, 'triton.tar')
-        # install_tar, stat_tar = container.get_archive(install_dir)
-        # with open(tarfilename, 'wb') as taroutfile:
+        #mkdir(FLAGS.install_dir)
+        #tarfilename = os.path.join(FLAGS.install_dir, 'triton.tar')
+        #install_tar, stat_tar = container.get_archive(install_dir)
+        #with open(tarfilename, 'wb') as taroutfile:
         #    for d in install_tar:
         #        taroutfile.write(d)
-        # untar(FLAGS.install_dir, tarfilename)
+        #untar(FLAGS.install_dir, tarfilename)
 
         # Build is complete, save the container as the
         # tritonserver_build image. We must to this in two steps:
@@ -1218,280 +1018,241 @@
         #   from "tritonserver_builder_image" that is essentially
         #   identical but removes the mount.
         try:
-            client.images.remove("tritonserver_builder_image", force=True)
+            client.images.remove('tritonserver_builder_image', force=True)
         except docker.errors.ImageNotFound:
             pass  # ignore
 
-        container.commit("tritonserver_builder_image", "latest")
+        container.commit('tritonserver_builder_image', 'latest')
         container.remove(force=True)
 
-<<<<<<< HEAD
-        create_dockerfile_build(
-            FLAGS.build_dir, "Dockerfile.build", dockerfileargmap, backends
-        )
-        p = subprocess.Popen(
-            [
-                "docker",
-                "build",
-                "-t",
-                "tritonserver_build",
-                "-f",
-                os.path.join(FLAGS.build_dir, "Dockerfile.build"),
-                ".",
-            ]
-        )
-=======
         create_dockerfile_build(FLAGS.build_dir, 'Dockerfile.build', backends)
         p = subprocess.Popen([
             'docker', 'build', '-t', 'tritonserver_build', '-f',
             os.path.join(FLAGS.build_dir, 'Dockerfile.build'), '.'
         ])
->>>>>>> 4a29c54f
         p.wait()
-        fail_if(p.returncode != 0, "docker build tritonserver_build failed")
+        fail_if(p.returncode != 0, 'docker build tritonserver_build failed')
 
         # Final base image... this is a multi-stage build that uses
         # the install artifacts from the tritonserver_build
         # container.
-        if target_platform() == "windows":
-            create_dockerfile_windows(
-                FLAGS.build_dir, "Dockerfile", dockerfileargmap, backends, repoagents
-            )
+        if target_platform() == 'windows':
+            create_dockerfile_windows(FLAGS.build_dir, 'Dockerfile',
+                                      dockerfileargmap, backends, repoagents)
         else:
-            create_dockerfile_linux(
-                FLAGS.build_dir,
-                "Dockerfile",
-                dockerfileargmap,
-                backends,
-                repoagents,
-                endpoints,
-            )
-        p = subprocess.Popen(
-            ["docker", "build", "-f", os.path.join(FLAGS.build_dir, "Dockerfile")]
-            + ["-t", "tritonserver", "."]
-        )
+            create_dockerfile_linux(FLAGS.build_dir, 'Dockerfile',
+                                    dockerfileargmap, backends, repoagents,
+                                    endpoints)
+        p = subprocess.Popen([
+            'docker', 'build', '-f',
+            os.path.join(FLAGS.build_dir, 'Dockerfile')
+        ] + ['-t', 'tritonserver', '.'])
         p.wait()
-        fail_if(p.returncode != 0, "docker build tritonserver failed")
+        fail_if(p.returncode != 0, 'docker build tritonserver failed')
 
     except Exception as e:
         logging.error(traceback.format_exc())
-        fail("container build failed")
-
-
-if __name__ == "__main__":
+        fail('container build failed')
+
+
+if __name__ == '__main__':
     parser = argparse.ArgumentParser()
 
     group_qv = parser.add_mutually_exclusive_group()
-    group_qv.add_argument(
-        "-q",
-        "--quiet",
+    group_qv.add_argument('-q',
+                          '--quiet',
+                          action="store_true",
+                          required=False,
+                          help='Disable console output.')
+    group_qv.add_argument('-v',
+                          '--verbose',
+                          action="store_true",
+                          required=False,
+                          help='Enable verbose output.')
+
+    parser.add_argument('--no-container-build',
+                        action="store_true",
+                        required=False,
+                        help='Do not use Docker container for build.')
+    parser.add_argument(
+        '--no-container-pull',
         action="store_true",
         required=False,
-        help="Disable console output.",
+        help='Do not use Docker --pull argument when building container.')
+    parser.add_argument(
+        '--target-platform',
+        required=False,
+        default=None,
+        help=
+        'Target for build, can be "ubuntu", "windows", "ubuntu/arm64" or "jetpack". If not specified, build targets the current platform.'
     )
-    group_qv.add_argument(
-        "-v",
-        "--verbose",
-        action="store_true",
-        required=False,
-        help="Enable verbose output.",
-    )
-
-    parser.add_argument(
-        "--no-container-build",
-        action="store_true",
-        required=False,
-        help="Do not use Docker container for build.",
-    )
-    parser.add_argument(
-        "--no-container-pull",
-        action="store_true",
-        required=False,
-        help="Do not use Docker --pull argument when building container.",
-    )
-    parser.add_argument(
-        "--target-platform",
-        required=False,
-        default=None,
-        help='Target for build, can be "ubuntu", "windows", "ubuntu/arm64", or "jetpack". If not specified, build targets the current platform.',
-    )
-
-    parser.add_argument(
-        "--build-id",
-        type=str,
-        required=False,
-        help="Build ID associated with the build.",
-    )
-    parser.add_argument(
-        "--build-sha", type=str, required=False, help="SHA associated with the build."
-    )
-    parser.add_argument(
-        "--build-dir",
+
+    parser.add_argument('--build-id',
+                        type=str,
+                        required=False,
+                        help='Build ID associated with the build.')
+    parser.add_argument('--build-sha',
+                        type=str,
+                        required=False,
+                        help='SHA associated with the build.')
+    parser.add_argument(
+        '--build-dir',
         type=str,
         required=True,
-        help="Build directory. All repo clones and builds will be performed in this directory.",
+        help=
+        'Build directory. All repo clones and builds will be performed in this directory.'
     )
     parser.add_argument(
-        "--install-dir",
+        '--install-dir',
         type=str,
         required=False,
         default=None,
-        help="Install directory, default is <builddir>/opt/tritonserver.",
+        help='Install directory, default is <builddir>/opt/tritonserver.')
+    parser.add_argument(
+        '--cmake-dir',
+        type=str,
+        required=False,
+        help='Directory containing the CMakeLists.txt file for Triton server.')
+    parser.add_argument(
+        '--library-paths',
+        action='append',
+        required=False,
+        default=None,
+        help=
+        'Specify library paths for respective backends in build as <backend-name>[:<library_path>].'
     )
     parser.add_argument(
-        "--cmake-dir",
+        '--build-type',
+        required=False,
+        default='Release',
+        help=
+        'Build type, one of "Release", "Debug", "RelWithDebInfo" or "MinSizeRel". Default is "Release".'
+    )
+    parser.add_argument(
+        '-j',
+        '--build-parallel',
+        type=int,
+        required=False,
+        default=None,
+        help='Build parallelism. Defaults to 2 * number-of-cores.')
+
+    parser.add_argument(
+        '--github-organization',
         type=str,
         required=False,
-        help="Directory containing the CMakeLists.txt file for Triton server.",
+        default='https://github.com/triton-inference-server',
+        help=
+        'The GitHub organization containing the repos used for the build. Defaults to "https://github.com/triton-inference-server".'
     )
     parser.add_argument(
-        "--library-paths",
-        action="append",
-        required=False,
-        default=None,
-        help="Specify library paths for respective backends in build as <backend-name>[:<library_path>].",
+        '--version',
+        type=str,
+        required=False,
+        help=
+        'The Triton version. If not specified defaults to the value in the TRITON_VERSION file.'
     )
     parser.add_argument(
-        "--build-type",
-        required=False,
-        default="Release",
-        help='Build type, one of "Release", "Debug", "RelWithDebInfo" or "MinSizeRel". Default is "Release".',
+        '--container-version',
+        type=str,
+        required=False,
+        help=
+        'The Triton container version to build. If not specified the container version will be chosen automatically based on --version value.'
     )
     parser.add_argument(
-        "-j",
-        "--build-parallel",
-        type=int,
-        required=False,
-        default=None,
-        help="Build parallelism. Defaults to 2 * number-of-cores.",
+        '--upstream-container-version',
+        type=str,
+        required=False,
+        help=
+        'The upstream container version to use for the build. If not specified the upstream container version will be chosen automatically based on --version value.'
     )
-
-    parser.add_argument(
-        "--github-organization",
+    parser.add_argument(
+        '--container-prebuild-command',
         type=str,
         required=False,
-        default="https://github.com/triton-inference-server",
-        help='The GitHub organization containing the repos used for the build. Defaults to "https://github.com/triton-inference-server".',
+        help=
+        'When performing a container build, this command will be executed within the container just before the build it performed.'
     )
     parser.add_argument(
-        "--version",
+        '--image',
+        action='append',
+        required=False,
+        help=
+        'Use specified Docker image in build as <image-name>,<full-image-name>. <image-name> can be "base", "tensorflow1", "tensorflow2", or "pytorch".'
+    )
+
+    parser.add_argument('--enable-logging',
+                        action="store_true",
+                        required=False,
+                        help='Enable logging.')
+    parser.add_argument('--enable-stats',
+                        action="store_true",
+                        required=False,
+                        help='Enable statistics collection.')
+    parser.add_argument('--enable-metrics',
+                        action="store_true",
+                        required=False,
+                        help='Enable metrics reporting.')
+    parser.add_argument('--enable-gpu-metrics',
+                        action="store_true",
+                        required=False,
+                        help='Include GPU metrics in reported metrics.')
+    parser.add_argument('--enable-tracing',
+                        action="store_true",
+                        required=False,
+                        help='Enable tracing.')
+    parser.add_argument('--enable-nvtx',
+                        action="store_true",
+                        required=False,
+                        help='Enable NVTX.')
+    parser.add_argument('--enable-gpu',
+                        action="store_true",
+                        required=False,
+                        help='Enable GPU support.')
+    parser.add_argument('--enable-mali-gpu',
+                        action="store_true",
+                        required=False,
+                        help='Enable ARM MALI GPU support.')
+    parser.add_argument(
+        '--min-compute-capability',
         type=str,
         required=False,
-        help="The Triton version. If not specified defaults to the value in the TRITON_VERSION file.",
+        default='6.0',
+        help='Minimum CUDA compute capability supported by server.')
+
+    parser.add_argument(
+        '--endpoint',
+        action='append',
+        required=False,
+        help=
+        'Include specified endpoint in build. Allowed values are "grpc", "http" and "sagemaker".'
     )
     parser.add_argument(
-        "--container-version",
-        type=str,
-        required=False,
-        help="The Triton container version to build. If not specified the container version will be chosen automatically based on --version value.",
+        '--filesystem',
+        action='append',
+        required=False,
+        help=
+        'Include specified filesystem in build. Allowed values are "gcs", "azure_storage" and "s3".'
     )
     parser.add_argument(
-        "--upstream-container-version",
-        type=str,
-        required=False,
-        help="The upstream container version to use for the build. If not specified the upstream container version will be chosen automatically based on --version value.",
-    )
-    parser.add_argument(
-        "--container-prebuild-command",
-        type=str,
-        required=False,
-        help="When performing a container build, this command will be executed within the container just before the build it performed.",
-    )
-    parser.add_argument(
-        "--image",
-        action="append",
-        required=False,
-        help='Use specified Docker image in build as <image-name>,<full-image-name>. <image-name> can be "base", "tensorflow1", "tensorflow2", or "pytorch".',
-    )
-
-    parser.add_argument(
-        "--enable-logging", action="store_true", required=False, help="Enable logging."
-    )
-    parser.add_argument(
-        "--enable-stats",
-        action="store_true",
-        required=False,
-        help="Enable statistics collection.",
-    )
-    parser.add_argument(
-        "--enable-metrics",
-        action="store_true",
-        required=False,
-        help="Enable metrics reporting.",
-    )
-    parser.add_argument(
-        "--enable-gpu-metrics",
-        action="store_true",
-        required=False,
-        help="Include GPU metrics in reported metrics.",
-    )
-    parser.add_argument(
-        "--enable-tracing", action="store_true", required=False, help="Enable tracing."
-    )
-    parser.add_argument(
-        "--enable-nvtx", action="store_true", required=False, help="Enable NVTX."
-    )
-    parser.add_argument(
-        "--enable-gpu", action="store_true", required=False, help="Enable GPU support."
-    )
-    parser.add_argument(
-        "--enable-mali-gpu",
-        action="store_true",
-        required=False,
-        help="Enable ARM MALI GPU support.",
-    )
-    parser.add_argument(
-        "--min-compute-capability",
-        type=str,
-        required=False,
-        default="6.0",
-        help="Minimum CUDA compute capability supported by server.",
-    )
-
-    parser.add_argument(
-        "--endpoint",
-        action="append",
-        required=False,
-        help='Include specified endpoint in build. Allowed values are "grpc", "http" and "sagemaker".',
-    )
-    parser.add_argument(
-        "--filesystem",
-        action="append",
-        required=False,
-        help='Include specified filesystem in build. Allowed values are "gcs", "azure_storage" and "s3".',
-    )
-    parser.add_argument(
-        "--backend",
-        action="append",
-        required=False,
-<<<<<<< HEAD
-        help='Include specified backend in build as <backend-name>[:<repo-tag>]. If <repo-tag> starts with "pull/" then it refers to a pull-request reference, otherwise <repo-tag> indicates the git tag/branch to use for the build. If the version is non-development then the default <repo-tag> is the release branch matching the container version (e.g. version 21.06 -> branch r21.06); otherwise the default <repo-tag> is "main" (e.g. version 21.06dev -> branch main).',
-=======
+        '--backend',
+        action='append',
+        required=False,
         help=
         'Include specified backend in build as <backend-name>[:<repo-tag>]. If <repo-tag> starts with "pull/" then it refers to a pull-request reference, otherwise <repo-tag> indicates the git tag/branch to use for the build. If the version is non-development then the default <repo-tag> is the release branch matching the container version (e.g. version 21.07 -> branch r21.07); otherwise the default <repo-tag> is "main" (e.g. version 21.07dev -> branch main).'
->>>>>>> 4a29c54f
     )
     parser.add_argument(
-        "--repo-tag",
-        action="append",
-        required=False,
-<<<<<<< HEAD
-        help='The version of a component to use in the build as <component-name>:<repo-tag>. <component-name> can be "common", "core", "backend" or "thirdparty". If <repo-tag> starts with "pull/" then it refers to a pull-request reference, otherwise <repo-tag> indicates the git tag/branch. If the version is non-development then the default <repo-tag> is the release branch matching the container version (e.g. version 21.06 -> branch r21.06); otherwise the default <repo-tag> is "main" (e.g. version 21.06dev -> branch main).',
-=======
+        '--repo-tag',
+        action='append',
+        required=False,
         help=
         'The version of a component to use in the build as <component-name>:<repo-tag>. <component-name> can be "common", "core", "backend" or "thirdparty". If <repo-tag> starts with "pull/" then it refers to a pull-request reference, otherwise <repo-tag> indicates the git tag/branch. If the version is non-development then the default <repo-tag> is the release branch matching the container version (e.g. version 21.07 -> branch r21.07); otherwise the default <repo-tag> is "main" (e.g. version 21.07dev -> branch main).'
->>>>>>> 4a29c54f
     )
     parser.add_argument(
-        "--repoagent",
-        action="append",
-        required=False,
-<<<<<<< HEAD
-        help='Include specified repo agent in build as <repoagent-name>[:<repo-tag>]. If <repo-tag> starts with "pull/" then it refers to a pull-request reference, otherwise <repo-tag> indicates the git tag/branch to use for the build. If the version is non-development then the default <repo-tag> is the release branch matching the container version (e.g. version 21.06 -> branch r21.06); otherwise the default <repo-tag> is "main" (e.g. version 21.06dev -> branch main).',
-=======
+        '--repoagent',
+        action='append',
+        required=False,
         help=
         'Include specified repo agent in build as <repoagent-name>[:<repo-tag>]. If <repo-tag> starts with "pull/" then it refers to a pull-request reference, otherwise <repo-tag> indicates the git tag/branch to use for the build. If the version is non-development then the default <repo-tag> is the release branch matching the container version (e.g. version 21.07 -> branch r21.07); otherwise the default <repo-tag> is "main" (e.g. version 21.07dev -> branch main).'
->>>>>>> 4a29c54f
     )
 
     FLAGS = parser.parse_args()
@@ -1516,66 +1277,47 @@
     # building within the buildbase container.
     if FLAGS.no_container_build:
         if FLAGS.cmake_dir is None:
-            fail("--cmake-dir required for Triton core build")
+            fail('--cmake-dir required for Triton core build')
 
     # Determine the versions. Start with Triton version, if --version
     # is not explicitly specified read from TRITON_VERSION file.
     if FLAGS.version is None:
-        with open("TRITON_VERSION", "r") as vfile:
+        with open('TRITON_VERSION', "r") as vfile:
             FLAGS.version = vfile.readline().strip()
 
-    log("version {}".format(FLAGS.version))
+    log('version {}'.format(FLAGS.version))
 
     # Determine the default repo-tag that should be used for images,
     # backends and repo-agents if a repo-tag is not given
     # explicitly. For release branches we use the release branch as
     # the default, otherwise we use 'main'.
-    default_repo_tag = "main"
+    default_repo_tag = 'main'
     cver = FLAGS.container_version
     if cver is None:
         if FLAGS.version not in TRITON_VERSION_MAP:
             fail(
-<<<<<<< HEAD
-                "unable to determine default repo-tag, container version not known for {}".format(
-                    FLAGS.version
-                )
-            )
-=======
                 'unable to determine default repo-tag, container version not known for {}'
                 .format(FLAGS.version))
->>>>>>> 4a29c54f
         cver = TRITON_VERSION_MAP[FLAGS.version][0]
-    if not cver.endswith("dev"):
-        default_repo_tag = "r" + cver
-    log("default repo-tag: {}".format(default_repo_tag))
+    if not cver.endswith('dev'):
+        default_repo_tag = 'r' + cver
+    log('default repo-tag: {}'.format(default_repo_tag))
 
     # For other versions use the TRITON_VERSION_MAP unless explicitly
     # given.
     if not FLAGS.no_container_build:
-<<<<<<< HEAD
-        if FLAGS.container_version is None:
-            if FLAGS.version not in TRITON_VERSION_MAP:
-                fail("container version not known for {}".format(FLAGS.version))
-        FLAGS.container_version = TRITON_VERSION_MAP[FLAGS.version][0]
-        if FLAGS.upstream_container_version is None:
-            if FLAGS.version not in TRITON_VERSION_MAP:
-                fail(
-                    "upstream container version not known for {}".format(FLAGS.version)
-                )
-            FLAGS.upstream_container_version = TRITON_VERSION_MAP[FLAGS.version][1]
-=======
         FLAGS.container_version, FLAGS.upstream_container_version = get_container_versions(
             FLAGS.version, FLAGS.container_version,
             FLAGS.upstream_container_version)
->>>>>>> 4a29c54f
-
-        log("container version {}".format(FLAGS.container_version))
-        log("upstream container version {}".format(FLAGS.upstream_container_version))
+
+        log('container version {}'.format(FLAGS.container_version))
+        log('upstream container version {}'.format(
+            FLAGS.upstream_container_version))
 
     # Initialize map of backends to build and repo-tag for each.
     backends = {}
     for be in FLAGS.backend:
-        parts = be.split(":")
+        parts = be.split(':')
         if len(parts) == 1:
             parts.append(default_repo_tag)
         log('backend "{}" at tag/branch "{}"'.format(parts[0], parts[1]))
@@ -1584,7 +1326,7 @@
     # Initialize map of repo agents to build and repo-tag for each.
     repoagents = {}
     for be in FLAGS.repoagent:
-        parts = be.split(":")
+        parts = be.split(':')
         if len(parts) == 1:
             parts.append(default_repo_tag)
         log('repoagent "{}" at tag/branch "{}"'.format(parts[0], parts[1]))
@@ -1593,21 +1335,20 @@
     # Initialize map of docker images.
     images = {}
     for img in FLAGS.image:
-        parts = img.split(",")
+        parts = img.split(',')
         fail_if(
-            len(parts) != 2, "--image must specific <image-name>,<full-image-registry>"
-        )
+            len(parts) != 2,
+            '--image must specific <image-name>,<full-image-registry>')
         fail_if(
-            parts[0] not in ["base", "pytorch", "tensorflow1", "tensorflow2"],
-            "unsupported value for --image",
-        )
+            parts[0] not in ['base', 'pytorch', 'tensorflow1', 'tensorflow2'],
+            'unsupported value for --image')
         log('image "{}": "{}"'.format(parts[0], parts[1]))
         images[parts[0]] = parts[1]
 
     # Initialize map of library paths for each backend.
     library_paths = {}
     for lpath in FLAGS.library_paths:
-        parts = lpath.split(":")
+        parts = lpath.split(':')
         if len(parts) == 2:
             log('backend "{}" library path "{}"'.format(parts[0], parts[1]))
             library_paths[parts[0]] = parts[1]
@@ -1624,10 +1365,10 @@
     # If there is a container pre-build command assume this invocation
     # is being done within the build container and so run the
     # pre-build command.
-    if FLAGS.container_prebuild_command:
+    if (FLAGS.container_prebuild_command):
         prebuild_command()
 
-    log("Building Triton Inference Server")
+    log('Building Triton Inference Server')
 
     if FLAGS.install_dir is None:
         FLAGS.install_dir = os.path.join(FLAGS.build_dir, "opt", "tritonserver")
@@ -1636,17 +1377,19 @@
 
     # Initialize map of common components and repo-tag for each.
     components = {
-        "common": default_repo_tag,
-        "core": default_repo_tag,
-        "backend": default_repo_tag,
-        "thirdparty": default_repo_tag,
+        'common': default_repo_tag,
+        'core': default_repo_tag,
+        'backend': default_repo_tag,
+        'thirdparty': default_repo_tag
     }
     for be in FLAGS.repo_tag:
-        parts = be.split(":")
-        fail_if(len(parts) != 2, "--repo-tag must specific <component-name>:<repo-tag>")
+        parts = be.split(':')
+        fail_if(
+            len(parts) != 2,
+            '--repo-tag must specific <component-name>:<repo-tag>')
         fail_if(
             parts[0] not in components,
-            '--repo-tag <component-name> must be "common", "core", "backend", or "thirdparty"',
+            '--repo-tag <component-name> must be "common", "core", "backend", or "thirdparty"'
         )
         components[parts[0]] = parts[1]
     for c in components:
@@ -1655,12 +1398,14 @@
     # Build the core server. For now the core is contained in this
     # repo so we just build in place
     if True:
-        repo_build_dir = os.path.join(FLAGS.build_dir, "tritonserver", "build")
-        repo_install_dir = os.path.join(FLAGS.build_dir, "tritonserver", "install")
+        repo_build_dir = os.path.join(FLAGS.build_dir, 'tritonserver', 'build')
+        repo_install_dir = os.path.join(FLAGS.build_dir, 'tritonserver',
+                                        'install')
 
         mkdir(repo_build_dir)
-        cmake(repo_build_dir, core_cmake_args(components, backends, repo_install_dir))
-        makeinstall(repo_build_dir, target="server")
+        cmake(repo_build_dir,
+              core_cmake_args(components, backends, repo_install_dir))
+        makeinstall(repo_build_dir, target='server')
 
         core_install_dir = FLAGS.install_dir
         mkdir(core_install_dir)
@@ -1669,63 +1414,49 @@
     # Build each backend...
     for be in backends:
         # Core backends are not built separately from core so skip...
-        if be in CORE_BACKENDS:
+        if (be in CORE_BACKENDS):
             continue
 
-        repo_build_dir = os.path.join(FLAGS.build_dir, be, "build")
-        repo_install_dir = os.path.join(FLAGS.build_dir, be, "install")
+        repo_build_dir = os.path.join(FLAGS.build_dir, be, 'build')
+        repo_install_dir = os.path.join(FLAGS.build_dir, be, 'install')
 
         mkdir(FLAGS.build_dir)
         # If tflite backend, source from external repo for git clone
-        if be == "tflite":
-            gitclone(
-                FLAGS.build_dir,
-                backend_repo(be),
-                backends[be],
-                be,
-                "https://gitlab.com/arm-research/smarter/",
-            )
+        if be == 'tflite':
+            gitclone(FLAGS.build_dir, backend_repo(be), backends[be], be,
+                     'https://gitlab.com/arm-research/smarter/')
         else:
-            gitclone(
-                FLAGS.build_dir,
-                backend_repo(be),
-                backends[be],
-                be,
-                FLAGS.github_organization,
-            )
+            gitclone(FLAGS.build_dir, backend_repo(be), backends[be], be,
+                     FLAGS.github_organization)
         mkdir(repo_build_dir)
         cmake(
             repo_build_dir,
-            backend_cmake_args(images, components, be, repo_install_dir, library_paths),
-        )
+            backend_cmake_args(images, components, be, repo_install_dir,
+                               library_paths))
         makeinstall(repo_build_dir)
 
-        backend_install_dir = os.path.join(FLAGS.install_dir, "backends", be)
+        backend_install_dir = os.path.join(FLAGS.install_dir, 'backends', be)
         rmdir(backend_install_dir)
         mkdir(backend_install_dir)
-        cpdir(os.path.join(repo_install_dir, "backends", be), backend_install_dir)
+        cpdir(os.path.join(repo_install_dir, 'backends', be),
+              backend_install_dir)
 
     # Build each repo agent...
     for ra in repoagents:
-        repo_build_dir = os.path.join(FLAGS.build_dir, ra, "build")
-        repo_install_dir = os.path.join(FLAGS.build_dir, ra, "install")
+        repo_build_dir = os.path.join(FLAGS.build_dir, ra, 'build')
+        repo_install_dir = os.path.join(FLAGS.build_dir, ra, 'install')
 
         mkdir(FLAGS.build_dir)
-        gitclone(
-            FLAGS.build_dir,
-            repoagent_repo(ra),
-            repoagents[ra],
-            ra,
-            FLAGS.github_organization,
-        )
+        gitclone(FLAGS.build_dir, repoagent_repo(ra), repoagents[ra], ra,
+                 FLAGS.github_organization)
         mkdir(repo_build_dir)
-        cmake(
-            repo_build_dir,
-            repoagent_cmake_args(images, components, ra, repo_install_dir),
-        )
+        cmake(repo_build_dir,
+              repoagent_cmake_args(images, components, ra, repo_install_dir))
         makeinstall(repo_build_dir)
 
-        repoagent_install_dir = os.path.join(FLAGS.install_dir, "repoagents", ra)
+        repoagent_install_dir = os.path.join(FLAGS.install_dir, 'repoagents',
+                                             ra)
         rmdir(repoagent_install_dir)
         mkdir(repoagent_install_dir)
-        cpdir(os.path.join(repo_install_dir, "repoagents", ra), repoagent_install_dir)+        cpdir(os.path.join(repo_install_dir, 'repoagents', ra),
+              repoagent_install_dir)