--- conflicted
+++ resolved
@@ -76,14 +76,9 @@
         "1.19.2",  # ORT
         "2024.4.0",  # ORT OpenVINO
         "2024.4.0",  # Standalone OpenVINO
-<<<<<<< HEAD
         "3.3.6",  # DCGM version
-        "0.5.3.post1",  # vLLM version
-=======
-        "3.2.6",  # DCGM version
         "0.5.5",  # vLLM version
         "3.12.3",  # RHEL Python version
->>>>>>> 58fe34d2
     )
 }
 
@@ -1397,13 +1392,9 @@
 
     # Add dependencies needed for python backend
     if "python" in backends:
-<<<<<<< HEAD
-        df += """
-ENV PIP_BREAK_SYSTEM_PACKAGES=1
-
-=======
         if target_platform() == "rhel":
             df += """
+ENV PIP_BREAK_SYSTEM_PACKAGES=1  
 # python3, python3-pip and some pip installs required for the python backend
 RUN yum install -y \\
         libarchive-devel \\
@@ -1425,7 +1416,7 @@
 """
         else:
             df += """
->>>>>>> 58fe34d2
+ENV PIP_BREAK_SYSTEM_PACKAGES=1
 # python3, python3-pip and some pip installs required for the python backend
 RUN apt-get update \\
       && apt-get install -y --no-install-recommends \\
