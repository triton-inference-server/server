#!/usr/bin/env python3
# Copyright 2020-2025, NVIDIA CORPORATION & AFFILIATES. All rights reserved.
#
# Redistribution and use in source and binary forms, with or without
# modification, are permitted provided that the following conditions
# are met:
#  * Redistributions of source code must retain the above copyright
#    notice, this list of conditions and the following disclaimer.
#  * Redistributions in binary form must reproduce the above copyright
#    notice, this list of conditions and the following disclaimer in the
#    documentation and/or other materials provided with the distribution.
#  * Neither the name of NVIDIA CORPORATION nor the names of its
#    contributors may be used to endorse or promote products derived
#    from this software without specific prior written permission.
#
# THIS SOFTWARE IS PROVIDED BY THE COPYRIGHT HOLDERS ``AS IS'' AND ANY
# EXPRESS OR IMPLIED WARRANTIES, INCLUDING, BUT NOT LIMITED TO, THE
# IMPLIED WARRANTIES OF MERCHANTABILITY AND FITNESS FOR A PARTICULAR
# PURPOSE ARE DISCLAIMED.  IN NO EVENT SHALL THE COPYRIGHT OWNER OR
# CONTRIBUTORS BE LIABLE FOR ANY DIRECT, INDIRECT, INCIDENTAL, SPECIAL,
# EXEMPLARY, OR CONSEQUENTIAL DAMAGES (INCLUDING, BUT NOT LIMITED TO,
# PROCUREMENT OF SUBSTITUTE GOODS OR SERVICES; LOSS OF USE, DATA, OR
# PROFITS; OR BUSINESS INTERRUPTION) HOWEVER CAUSED AND ON ANY THEORY
# OF LIABILITY, WHETHER IN CONTRACT, STRICT LIABILITY, OR TORT
# (INCLUDING NEGLIGENCE OR OTHERWISE) ARISING IN ANY WAY OUT OF THE USE
# OF THIS SOFTWARE, EVEN IF ADVISED OF THE POSSIBILITY OF SUCH DAMAGE.

import argparse
import importlib.util
import multiprocessing
import os
import os.path
import pathlib
import platform
import stat
import subprocess
import sys
from inspect import getsourcefile

import distro
import requests

#
# Build Triton Inference Server.
#

# By default build.py builds the Triton Docker image, but can also be
# used to build without Docker.  See docs/build.md and --help for more
# information.
#
# The TRITON_VERSION file indicates the Triton version and
# DEFAULT_TRITON_VERSION_MAP is used to determine the corresponding container
# version and upstream container version (upstream containers are
# dependencies required by Triton). These versions may be overridden.

# Map from Triton version to corresponding container and component versions.
#
#   triton version ->
#     (triton container version,
#      upstream container version,
#      ORT version,
#      ORT OpenVINO version (use None to disable OpenVINO in ORT),
#      Standalone OpenVINO version,
#      DCGM version
#     )
#
# Currently the OpenVINO versions used in ORT and standalone must
# match because of the way dlopen works with loading the backends. If
# different versions are used then one backend or the other will
# incorrectly load the other version of the openvino libraries.
#

DEFAULT_TRITON_VERSION_MAP = {
<<<<<<< HEAD
    "release_version": "2.63.0dev",
    "triton_container_version": "25.11dev",
    "upstream_container_version": "25.09",
=======
    "release_version": "2.62.0",
    "triton_container_version": "25.10",
    "upstream_container_version": "25.10",
>>>>>>> 76eeeec3
    "ort_version": "1.23.1",
    "ort_openvino_version": "2025.3.0",
    "standalone_openvino_version": "2025.3.0",
    "dcgm_version": "4.4.0-1",
    "vllm_version": "0.10.2",
    "rhel_py_version": "3.12.3",
}

CORE_BACKENDS = ["ensemble"]

FLAGS = None
EXTRA_CORE_CMAKE_FLAGS = {}
OVERRIDE_CORE_CMAKE_FLAGS = {}
EXTRA_BACKEND_CMAKE_FLAGS = {}
OVERRIDE_BACKEND_CMAKE_FLAGS = {}

THIS_SCRIPT_DIR = os.path.dirname(os.path.abspath(getsourcefile(lambda: 0)))


def log(msg, force=False):
    if force or not FLAGS.quiet:
        try:
            print(msg, file=sys.stderr)
        except Exception:
            print("<failed to log>", file=sys.stderr)


def log_verbose(msg):
    if FLAGS.verbose:
        log(msg, force=True)


def fail(msg):
    fail_if(True, msg)


def fail_if(p, msg):
    if p:
        print("error: {}".format(msg), file=sys.stderr)
        sys.exit(1)


def target_platform():
    # When called by compose.py, FLAGS will be None
    if FLAGS and FLAGS.target_platform is not None:
        return FLAGS.target_platform
    platform_string = platform.system().lower()
    if platform_string == "linux":
        # Need to inspect the /etc/os-release file to get
        # the distribution of linux
        id_like_list = distro.like().split()
        if "debian" in id_like_list:
            return "linux"
        else:
            return "rhel"
    else:
        return platform_string


def target_machine():
    # When called by compose.py, FLAGS will be None
    if FLAGS and FLAGS.target_machine is not None:
        return FLAGS.target_machine
    return platform.machine().lower()


def container_versions(version, container_version, upstream_container_version):
    if container_version is None:
        container_version = FLAGS.triton_container_version
    if upstream_container_version is None:
        upstream_container_version = FLAGS.upstream_container_version
    return container_version, upstream_container_version


class BuildScript:
    """Utility class for writing build scripts"""

    def __init__(self, filepath, desc=None, verbose=False):
        self._filepath = filepath
        self._file = open(self._filepath, "w")
        self._verbose = verbose
        self.header(desc)

    def __enter__(self):
        return self

    def __exit__(self, type, value, traceback):
        self.close()

    def __del__(self):
        self.close()

    def close(self):
        if self._file is not None:
            if target_platform() == "windows":
                self.blankln()
                self._file.write("}\n")
                self._file.write("catch {\n")
                self._file.write("    $_;\n")
                self._file.write("    ExitWithCode 1;\n")
                self._file.write("}\n")
            """Close the file"""
            self._file.close()
            self._file = None
            st = os.stat(self._filepath)
            os.chmod(self._filepath, st.st_mode | stat.S_IEXEC)

    def blankln(self):
        self._file.write("\n")

    def commentln(self, cnt):
        self._file.write("#" * cnt + "\n")

    def comment(self, msg=""):
        if not isinstance(msg, str):
            try:
                for m in msg:
                    self._file.write(f"# {msg}\n")
                return
            except TypeError:
                pass
        self._file.write(f"# {msg}\n")

    def comment_verbose(self, msg=""):
        if self._verbose:
            self.comment(msg)

    def header(self, desc=None):
        if target_platform() != "windows":
            self._file.write("#!/usr/bin/env bash\n\n")

        if desc is not None:
            self.comment()
            self.comment(desc)
            self.comment()
            self.blankln()

        self.comment("Exit script immediately if any command fails")
        if target_platform() == "windows":
            self._file.write("$UseStructuredOutput = $false\n")
            self.blankln()
            self._file.write("function ExitWithCode($exitcode) {\n")
            self._file.write("    $host.SetShouldExit($exitcode)\n")
            self._file.write("    exit $exitcode\n")
            self._file.write("}\n")
            self.blankln()
            if self._verbose:
                self._file.write("Set-PSDebug -Trace 1\n")
            self.blankln()
            self._file.write("try {\n")
        else:
            self._file.write("set -e\n")
            if self._verbose:
                self._file.write("set -x\n")
        self.blankln()

    def envvar_ref(self, v):
        if target_platform() == "windows":
            return f"${{env:{v}}}"
        return f"${{{v}}}"

    def cmd(self, clist, check_exitcode=False):
        if isinstance(clist, str):
            self._file.write(f"{clist}\n")
        else:
            for c in clist:
                self._file.write(f"{c} ")
            self.blankln()

        if check_exitcode:
            if target_platform() == "windows":
                self._file.write("if ($LASTEXITCODE -ne 0) {\n")
                self._file.write(
                    '  Write-Output "exited with status code $LASTEXITCODE";\n'
                )
                self._file.write("  ExitWithCode 1;\n")
                self._file.write("}\n")

    def cwd(self, path):
        if target_platform() == "windows":
            self.cmd(f"Set-Location -EV Err -EA Stop {path}")
        else:
            self.cmd(f"cd {path}")

    def cp(self, src, dest):
        if target_platform() == "windows":
            self.cmd(f"Copy-Item -EV Err -EA Stop {src} -Destination {dest}")
        else:
            self.cmd(f"cp {src} {dest}")

    def mkdir(self, path):
        if target_platform() == "windows":
            self.cmd(
                f"New-Item -EV Err -EA Stop -ItemType Directory -Force -Path {path}"
            )
        else:
            self.cmd(f"mkdir -p {pathlib.Path(path)}")

    def rmdir(self, path):
        if target_platform() == "windows":
            self.cmd(f"if (Test-Path -Path {path}) {{")
            self.cmd(f"  Remove-Item -EV Err -EA Stop -Recurse -Force {path}")
            self.cmd("}")
        else:
            self.cmd(f"rm -fr {pathlib.Path(path)}")

    def cpdir(self, src, dest):
        if target_platform() == "windows":
            self.cmd(f"Copy-Item -EV Err -EA Stop -Recurse {src} -Destination {dest}")
        else:
            self.cmd(f"cp -r {src} {dest}")

    def tar(self, subdir, tar_filename):
        if target_platform() == "windows":
            fail("unsupported operation: tar")
        else:
            self.cmd(f"tar zcf {tar_filename} {subdir}")

    def cmake(self, args):
        # Pass some additional envvars into cmake...
        env_args = []
        for k in ("TRT_VERSION", "CMAKE_TOOLCHAIN_FILE", "VCPKG_TARGET_TRIPLET"):
            env_args += [f'"-D{k}={self.envvar_ref(k)}"']
        self.cmd(f'cmake {" ".join(env_args)} {" ".join(args)}', check_exitcode=True)

    def makeinstall(self, target="install"):
        verbose_flag = "-v" if self._verbose else ""
        self.cmd(
            f"cmake --build . --config {FLAGS.build_type} -j{FLAGS.build_parallel} {verbose_flag} -t {target}"
        )

    def gitclone(self, repo, tag, subdir, org):
        clone_dir = subdir
        if not FLAGS.no_force_clone:
            self.rmdir(clone_dir)

        if target_platform() == "windows":
            self.cmd(f"if (-Not (Test-Path -Path {clone_dir})) {{")
        else:
            self.cmd(f"if [[ ! -e {clone_dir} ]]; then")

        # FIXME [DLIS-4045 - Currently the tag starting with "pull/" is not
        # working with "--repo-tag" as the option is not forwarded to the
        # individual repo build correctly.]
        # If 'tag' starts with "pull/" then it must be of form
        # "pull/<pr>/head". We just clone at "main" and then fetch the
        # reference onto a new branch we name "tritonbuildref".
        if tag.startswith("pull/"):
            self.cmd(
                f"  git clone --recursive --depth=1 {org}/{repo}.git {subdir}; git --git-dir {subdir}/.git log --oneline -1",
                check_exitcode=True,
            )
            self.cmd("}" if target_platform() == "windows" else "fi")
            self.cwd(subdir)
            self.cmd(f"git fetch origin {tag}:tritonbuildref", check_exitcode=True)
            self.cmd(f"git checkout tritonbuildref", check_exitcode=True)
        else:
            self.cmd(
                f"  git clone --recursive --single-branch --depth=1 -b {tag} {org}/{repo}.git {subdir}; git --git-dir {subdir}/.git log --oneline -1",
                check_exitcode=True,
            )
            self.cmd("}" if target_platform() == "windows" else "fi")


def cmake_core_arg(name, type, value):
    # Return cmake -D setting to set name=value for core build. Use
    # command-line specified value if one is given.
    if name in OVERRIDE_CORE_CMAKE_FLAGS:
        value = OVERRIDE_CORE_CMAKE_FLAGS[name]
    if type is None:
        type = ""
    else:
        type = ":{}".format(type)
    return '"-D{}{}={}"'.format(name, type, value)


def cmake_core_enable(name, flag):
    # Return cmake -D setting to set name=flag?ON:OFF for core
    # build. Use command-line specified value for 'flag' if one is
    # given.
    if name in OVERRIDE_CORE_CMAKE_FLAGS:
        value = OVERRIDE_CORE_CMAKE_FLAGS[name]
    else:
        value = "ON" if flag else "OFF"
    return '"-D{}:BOOL={}"'.format(name, value)


def cmake_core_extra_args():
    args = []
    for k, v in EXTRA_CORE_CMAKE_FLAGS.items():
        args.append('"-D{}={}"'.format(k, v))
    return args


def cmake_backend_arg(backend, name, type, value):
    # Return cmake -D setting to set name=value for backend build. Use
    # command-line specified value if one is given.
    if backend in OVERRIDE_BACKEND_CMAKE_FLAGS:
        if name in OVERRIDE_BACKEND_CMAKE_FLAGS[backend]:
            value = OVERRIDE_BACKEND_CMAKE_FLAGS[backend][name]
    if type is None:
        type = ""
    else:
        type = ":{}".format(type)
    return '"-D{}{}={}"'.format(name, type, value)


def cmake_backend_enable(backend, name, flag):
    # Return cmake -D setting to set name=flag?ON:OFF for backend
    # build. Use command-line specified value for 'flag' if one is
    # given.
    value = None
    if backend in OVERRIDE_BACKEND_CMAKE_FLAGS:
        if name in OVERRIDE_BACKEND_CMAKE_FLAGS[backend]:
            value = OVERRIDE_BACKEND_CMAKE_FLAGS[backend][name]
    if value is None:
        value = "ON" if flag else "OFF"
    return '"-D{}:BOOL={}"'.format(name, value)


def cmake_backend_extra_args(backend):
    args = []
    if backend in EXTRA_BACKEND_CMAKE_FLAGS:
        for k, v in EXTRA_BACKEND_CMAKE_FLAGS[backend].items():
            args.append('"-D{}={}"'.format(k, v))
    return args


def cmake_repoagent_arg(name, type, value):
    # For now there is no override for repo-agents
    if type is None:
        type = ""
    else:
        type = ":{}".format(type)
    return '"-D{}{}={}"'.format(name, type, value)


def cmake_repoagent_enable(name, flag):
    # For now there is no override for repo-agents
    value = "ON" if flag else "OFF"
    return '"-D{}:BOOL={}"'.format(name, value)


def cmake_repoagent_extra_args():
    # For now there is no extra args for repo-agents
    args = []
    return args


def cmake_cache_arg(name, type, value):
    # For now there is no override for caches
    if type is None:
        type = ""
    else:
        type = ":{}".format(type)
    return '"-D{}{}={}"'.format(name, type, value)


def cmake_cache_enable(name, flag):
    # For now there is no override for caches
    value = "ON" if flag else "OFF"
    return '"-D{}:BOOL={}"'.format(name, value)


def cmake_cache_extra_args():
    # For now there is no extra args for caches
    args = []
    return args


def core_cmake_args(components, backends, cmake_dir, install_dir):
    cargs = [
        cmake_core_arg("CMAKE_BUILD_TYPE", None, FLAGS.build_type),
        cmake_core_arg("CMAKE_INSTALL_PREFIX", "PATH", install_dir),
        cmake_core_arg("TRITON_VERSION", "STRING", FLAGS.version),
        cmake_core_arg("TRITON_REPO_ORGANIZATION", "STRING", FLAGS.github_organization),
        cmake_core_arg("TRITON_COMMON_REPO_TAG", "STRING", components["common"]),
        cmake_core_arg("TRITON_CORE_REPO_TAG", "STRING", components["core"]),
        cmake_core_arg("TRITON_BACKEND_REPO_TAG", "STRING", components["backend"]),
        cmake_core_arg(
            "TRITON_THIRD_PARTY_REPO_TAG", "STRING", components["thirdparty"]
        ),
    ]

    cargs.append(cmake_core_enable("TRITON_ENABLE_LOGGING", FLAGS.enable_logging))
    cargs.append(cmake_core_enable("TRITON_ENABLE_STATS", FLAGS.enable_stats))
    cargs.append(cmake_core_enable("TRITON_ENABLE_METRICS", FLAGS.enable_metrics))
    cargs.append(
        cmake_core_enable("TRITON_ENABLE_METRICS_GPU", FLAGS.enable_gpu_metrics)
    )
    cargs.append(
        cmake_core_enable("TRITON_ENABLE_METRICS_CPU", FLAGS.enable_cpu_metrics)
    )
    cargs.append(cmake_core_enable("TRITON_ENABLE_TRACING", FLAGS.enable_tracing))
    cargs.append(cmake_core_enable("TRITON_ENABLE_NVTX", FLAGS.enable_nvtx))

    cargs.append(cmake_core_enable("TRITON_ENABLE_GPU", FLAGS.enable_gpu))
    cargs.append(
        cmake_core_arg(
            "TRITON_MIN_COMPUTE_CAPABILITY", None, FLAGS.min_compute_capability
        )
    )

    cargs.append(cmake_core_enable("TRITON_ENABLE_MALI_GPU", FLAGS.enable_mali_gpu))

    cargs.append(cmake_core_enable("TRITON_ENABLE_GRPC", "grpc" in FLAGS.endpoint))
    cargs.append(cmake_core_enable("TRITON_ENABLE_HTTP", "http" in FLAGS.endpoint))
    cargs.append(
        cmake_core_enable("TRITON_ENABLE_SAGEMAKER", "sagemaker" in FLAGS.endpoint)
    )
    cargs.append(
        cmake_core_enable("TRITON_ENABLE_VERTEX_AI", "vertex-ai" in FLAGS.endpoint)
    )

    cargs.append(cmake_core_enable("TRITON_ENABLE_GCS", "gcs" in FLAGS.filesystem))
    cargs.append(cmake_core_enable("TRITON_ENABLE_S3", "s3" in FLAGS.filesystem))
    cargs.append(
        cmake_core_enable(
            "TRITON_ENABLE_AZURE_STORAGE", "azure_storage" in FLAGS.filesystem
        )
    )

    cargs.append(cmake_core_enable("TRITON_ENABLE_ENSEMBLE", "ensemble" in backends))
    cargs.append(cmake_core_enable("TRITON_ENABLE_TENSORRT", "tensorrt" in backends))

    cargs += cmake_core_extra_args()
    cargs.append(cmake_dir)
    return cargs


def repoagent_repo(ra):
    return "{}_repository_agent".format(ra)


def repoagent_cmake_args(images, components, ra, install_dir):
    args = []

    cargs = args + [
        cmake_repoagent_arg("CMAKE_BUILD_TYPE", None, FLAGS.build_type),
        cmake_repoagent_arg("CMAKE_INSTALL_PREFIX", "PATH", install_dir),
        cmake_repoagent_arg(
            "TRITON_REPO_ORGANIZATION", "STRING", FLAGS.github_organization
        ),
        cmake_repoagent_arg("TRITON_COMMON_REPO_TAG", "STRING", components["common"]),
        cmake_repoagent_arg("TRITON_CORE_REPO_TAG", "STRING", components["core"]),
    ]

    cargs.append(cmake_repoagent_enable("TRITON_ENABLE_GPU", FLAGS.enable_gpu))
    cargs += cmake_repoagent_extra_args()
    cargs.append("..")
    return cargs


def cache_repo(cache):
    # example: "local", or "redis"
    return "{}_cache".format(cache)


def cache_cmake_args(images, components, cache, install_dir):
    args = []

    cargs = args + [
        cmake_cache_arg("CMAKE_BUILD_TYPE", None, FLAGS.build_type),
        cmake_cache_arg("CMAKE_INSTALL_PREFIX", "PATH", install_dir),
        cmake_cache_arg(
            "TRITON_REPO_ORGANIZATION", "STRING", FLAGS.github_organization
        ),
        cmake_cache_arg("TRITON_COMMON_REPO_TAG", "STRING", components["common"]),
        cmake_cache_arg("TRITON_CORE_REPO_TAG", "STRING", components["core"]),
    ]

    cargs.append(cmake_cache_enable("TRITON_ENABLE_GPU", FLAGS.enable_gpu))
    cargs += cmake_cache_extra_args()
    cargs.append("..")
    return cargs


def backend_repo(be):
    return "{}_backend".format(be)


def backend_cmake_args(images, components, be, install_dir, library_paths):
    cmake_build_type = FLAGS.build_type

    if be == "onnxruntime":
        args = onnxruntime_cmake_args(images, library_paths)
    elif be == "openvino":
        args = openvino_cmake_args()
    elif be == "python":
        args = python_cmake_args()
    elif be == "dali":
        args = dali_cmake_args()
    elif be == "pytorch":
        args = pytorch_cmake_args(images)
    elif be == "armnn_tflite":
        args = armnn_tflite_cmake_args()
    elif be == "fil":
        args = fil_cmake_args(images)
        # DLIS-4618: FIL backend fails debug build, so override it for now.
        cmake_build_type = "Release"
    elif be == "fastertransformer":
        args = fastertransformer_cmake_args()
    elif be == "tensorrt":
        args = tensorrt_cmake_args()
    elif be == "tensorrtllm":
        args = tensorrtllm_cmake_args(images)
    else:
        args = []

    cargs = args + [
        cmake_backend_arg(be, "CMAKE_BUILD_TYPE", None, cmake_build_type),
        cmake_backend_arg(be, "CMAKE_INSTALL_PREFIX", "PATH", install_dir),
        cmake_backend_arg(
            be, "TRITON_REPO_ORGANIZATION", "STRING", FLAGS.github_organization
        ),
        cmake_backend_arg(be, "TRITON_COMMON_REPO_TAG", "STRING", components["common"]),
        cmake_backend_arg(be, "TRITON_CORE_REPO_TAG", "STRING", components["core"]),
        cmake_backend_arg(
            be, "TRITON_BACKEND_REPO_TAG", "STRING", components["backend"]
        ),
    ]

    cargs.append(cmake_backend_enable(be, "TRITON_ENABLE_GPU", FLAGS.enable_gpu))
    cargs.append(
        cmake_backend_enable(be, "TRITON_ENABLE_MALI_GPU", FLAGS.enable_mali_gpu)
    )
    cargs.append(cmake_backend_enable(be, "TRITON_ENABLE_STATS", FLAGS.enable_stats))
    cargs.append(
        cmake_backend_enable(be, "TRITON_ENABLE_METRICS", FLAGS.enable_metrics)
    )

    # [DLIS-4950] always enable below once Windows image is updated with CUPTI
    # cargs.append(cmake_backend_enable(be, 'TRITON_ENABLE_MEMORY_TRACKER', True))
    if (target_platform() == "windows") and (not FLAGS.no_container_build):
        print(
            "Warning: Detected docker build is used for Windows, backend utility 'device memory tracker' will be disabled due to missing library in CUDA Windows docker image."
        )
        cargs.append(cmake_backend_enable(be, "TRITON_ENABLE_MEMORY_TRACKER", False))
    elif target_platform() == "igpu":
        print(
            "Warning: Detected iGPU build, backend utility 'device memory tracker' will be disabled as iGPU doesn't contain required version of the library."
        )
        cargs.append(cmake_backend_enable(be, "TRITON_ENABLE_MEMORY_TRACKER", False))
    elif FLAGS.enable_gpu:
        cargs.append(cmake_backend_enable(be, "TRITON_ENABLE_MEMORY_TRACKER", True))

    cargs += cmake_backend_extra_args(be)
    if be == "tensorrtllm":
        cargs.append("-S ../triton_backend/inflight_batcher_llm -B .")

    else:
        cargs.append("..")
    return cargs


def python_cmake_args():
    cargs = []
    if target_platform() == "rhel":
        cargs.append(
            cmake_backend_arg(
                "python", "PYBIND11_PYTHON_VERSION", "STRING", FLAGS.rhel_py_version
            )
        )

    return cargs


def pytorch_cmake_args(images):
    if "pytorch" in images:
        image = images["pytorch"]
    else:
        image = "nvcr.io/nvidia/pytorch:{}-py3".format(FLAGS.upstream_container_version)
    cargs = [
        cmake_backend_arg("pytorch", "TRITON_PYTORCH_DOCKER_IMAGE", None, image),
    ]

    # TODO: TPRD-372 TorchTRT extension is not currently supported by our manylinux build
    # TODO: TPRD-373 NVTX extension is not currently supported by our manylinux build
    if target_platform() != "rhel":
        if FLAGS.enable_gpu:
            cargs.append(
                cmake_backend_enable("pytorch", "TRITON_PYTORCH_ENABLE_TORCHTRT", True)
            )
        cargs.append(
            cmake_backend_enable("pytorch", "TRITON_ENABLE_NVTX", FLAGS.enable_nvtx)
        )
        if target_platform() == "igpu":
            cargs.append(
                cmake_backend_enable("pytorch", "TRITON_PYTORCH_NVSHMEM", False)
            )
    return cargs


def onnxruntime_cmake_args(images, library_paths):
    cargs = [
        cmake_backend_arg(
            "onnxruntime",
            "TRITON_BUILD_ONNXRUNTIME_VERSION",
            None,
            os.getenv("TRITON_BUILD_ONNXRUNTIME_VERSION")
            if os.getenv("TRITON_BUILD_ONNXRUNTIME_VERSION")
            else FLAGS.ort_version,
        )
    ]

    # TRITON_ENABLE_GPU is already set for all backends in backend_cmake_args()
    if FLAGS.enable_gpu:
        # TODO: TPRD-712 TensorRT is not currently supported by our RHEL build for SBSA.
        if target_platform() != "rhel" or (
            target_platform() == "rhel" and target_machine() == "x86_64"
        ):
            cargs.append(
                cmake_backend_enable(
                    "onnxruntime", "TRITON_ENABLE_ONNXRUNTIME_TENSORRT", True
                )
            )

    if target_platform() == "windows":
        if "base" in images:
            cargs.append(
                cmake_backend_arg(
                    "onnxruntime", "TRITON_BUILD_CONTAINER", None, images["base"]
                )
            )
    else:
        if "base" in images:
            cargs.append(
                cmake_backend_arg(
                    "onnxruntime", "TRITON_BUILD_CONTAINER", None, images["base"]
                )
            )
        else:
            cargs.append(
                cmake_backend_arg(
                    "onnxruntime",
                    "TRITON_BUILD_CONTAINER_VERSION",
                    None,
                    FLAGS.triton_container_version,
                )
            )

        # TODO: TPRD-333 OpenVino extension is not currently supported by our manylinux build
        if (
            (target_machine() != "aarch64")
            and (target_platform() != "rhel")
            and (FLAGS.ort_openvino_version is not None)
        ):
            cargs.append(
                cmake_backend_enable(
                    "onnxruntime", "TRITON_ENABLE_ONNXRUNTIME_OPENVINO", True
                )
            )
            cargs.append(
                cmake_backend_arg(
                    "onnxruntime",
                    "TRITON_BUILD_ONNXRUNTIME_OPENVINO_VERSION",
                    None,
                    FLAGS.ort_openvino_version,
                )
            )

        if (target_platform() == "igpu") or (target_platform() == "rhel"):
            cargs.append(
                cmake_backend_arg(
                    "onnxruntime",
                    "TRITON_BUILD_TARGET_PLATFORM",
                    None,
                    target_platform(),
                )
            )

    return cargs


def openvino_cmake_args():
    cargs = [
        cmake_backend_arg(
            "openvino",
            "TRITON_BUILD_OPENVINO_VERSION",
            None,
            FLAGS.standalone_openvino_version,
        )
    ]
    if target_platform() == "windows":
        if "base" in images:
            cargs.append(
                cmake_backend_arg(
                    "openvino", "TRITON_BUILD_CONTAINER", None, images["base"]
                )
            )
    else:
        if "base" in images:
            cargs.append(
                cmake_backend_arg(
                    "openvino", "TRITON_BUILD_CONTAINER", None, images["base"]
                )
            )
        else:
            cargs.append(
                cmake_backend_arg(
                    "openvino",
                    "TRITON_BUILD_CONTAINER_VERSION",
                    None,
                    FLAGS.upstream_container_version,
                )
            )
    return cargs


def tensorrt_cmake_args():
    cargs = [
        cmake_backend_enable("tensorrt", "TRITON_ENABLE_NVTX", FLAGS.enable_nvtx),
    ]
    if target_platform() == "windows":
        cargs.append(
            cmake_backend_arg(
                "tensorrt", "TRITON_TENSORRT_INCLUDE_PATHS", None, "c:/TensorRT/include"
            )
        )

    return cargs


def dali_cmake_args():
    return [
        cmake_backend_enable("dali", "TRITON_DALI_SKIP_DOWNLOAD", False),
    ]


def fil_cmake_args(images):
    cargs = [cmake_backend_enable("fil", "TRITON_FIL_DOCKER_BUILD", True)]
    if "base" in images:
        cargs.append(
            cmake_backend_arg("fil", "TRITON_BUILD_CONTAINER", None, images["base"])
        )
    else:
        cargs.append(
            cmake_backend_arg(
                "fil",
                "TRITON_BUILD_CONTAINER_VERSION",
                None,
                FLAGS.upstream_container_version,
            )
        )

    return cargs


def armnn_tflite_cmake_args():
    return [
        cmake_backend_arg("armnn_tflite", "JOBS", None, multiprocessing.cpu_count()),
    ]


def fastertransformer_cmake_args():
    print("Warning: FasterTransformer backend is not officially supported.")
    cargs = [
        cmake_backend_arg(
            "fastertransformer", "CMAKE_EXPORT_COMPILE_COMMANDS", None, 1
        ),
        cmake_backend_arg("fastertransformer", "ENABLE_FP8", None, "OFF"),
    ]
    return cargs


def tensorrtllm_cmake_args(images):
    cargs = []
    cargs.append(cmake_backend_enable("tensorrtllm", "USE_CXX11_ABI", True))
    return cargs


def install_dcgm_libraries(dcgm_version, target_machine):
    if dcgm_version == "":
        fail(
            "unable to determine default repo-tag, DCGM version not known for {}".format(
                FLAGS.version
            )
        )
        return ""
    else:
        # RHEL has the same install instructions for both aarch64 and x86
        if target_platform() == "rhel":
            if target_machine == "aarch64":
                return """
ENV DCGM_VERSION {}
# Install DCGM. Steps from https://developer.nvidia.com/dcgm#Downloads
RUN dnf config-manager --add-repo https://developer.download.nvidia.com/compute/cuda/repos/rhel8/sbsa/cuda-rhel8.repo \\
    && dnf clean expire-cache \\
    && dnf install --assumeyes \\
                 datacenter-gpu-manager-4-core=1:{} \\
                 datacenter-gpu-manager-4-devel=1:{}
""".format(
                    dcgm_version, dcgm_version, dcgm_version
                )
            else:
                return """
ENV DCGM_VERSION {}
# Install DCGM. Steps from https://developer.nvidia.com/dcgm#Downloads
RUN dnf config-manager --add-repo https://developer.download.nvidia.com/compute/cuda/repos/rhel8/x86_64/cuda-rhel8.repo \\
    && dnf clean expire-cache \\
    && dnf install --assumeyes \\
                 datacenter-gpu-manager-4-core=1:{} \\
                 datacenter-gpu-manager-4-devel=1:{}
""".format(
                    dcgm_version, dcgm_version, dcgm_version
                )
        else:
            if target_machine == "aarch64":
                return """
ENV DCGM_VERSION {}
# Install DCGM. Steps from https://developer.nvidia.com/dcgm#Downloads
RUN curl -o /tmp/cuda-keyring.deb \\
        https://developer.download.nvidia.com/compute/cuda/repos/ubuntu2404/sbsa/cuda-keyring_1.1-1_all.deb \\
      && apt install /tmp/cuda-keyring.deb \\
      && rm /tmp/cuda-keyring.deb \\
      && apt update \\
      && apt install --yes --no-install-recommends \\
                  datacenter-gpu-manager-4-core=1:{} \\
                  datacenter-gpu-manager-4-dev=1:{}
""".format(
                    dcgm_version, dcgm_version, dcgm_version
                )
            else:
                return """
ENV DCGM_VERSION {}
# Install DCGM. Steps from https://developer.nvidia.com/dcgm#Downloads
RUN curl -o /tmp/cuda-keyring.deb \\
          https://developer.download.nvidia.com/compute/cuda/repos/ubuntu2404/x86_64/cuda-keyring_1.1-1_all.deb \\
      && apt install /tmp/cuda-keyring.deb \\
      && rm /tmp/cuda-keyring.deb \\
      && apt update \\
      && apt install --yes --no-install-recommends \\
                   datacenter-gpu-manager-4-core=1:{} \\
                   datacenter-gpu-manager-4-dev=1:{}
""".format(
                    dcgm_version, dcgm_version, dcgm_version
                )


def create_dockerfile_buildbase_rhel(ddir, dockerfile_name, argmap):
    df = """
ARG TRITON_VERSION={}
ARG TRITON_CONTAINER_VERSION={}
ARG BASE_IMAGE={}
""".format(
        argmap["TRITON_VERSION"],
        argmap["TRITON_CONTAINER_VERSION"],
        argmap["BASE_IMAGE"],
    )

    df += """
FROM ${BASE_IMAGE}

ARG TRITON_VERSION
ARG TRITON_CONTAINER_VERSION
ENV PIP_BREAK_SYSTEM_PACKAGES=1 CMAKE_POLICY_VERSION_MINIMUM=3.5
"""
    df += """
# Install docker docker buildx
RUN yum install -y ca-certificates curl gnupg yum-utils \\
      && yum-config-manager --add-repo https://download.docker.com/linux/rhel/docker-ce.repo \\
      && yum install -y docker-ce docker-ce-cli containerd.io docker-buildx-plugin docker-compose-plugin
#   && yum install -y docker.io docker-buildx-plugin

# libcurl4-openSSL-dev is needed for GCS
# python3-dev is needed by Torchvision
# python3-pip and libarchive-dev is needed by python backend
# libxml2-dev is needed for Azure Storage
# scons is needed for armnn_tflite backend build dep
RUN yum install -y \\
            autoconf \\
            automake \\
            bzip2-devel \\
            ca-certificates \\
            git \\
            gperf \\
            gperftools-devel \\
            libarchive-devel \\
            libb64-devel \\
            libcurl-devel \\
            libtool \\
            libxml2-devel \\
            ncurses-devel \\
            numactl-devel \\
            openssl-devel \\
            pkg-config \\
            python3-pip \\
            python3-scons \\
            python3-setuptools \\
            rapidjson-devel \\
            re2-devel \\
            readline-devel \\
            unzip \\
            wget \\
            xz-devel \\
            zlib-devel
"""
    if os.getenv("CCACHE_REMOTE_ONLY") and os.getenv("CCACHE_REMOTE_STORAGE"):
        df += """
RUN curl -k -s -L https://github.com/ccache/ccache/archive/refs/tags/v4.10.2.tar.gz -o /tmp/ccache.tar.gz \\
    && tar -xzf /tmp/ccache.tar.gz -C /tmp \\
    && cmake -D CMAKE_BUILD_TYPE=Release -S /tmp/ccache-4.10.2 -B /tmp/build \\
    && cmake --build /tmp/build -j$(nproc) -t install \\
    && rm -rf /tmp/ccache.tar.gz /tmp/ccache-4.10.2 /tmp/build

ENV CCACHE_REMOTE_ONLY="true" \\
    CCACHE_REMOTE_STORAGE="{}" \\
    CMAKE_CXX_COMPILER_LAUNCHER="ccache" \\
    CMAKE_C_COMPILER_LAUNCHER="ccache" \\
    CMAKE_CUDA_COMPILER_LAUNCHER="ccache"

RUN ccache -p
""".format(
            os.getenv("CCACHE_REMOTE_STORAGE")
        )
    # Requires openssl-devel to be installed first for pyenv build to be successful
    df += change_default_python_version_rhel(FLAGS.rhel_py_version)
    df += """

RUN pip3 install --upgrade pip \\
      && pip3 install --upgrade \\
          build \\
          wheel \\
          setuptools \\
          docker \\
          virtualenv \\
          patchelf==0.17.2 \\
          cmake==4.0.3

# Install boost version >= 1.78 for boost::span
# Current libboost-dev apt packages are < 1.78, so install from tar.gz
RUN wget -O /tmp/boost.tar.gz \\
          https://archives.boost.io/release/1.80.0/source/boost_1_80_0.tar.gz \\
      && (cd /tmp && tar xzf boost.tar.gz) \\
      && mv /tmp/boost_1_80_0/boost /usr/include/boost
"""
    if FLAGS.enable_gpu:
        df += install_dcgm_libraries(argmap["DCGM_VERSION"], target_machine())
    df += """
ENV TRITON_SERVER_VERSION ${TRITON_VERSION}
ENV NVIDIA_TRITON_SERVER_VERSION ${TRITON_CONTAINER_VERSION}
"""

    df += """
WORKDIR /workspace
RUN rm -fr *
COPY . .
ENTRYPOINT []
"""

    with open(os.path.join(ddir, dockerfile_name), "w") as dfile:
        dfile.write(df)


def create_dockerfile_buildbase(ddir, dockerfile_name, argmap):
    df = """
ARG TRITON_VERSION={}
ARG TRITON_CONTAINER_VERSION={}
ARG BASE_IMAGE={}
""".format(
        argmap["TRITON_VERSION"],
        argmap["TRITON_CONTAINER_VERSION"],
        argmap["BASE_IMAGE"],
    )

    df += """
FROM ${BASE_IMAGE}

ARG TRITON_VERSION
ARG TRITON_CONTAINER_VERSION
ENV PIP_BREAK_SYSTEM_PACKAGES=1 CMAKE_POLICY_VERSION_MINIMUM=3.5
"""
    # Install the windows- or linux-specific buildbase dependencies
    if target_platform() == "windows":
        df += """
RUN python3 -m pip install build

SHELL ["cmd", "/S", "/C"]
"""
    else:
        df += """
# Ensure apt-get won't prompt for selecting options
ENV DEBIAN_FRONTEND=noninteractive

# Install docker docker buildx
RUN apt-get update \\
      && apt-get install -y ca-certificates curl gnupg \\
      && install -m 0755 -d /etc/apt/keyrings \\
      && curl -fsSL https://download.docker.com/linux/ubuntu/gpg | gpg --dearmor -o /etc/apt/keyrings/docker.gpg \\
      && chmod a+r /etc/apt/keyrings/docker.gpg \\
      && echo \\
          "deb [arch="$(dpkg --print-architecture)" signed-by=/etc/apt/keyrings/docker.gpg] https://download.docker.com/linux/ubuntu \\
          "$(. /etc/os-release && echo "$VERSION_CODENAME")" stable" | \\
          tee /etc/apt/sources.list.d/docker.list > /dev/null \\
      && apt-get update \\
      && apt-get install -y docker.io docker-buildx-plugin

# libcurl4-openSSL-dev is needed for GCS
# python3-dev is needed by Torchvision
# python3-pip and libarchive-dev is needed by python backend
# libxml2-dev is needed for Azure Storage
# scons is needed for armnn_tflite backend build dep
RUN apt-get update \\
      && apt-get install -y --no-install-recommends \\
            ca-certificates \\
            autoconf \\
            automake \\
            build-essential \\
            git \\
            gperf \\
            libre2-dev \\
            libssl-dev \\
            libtool \\
            libcurl4-openssl-dev \\
            libb64-dev \\
            libgoogle-perftools-dev \\
            python3-dev \\
            python3-pip \\
            python3-wheel \\
            python3-setuptools \\
            rapidjson-dev \\
            scons \\
            software-properties-common \\
            pkg-config \\
            unzip \\
            wget \\
            zlib1g-dev \\
            libarchive-dev \\
            libxml2-dev \\
            libnuma-dev \\
            wget \\
      && rm -rf /var/lib/apt/lists/*

RUN pip3 install --upgrade \\
          build \\
          docker \\
          virtualenv \\
          patchelf==0.17.2 \\
          cmake==4.0.3

# Install boost version >= 1.78 for boost::span
# Current libboost-dev apt packages are < 1.78, so install from tar.gz
RUN wget -O /tmp/boost.tar.gz \\
          https://archives.boost.io/release/1.80.0/source/boost_1_80_0.tar.gz \\
      && (cd /tmp && tar xzf boost.tar.gz) \\
      && mv /tmp/boost_1_80_0/boost /usr/include/boost

"""

        if FLAGS.enable_gpu:
            df += install_dcgm_libraries(argmap["DCGM_VERSION"], target_machine())

    df += """
ENV TRITON_SERVER_VERSION ${TRITON_VERSION}
ENV NVIDIA_TRITON_SERVER_VERSION ${TRITON_CONTAINER_VERSION}
"""

    if os.getenv("CCACHE_REMOTE_ONLY") and os.getenv("CCACHE_REMOTE_STORAGE"):
        df += """
ENV CCACHE_REMOTE_ONLY="true" \\
    CCACHE_REMOTE_STORAGE="{}" \\
    CMAKE_CXX_COMPILER_LAUNCHER="ccache" \\
    CMAKE_C_COMPILER_LAUNCHER="ccache" \\
    CMAKE_CUDA_COMPILER_LAUNCHER="ccache"

RUN apt-get update \\
      && apt-get install -y --no-install-recommends ccache && ccache -p \\
      && rm -rf /var/lib/apt/lists/*
""".format(
            os.getenv("CCACHE_REMOTE_STORAGE")
        )

    # Copy in the triton source. We remove existing contents first in
    # case the FROM container has something there already.
    if target_platform() == "windows":
        df += """
WORKDIR /workspace
RUN rmdir /S/Q * || exit 0
COPY . .
"""
    else:
        df += """
WORKDIR /workspace
RUN rm -fr *
COPY . .
ENTRYPOINT []
"""

    with open(os.path.join(ddir, dockerfile_name), "w") as dfile:
        dfile.write(df)


def create_dockerfile_cibase(ddir, dockerfile_name, argmap):
    df = """
ARG TRITON_VERSION={}
ARG TRITON_CONTAINER_VERSION={}
ARG BASE_IMAGE={}
""".format(
        argmap["TRITON_VERSION"],
        argmap["TRITON_CONTAINER_VERSION"],
        argmap["BASE_IMAGE"],
    )

    df += """
FROM ${BASE_IMAGE}

ARG TRITON_VERSION
ARG TRITON_CONTAINER_VERSION

COPY build/ci /workspace

WORKDIR /workspace

ENV TRITON_SERVER_VERSION ${TRITON_VERSION}
ENV NVIDIA_TRITON_SERVER_VERSION ${TRITON_CONTAINER_VERSION}
ENV PIP_BREAK_SYSTEM_PACKAGES=1
"""

    with open(os.path.join(ddir, dockerfile_name), "w") as dfile:
        dfile.write(df)


def create_dockerfile_linux(
    ddir, dockerfile_name, argmap, backends, repoagents, caches, endpoints
):
    df = """
ARG TRITON_VERSION={}
ARG TRITON_CONTAINER_VERSION={}
ARG BASE_IMAGE={}

""".format(
        argmap["TRITON_VERSION"],
        argmap["TRITON_CONTAINER_VERSION"],
        argmap["BASE_IMAGE"],
    )

    # PyTorch backends need extra CUDA and other
    # dependencies during runtime that are missing in the CPU-only base container.
    # These dependencies must be copied from the Triton Min image.
    if not FLAGS.enable_gpu and ("pytorch" in backends):
        df += """
############################################################################
##  Triton Min image
############################################################################
FROM {} AS min_container

""".format(
            argmap["GPU_BASE_IMAGE"]
        )

    df += """
############################################################################
##  Production stage: Create container with just inference server executable
############################################################################
FROM ${BASE_IMAGE}

ENV PIP_BREAK_SYSTEM_PACKAGES=1
"""

    df += dockerfile_prepare_container_linux(
        argmap, backends, FLAGS.enable_gpu, target_machine()
    )

    df += """
WORKDIR /opt
COPY --chown=1000:1000 build/install tritonserver

WORKDIR /opt/tritonserver
COPY --chown=1000:1000 NVIDIA_Deep_Learning_Container_License.pdf .
RUN find /opt/tritonserver/python -maxdepth 1 -type f -name \\
    "tritonserver-*.whl" | xargs -I {} pip install --upgrade {}[all] && \\
    find /opt/tritonserver/python -maxdepth 1 -type f -name \\
    "tritonfrontend-*.whl" | xargs -I {} pip install --upgrade {}[all]

RUN pip3 install -r python/openai/requirements.txt

"""
    if not FLAGS.no_core_build:
        # Add feature labels for SageMaker endpoint
        if "sagemaker" in endpoints:
            df += """
LABEL com.amazonaws.sagemaker.capabilities.accept-bind-to-port=true
LABEL com.amazonaws.sagemaker.capabilities.multi-models=true
COPY --chown=1000:1000 docker/sagemaker/serve /usr/bin/.
"""
    # This is required since libcublasLt.so is not present during the build
    # stage of the PyTorch backend
    if not FLAGS.enable_gpu and ("pytorch" in backends):
        df += """
RUN patchelf --add-needed /usr/local/cuda/lib64/stubs/libcublasLt.so.13 backends/pytorch/libtorch_cuda.so
"""
    if "tensorrtllm" in backends:
        df += """
# Install required packages for TRT-LLM models
# Remove contents that are not needed in runtime
# Setuptools has breaking changes in version 70.0.0, so fix it to 69.5.1
# The generated code in grpc_service_pb2_grpc.py depends on grpcio>=1.64.0, so fix it to 1.64.0
RUN ldconfig && \\
    ARCH="$(uname -i)" && \\
    rm -fr ${TRT_ROOT}/bin ${TRT_ROOT}/targets/${ARCH}-linux-gnu/bin ${TRT_ROOT}/data && \\
    rm -fr ${TRT_ROOT}/doc ${TRT_ROOT}/onnx_graphsurgeon ${TRT_ROOT}/python && \\
    rm -fr ${TRT_ROOT}/samples ${TRT_ROOT}/targets/${ARCH}-linux-gnu/samples && \\
    pip3 install --no-cache-dir transformers && \\
    find /usr -name libtensorrt_llm.so -exec dirname {} \\; > /etc/ld.so.conf.d/tensorrt-llm.conf && \\
    find /opt/tritonserver -name libtritonserver.so -exec dirname {} \\; > /etc/ld.so.conf.d/triton-tensorrtllm-worker.conf && \\
    pip3 install --no-cache-dir  grpcio-tools==1.64.0 && \\
    pip3 uninstall -y setuptools
ENV LD_LIBRARY_PATH=/usr/local/tensorrt/lib/:/opt/tritonserver/backends/tensorrtllm:$LD_LIBRARY_PATH
"""
    with open(os.path.join(ddir, dockerfile_name), "w") as dfile:
        dfile.write(df)


def dockerfile_prepare_container_linux(argmap, backends, enable_gpu, target_machine):
    gpu_enabled = 1 if enable_gpu else 0
    # Common steps to produce docker images shared by build.py and compose.py.
    # Sets environment variables, installs dependencies and adds entrypoint
    df = """
ARG TRITON_VERSION
ARG TRITON_CONTAINER_VERSION

ENV TRITON_SERVER_VERSION ${TRITON_VERSION}
ENV NVIDIA_TRITON_SERVER_VERSION ${TRITON_CONTAINER_VERSION}
LABEL com.nvidia.tritonserver.version="${TRITON_SERVER_VERSION}"

ENV PATH /opt/tritonserver/bin:${PATH}
# Remove once https://github.com/openucx/ucx/pull/9148 is available
# in the min container.
ENV UCX_MEM_EVENTS no
"""

    # Necessary for libtorch.so to find correct HPCX libraries
    if "pytorch" in backends:
        df += """
ENV LD_LIBRARY_PATH /opt/hpcx/ucc/lib/:/opt/hpcx/ucx/lib/:${LD_LIBRARY_PATH}
"""

    backend_dependencies = ""
    # libgomp1 is needed by both onnxruntime and pytorch backends
    if ("onnxruntime" in backends) or ("pytorch" in backends):
        backend_dependencies = "libgomp1"

    # libgfortran5 is needed by pytorch backend on ARM
    if ("pytorch" in backends) and (target_machine == "aarch64"):
        backend_dependencies += " libgfortran5"
    # openssh-server is needed for fastertransformer
    if "fastertransformer" in backends:
        backend_dependencies += " openssh-server"

    df += """
ENV TF_ADJUST_HUE_FUSED         1
ENV TF_ADJUST_SATURATION_FUSED  1
ENV TF_ENABLE_WINOGRAD_NONFUSED 1
ENV TF_AUTOTUNE_THRESHOLD       2
ENV TRITON_SERVER_GPU_ENABLED    {gpu_enabled}

# Create a user that can be used to run triton as
# non-root. Make sure that this user to given ID 1000. All server
# artifacts copied below are assign to this user.
ENV TRITON_SERVER_USER=triton-server
RUN userdel tensorrt-server > /dev/null 2>&1 || true \\
      && userdel ubuntu > /dev/null 2>&1 || true \\
      && if ! id -u $TRITON_SERVER_USER > /dev/null 2>&1 ; then \\
          useradd $TRITON_SERVER_USER; \\
        fi \\
      && [ `id -u $TRITON_SERVER_USER` -eq 1000 ] \\
      && [ `id -g $TRITON_SERVER_USER` -eq 1000 ]
""".format(
        gpu_enabled=gpu_enabled
    )

    if target_platform() == "rhel":
        df += """
# Common dependencies.
RUN yum install -y \\
        git \\
        gperf \\
        re2-devel \\
        openssl-devel \\
        libtool \\
        libcurl-devel \\
        libb64-devel \\
        gperftools-devel \\
        wget \\
        python3-pip \\
        numactl-devel

RUN pip3 install patchelf==0.17.2

"""
    else:
        df += """
# Ensure apt-get won't prompt for selecting options
ENV DEBIAN_FRONTEND=noninteractive

# Common dependencies. FIXME (can any of these be conditional? For
# example libcurl only needed for GCS?)
RUN apt-get update \\
      && apt-get install -y --no-install-recommends \\
              clang \\
              curl \\
              dirmngr \\
              git \\
              gperf \\
              libb64-0d \\
              libcurl4-openssl-dev \\
              libgoogle-perftools-dev \\
              libjemalloc-dev \\
              libnuma-dev \\
              wget \\
              {backend_dependencies} \\
              python3-pip \\
      && rm -rf /var/lib/apt/lists/*
""".format(
            backend_dependencies=backend_dependencies
        )

    df += """
# Set TCMALLOC_RELEASE_RATE for users setting LD_PRELOAD with tcmalloc
ENV TCMALLOC_RELEASE_RATE 200
"""

    if "fastertransformer" in backends:
        be = "fastertransformer"
        url = "https://raw.githubusercontent.com/triton-inference-server/fastertransformer_backend/{}/docker/create_dockerfile_and_build.py".format(
            backends[be]
        )
        response = requests.get(url)
        spec = importlib.util.spec_from_loader(
            "fastertransformer_buildscript", loader=None, origin=url
        )
        fastertransformer_buildscript = importlib.util.module_from_spec(spec)
        exec(response.content, fastertransformer_buildscript.__dict__)
        df += fastertransformer_buildscript.create_postbuild(is_multistage_build=False)

    if enable_gpu:
        df += install_dcgm_libraries(argmap["DCGM_VERSION"], target_machine)
        # This segment will break the RHEL SBSA build. Need to determine whether
        # this is necessary to incorporate.
        if target_platform() != "rhel":
            df += """
# Extra defensive wiring for CUDA Compat lib
RUN ln -sf ${_CUDA_COMPAT_PATH}/lib.real ${_CUDA_COMPAT_PATH}/lib \\
    && echo ${_CUDA_COMPAT_PATH}/lib > /etc/ld.so.conf.d/00-cuda-compat.conf \\
    && ldconfig \\
    && rm -f ${_CUDA_COMPAT_PATH}/lib
"""
    else:
        df += add_cpu_libs_to_linux_dockerfile(backends, target_machine)

    # Add dependencies needed for python backend
    if "python" in backends:
        if target_platform() == "rhel":
            df += """
# python3, python3-pip and some pip installs required for the python backend
RUN yum install -y \\
        libarchive-devel \\
        openssl-devel \\
        readline-devel
"""
            # Requires openssl-devel to be installed first for pyenv build to be successful
            df += change_default_python_version_rhel(FLAGS.rhel_py_version)
            df += """
RUN pip3 install --upgrade pip \\
    && pip3 install --upgrade \\
        wheel \\
        setuptools \\
        \"numpy<2\" \\
        virtualenv
"""
        else:
            df += """
# python3, python3-pip and some pip installs required for the python backend
RUN apt-get update \\
      && apt-get install -y --no-install-recommends \\
            python3 \\
            libarchive-dev \\
            python3-pip \\
            python3-wheel \\
            python3-setuptools \\
            libpython3-dev \\
      && pip3 install --upgrade \\
            \"numpy<2\" \\
            virtualenv \\
      && rm -rf /var/lib/apt/lists/*
"""

    if "vllm" in backends:
        df += f"""
# Install required packages for vLLM models
ARG BUILD_PUBLIC_VLLM="true"
RUN --mount=type=secret,id=req,target=/run/secrets/requirements \\
    --mount=type=secret,id=VLLM_INDEX_URL,env=VLLM_INDEX_URL \\
    --mount=type=secret,id=PYTORCH_TRITON_URL,env=PYTORCH_TRITON_URL \\
    --mount=type=secret,id=NVPL_SLIM_URL,env=NVPL_SLIM_URL \\
    if [ "$BUILD_PUBLIC_VLLM" = "false" ]; then \\
        if [ "$(uname -m)" = "x86_64" ]; then \\
            pip3 install --no-cache-dir \\
                mkl==2021.1.1 \\
                mkl-include==2021.1.1 \\
                mkl-devel==2021.1.1; \\
        elif [ "$(uname -m)" = "aarch64" ]; then \\
            echo "Downloading NVPL from: $NVPL_SLIM_URL" && \\
            cd /tmp && \\
            wget -O nvpl_slim_24.04.tar $NVPL_SLIM_URL && \\
            tar -xf nvpl_slim_24.04.tar && \\
            cp -r nvpl_slim_24.04/lib/* /usr/local/lib && \\
            cp -r nvpl_slim_24.04/include/* /usr/local/include && \\
            rm -rf nvpl_slim_24.04.tar nvpl_slim_24.04; \\
        fi \\
        && pip3 install --no-cache-dir --extra-index-url $VLLM_INDEX_URL -r /run/secrets/requirements \\
        # Need to install in-house build of pytorch-triton to support triton_key definition used by torch 2.5.1
        && cd /tmp \\
        && wget $PYTORCH_TRITON_URL \\
        && pip install --no-cache-dir /tmp/pytorch_triton-*.whl \\
        && rm /tmp/pytorch_triton-*.whl; \\
    else \\
        # public vLLM needed for vLLM backend
        pip3 install vllm=={DEFAULT_TRITON_VERSION_MAP["vllm_version"]}; \\
    fi

ARG PYVER=3.12
ENV LD_LIBRARY_PATH /usr/local/lib:/usr/local/lib/python${{PYVER}}/dist-packages/torch/lib:${{LD_LIBRARY_PATH}}
"""

    if "dali" in backends:
        df += """
# Update Python path to include DALI
ENV PYTHONPATH=/opt/tritonserver/backends/dali/wheel/dali:$PYTHONPATH
"""

    if (
        target_platform() not in ["igpu", "windows", "rhel"]
        and "tensorrtllm" not in backends
    ):
        repo_arch = "sbsa" if target_machine == "aarch64" else "x86_64"
        df += f"""
RUN curl -o /tmp/cuda-keyring.deb \\
        https://developer.download.nvidia.com/compute/cuda/repos/ubuntu2404/{repo_arch}/cuda-keyring_1.1-1_all.deb \\
      && apt install /tmp/cuda-keyring.deb \\
      && rm /tmp/cuda-keyring.deb \\
      && apt update -qq \\
      && apt install --yes --no-install-recommends libnvshmem3-cuda-13 \\
      && rm -rf /var/lib/apt/lists/* \\
      && dpkg -L libnvshmem3-cuda-13 | grep libnvshmem_host.so | sed -e 's/libnvshmem_host.*//g' | sort -u > /etc/ld.so.conf.d/libnvshmem3-cuda-13.conf \\
      && ldconfig
""".format(
            repo_arch=repo_arch
        )

    df += """
WORKDIR /opt/tritonserver
RUN rm -fr /opt/tritonserver/*
ENV NVIDIA_PRODUCT_NAME="Triton Server"
COPY docker/entrypoint.d/ /opt/nvidia/entrypoint.d/
"""

    # The CPU-only build uses ubuntu as the base image, and so the
    # entrypoint files are not available in /opt/nvidia in the base
    # image, so we must provide them ourselves.
    if not enable_gpu:
        df += """
COPY docker/cpu_only/ /opt/nvidia/
ENTRYPOINT ["/opt/nvidia/nvidia_entrypoint.sh"]
"""

    df += """
ENV NVIDIA_BUILD_ID {}
LABEL com.nvidia.build.id={}
LABEL com.nvidia.build.ref={}
""".format(
        argmap["NVIDIA_BUILD_ID"], argmap["NVIDIA_BUILD_ID"], argmap["NVIDIA_BUILD_REF"]
    )
    return df


def add_cpu_libs_to_linux_dockerfile(backends, target_machine):
    df = ""
    libs_arch = "aarch64" if target_machine == "aarch64" else "x86_64"
    if "pytorch" in backends:
        # Add extra dependencies for pytorch backend.
        # Note: Even though the build is CPU-only, the version of pytorch
        # we are using depend upon libraries like cuda and cudnn. Since
        # these dependencies are not present in the ubuntu base image,
        # we must copy these from the Triton min container ourselves.
        cuda_arch = "sbsa" if target_machine == "aarch64" else "x86_64"
        df += """
RUN mkdir -p /usr/local/cuda/lib64/stubs
COPY --from=min_container /usr/local/cuda/lib64/stubs/libcusparse.so /usr/local/cuda/lib64/stubs/libcusparse.so.12
COPY --from=min_container /usr/local/cuda/lib64/stubs/libcusolver.so /usr/local/cuda/lib64/stubs/libcusolver.so.12
COPY --from=min_container /usr/local/cuda/lib64/stubs/libcurand.so /usr/local/cuda/lib64/stubs/libcurand.so.10
COPY --from=min_container /usr/local/cuda/lib64/stubs/libcufft.so /usr/local/cuda/lib64/stubs/libcufft.so.12
COPY --from=min_container /usr/local/cuda/lib64/stubs/libcublas.so /usr/local/cuda/lib64/stubs/libcublas.so.13
COPY --from=min_container /usr/local/cuda/lib64/stubs/libcublasLt.so /usr/local/cuda/lib64/stubs/libcublasLt.so.13

RUN mkdir -p /usr/local/cuda/targets/{cuda_arch}-linux/lib
COPY --from=min_container /usr/local/cuda/lib64/libcudart.so.13 /usr/local/cuda/targets/{cuda_arch}-linux/lib/.
COPY --from=min_container /usr/local/cuda/lib64/libcupti.so.13 /usr/local/cuda/targets/{cuda_arch}-linux/lib/.
COPY --from=min_container /usr/local/cuda/lib64/libnvJitLink.so.13 /usr/local/cuda/targets/{cuda_arch}-linux/lib/.
COPY --from=min_container /usr/local/cuda/lib64/libcufile.so.0 /usr/local/cuda/targets/{cuda_arch}-linux/lib/.
COPY --from=min_container /usr/local/cuda/lib64/libnvrtc.so.13 /usr/local/cuda/targets/{cuda_arch}-linux/lib/.
COPY --from=min_container /usr/local/cuda/lib64/libcusparseLt.so.0 /usr/local/cuda/targets/{cuda_arch}-linux/lib/.

RUN mkdir -p /opt/hpcx/ucc/lib/ /opt/hpcx/ucx/lib/
COPY --from=min_container /opt/hpcx/ucc/lib/libucc.so.1 /opt/hpcx/ucc/lib/libucc.so.1
COPY --from=min_container /opt/hpcx/ucx/lib/libucm.so.0 /opt/hpcx/ucx/lib/libucm.so.0
COPY --from=min_container /opt/hpcx/ucx/lib/libucp.so.0 /opt/hpcx/ucx/lib/libucp.so.0
COPY --from=min_container /opt/hpcx/ucx/lib/libucs.so.0 /opt/hpcx/ucx/lib/libucs.so.0
COPY --from=min_container /opt/hpcx/ucx/lib/libuct.so.0 /opt/hpcx/ucx/lib/libuct.so.0

COPY --from=min_container /usr/lib/{libs_arch}-linux-gnu/libcudnn.so.9 /usr/lib/{libs_arch}-linux-gnu/libcudnn.so.9

# patchelf is needed to add deps of libcublasLt.so.12 to libtorch_cuda.so
RUN apt-get update \\
      && apt-get install -y --no-install-recommends openmpi-bin
RUN pip3 install patchelf==0.17.2

ENV LD_LIBRARY_PATH /usr/local/cuda/targets/{cuda_arch}-linux/lib:/usr/local/cuda/lib64/stubs:${{LD_LIBRARY_PATH}}
""".format(
            cuda_arch=cuda_arch, libs_arch=libs_arch
        )

    if "pytorch" in backends:
        # Add NCCL dependency for pytorch backend.
        # Note: Even though the build is CPU-only, the version of
        # pytorch we are using depends upon the NCCL library.
        # Since this dependency is not present in the ubuntu base image,
        # we must copy it from the Triton min container ourselves.
        df += """
COPY --from=min_container /usr/lib/{libs_arch}-linux-gnu/libnccl.so.2 /usr/lib/{libs_arch}-linux-gnu/libnccl.so.2
""".format(
            libs_arch=libs_arch
        )

    return df


def change_default_python_version_rhel(version):
    df = f"""
# The python library version available for install via 'yum install python3.X-devel' does not
# match the version of python inside the RHEL base container. This means that python packages
# installed within the container will not be picked up by the python backend stub process pybind
# bindings. It must instead must be installed via pyenv.
ENV PYENV_ROOT=/opt/pyenv_build
RUN curl https://pyenv.run | bash
ENV PATH="${{PYENV_ROOT}}/bin:$PATH"
RUN eval "$(pyenv init -)"
RUN CONFIGURE_OPTS=\"--with-openssl=/usr/lib64\" && pyenv install {version} \\
    && cp ${{PYENV_ROOT}}/versions/{version}/lib/libpython3* /usr/lib64/

# RHEL image has several python versions. It's important
# to set the correct version, otherwise, packages that are
# pip installed will not be found during testing.
ENV PYVER={version} PYTHONPATH=/opt/python/v
RUN ln -sf ${{PYENV_ROOT}}/versions/${{PYVER}}* ${{PYTHONPATH}}
ENV PYBIN=${{PYTHONPATH}}/bin
ENV PYTHON_BIN_PATH=${{PYBIN}}/python${{PYVER}} PATH=${{PYBIN}}:${{PATH}}
"""
    return df


def create_dockerfile_windows(
    ddir, dockerfile_name, argmap, backends, repoagents, caches
):
    df = """
ARG TRITON_VERSION={}
ARG TRITON_CONTAINER_VERSION={}
ARG BASE_IMAGE={}

############################################################################
##  Production stage: Create container with just inference server executable
############################################################################
FROM ${{BASE_IMAGE}}

ARG TRITON_VERSION
ARG TRITON_CONTAINER_VERSION

ENV TRITON_SERVER_VERSION=${{TRITON_VERSION}}
ENV NVIDIA_TRITON_SERVER_VERSION=${{TRITON_CONTAINER_VERSION}}
LABEL com.nvidia.tritonserver.version="${{TRITON_SERVER_VERSION}}"

RUN setx path "%path%;C:\\opt\\tritonserver\\bin"

""".format(
        argmap["TRITON_VERSION"],
        argmap["TRITON_CONTAINER_VERSION"],
        argmap["BASE_IMAGE"],
    )
    df += """
WORKDIR /opt
RUN rmdir /S/Q tritonserver || exit 0
COPY --chown=1000:1000 build/install tritonserver

WORKDIR /opt/tritonserver
COPY --chown=1000:1000 NVIDIA_Deep_Learning_Container_License.pdf .

"""
    df += """
ENTRYPOINT []
ENV NVIDIA_BUILD_ID {}
LABEL com.nvidia.build.id={}
LABEL com.nvidia.build.ref={}
""".format(
        argmap["NVIDIA_BUILD_ID"], argmap["NVIDIA_BUILD_ID"], argmap["NVIDIA_BUILD_REF"]
    )

    with open(os.path.join(ddir, dockerfile_name), "w") as dfile:
        dfile.write(df)


def create_build_dockerfiles(
    container_build_dir, images, backends, repoagents, caches, endpoints
):
    if "base" in images:
        base_image = images["base"]
        if target_platform() == "rhel":
            print(
                "warning: RHEL is not an officially supported target and you will probably experience errors attempting to build this container."
            )
    elif target_platform() == "windows":
        base_image = "mcr.microsoft.com/dotnet/framework/sdk:4.8"
    elif target_platform() == "rhel":
        raise KeyError("A base image must be specified when targeting RHEL")
    elif FLAGS.enable_gpu:
        base_image = "nvcr.io/nvidia/tritonserver:{}-py3-min".format(
            FLAGS.upstream_container_version
        )
    else:
        base_image = "ubuntu:24.04"

    dockerfileargmap = {
        "NVIDIA_BUILD_REF": "" if FLAGS.build_sha is None else FLAGS.build_sha,
        "NVIDIA_BUILD_ID": "<unknown>" if FLAGS.build_id is None else FLAGS.build_id,
        "TRITON_VERSION": FLAGS.version,
        "TRITON_CONTAINER_VERSION": FLAGS.container_version,
        "BASE_IMAGE": base_image,
        "DCGM_VERSION": FLAGS.dcgm_version,
    }

    # For CPU-only image we need to copy some cuda libraries and dependencies
    # since we are using PyTorch containers that are not CPU-only.
    if (
        not FLAGS.enable_gpu
        and ("pytorch" in backends)
        and (target_platform() != "windows")
    ):
        if "gpu-base" in images:
            gpu_base_image = images["gpu-base"]
        else:
            gpu_base_image = "nvcr.io/nvidia/tritonserver:{}-py3-min".format(
                FLAGS.upstream_container_version
            )
        dockerfileargmap["GPU_BASE_IMAGE"] = gpu_base_image

    if target_platform() == "rhel":
        create_dockerfile_buildbase_rhel(
            FLAGS.build_dir, "Dockerfile.buildbase", dockerfileargmap
        )
    else:
        create_dockerfile_buildbase(
            FLAGS.build_dir, "Dockerfile.buildbase", dockerfileargmap
        )

    if target_platform() == "windows":
        create_dockerfile_windows(
            FLAGS.build_dir,
            "Dockerfile",
            dockerfileargmap,
            backends,
            repoagents,
            caches,
        )
    else:
        create_dockerfile_linux(
            FLAGS.build_dir,
            "Dockerfile",
            dockerfileargmap,
            backends,
            repoagents,
            caches,
            endpoints,
        )

    # Dockerfile used for the creating the CI base image.
    create_dockerfile_cibase(FLAGS.build_dir, "Dockerfile.cibase", dockerfileargmap)


def create_docker_build_script(script_name, container_install_dir, container_ci_dir):
    with BuildScript(
        os.path.join(FLAGS.build_dir, script_name),
        verbose=FLAGS.verbose,
        desc=("Docker-based build script for Triton Inference Server"),
    ) as docker_script:
        #
        # Build base image... tritonserver_buildbase
        #
        docker_script.commentln(8)
        docker_script.comment("Create Triton base build image")
        docker_script.comment(
            "This image contains all dependencies necessary to build Triton"
        )
        docker_script.comment()

        cachefrommap = [
            "tritonserver_buildbase",
            "tritonserver_buildbase_cache0",
            "tritonserver_buildbase_cache1",
        ]

        baseargs = [
            "docker",
            "build",
            "-t",
            "tritonserver_buildbase",
            "-f",
            os.path.join(FLAGS.build_dir, "Dockerfile.buildbase"),
        ]

        if not FLAGS.no_container_pull:
            baseargs += [
                "--pull",
            ]

        # Windows docker runs in a VM and memory needs to be specified
        # explicitly (at least for some configurations of docker).
        if target_platform() == "windows":
            if FLAGS.container_memory:
                baseargs += ["--memory", FLAGS.container_memory]

        if target_platform() != "windows":
            baseargs += ["--cache-from={}".format(k) for k in cachefrommap]

        baseargs += ["."]

        docker_script.cwd(THIS_SCRIPT_DIR)
        docker_script.cmd(baseargs, check_exitcode=True)

        #
        # Build...
        #
        docker_script.blankln()
        docker_script.commentln(8)
        docker_script.comment("Run build in tritonserver_buildbase container")
        docker_script.comment("Mount a directory into the container where the install")
        docker_script.comment("artifacts will be placed.")
        docker_script.comment()

        # Don't use '-v' to communicate the built artifacts out of the
        # build, because we want this code to work even if run within
        # Docker (i.e. docker-in-docker) and not just if run directly
        # from host.
        runargs = [
            "docker",
            "run",
            "-w",
            "/workspace/build",
            "--name",
            "tritonserver_builder",
        ]

        if not FLAGS.no_container_interactive:
            runargs += ["-it"]

        if target_platform() == "windows":
            if FLAGS.container_memory:
                runargs += ["--memory", FLAGS.container_memory]
            runargs += ["-v", "\\\\.\\pipe\\docker_engine:\\\\.\\pipe\\docker_engine"]
        else:
            runargs += ["-v", "/var/run/docker.sock:/var/run/docker.sock"]
            if FLAGS.use_user_docker_config:
                if os.path.exists(FLAGS.use_user_docker_config):
                    runargs += [
                        "-v",
                        os.path.expanduser(
                            FLAGS.use_user_docker_config + ":/root/.docker/config.json"
                        ),
                    ]

        runargs += ["tritonserver_buildbase"]

        if target_platform() == "windows":
            runargs += ["powershell.exe", "-noexit", "-File", "./cmake_build.ps1"]
        else:
            runargs += ["./cmake_build"]

        # Remove existing tritonserver_builder container...
        if target_platform() == "windows":
            docker_script.cmd(["docker", "rm", "tritonserver_builder"])
        else:
            docker_script._file.write(
                'if [ "$(docker ps -a | grep tritonserver_builder)" ]; then  docker rm -f tritonserver_builder; fi\n'
            )

        docker_script.cmd(runargs, check_exitcode=True)

        docker_script.cmd(
            [
                "docker",
                "cp",
                "tritonserver_builder:/tmp/tritonbuild/install",
                FLAGS.build_dir,
            ],
            check_exitcode=True,
        )
        docker_script.cmd(
            [
                "docker",
                "cp",
                "tritonserver_builder:/tmp/tritonbuild/ci",
                FLAGS.build_dir,
            ],
            check_exitcode=True,
        )

        #
        # Final image... tritonserver
        #
        docker_script.blankln()
        docker_script.commentln(8)
        docker_script.comment("Create final tritonserver image")
        docker_script.comment()

        finalargs = [
            "docker",
            "build",
        ]
        if secrets:
            finalargs += [
                f"--secret id=req,src={requirements}",
                f"--secret id=VLLM_INDEX_URL",
                f"--secret id=PYTORCH_TRITON_URL",
                f"--secret id=NVPL_SLIM_URL",
                f"--build-arg BUILD_PUBLIC_VLLM={build_public_vllm}",
            ]
        finalargs += [
            "-t",
            "tritonserver",
            "-f",
            os.path.join(FLAGS.build_dir, "Dockerfile"),
            ".",
        ]
        docker_script.cwd(THIS_SCRIPT_DIR)
        docker_script.cmd(finalargs, check_exitcode=True)

        #
        # CI base image... tritonserver_cibase
        #
        docker_script.blankln()
        docker_script.commentln(8)
        docker_script.comment("Create CI base image")
        docker_script.comment()

        cibaseargs = [
            "docker",
            "build",
            "-t",
            "tritonserver_cibase",
            "-f",
            os.path.join(FLAGS.build_dir, "Dockerfile.cibase"),
            ".",
        ]

        docker_script.cwd(THIS_SCRIPT_DIR)
        docker_script.cmd(cibaseargs, check_exitcode=True)


def core_build(
    cmake_script, repo_dir, cmake_dir, build_dir, install_dir, components, backends
):
    repo_build_dir = os.path.join(build_dir, "tritonserver", "build")
    repo_install_dir = os.path.join(build_dir, "tritonserver", "install")

    cmake_script.commentln(8)
    cmake_script.comment("Triton core library and tritonserver executable")
    cmake_script.comment()
    cmake_script.mkdir(repo_build_dir)
    cmake_script.cwd(repo_build_dir)
    cmake_script.cmake(
        core_cmake_args(components, backends, cmake_dir, repo_install_dir)
    )
    cmake_script.makeinstall()

    if target_platform() == "windows":
        cmake_script.mkdir(os.path.join(install_dir, "bin"))
        cmake_script.cp(
            os.path.join(repo_install_dir, "bin", "tritonserver.exe"),
            os.path.join(install_dir, "bin"),
        )
        cmake_script.cp(
            os.path.join(repo_install_dir, "bin", "tritonserver.dll"),
            os.path.join(install_dir, "bin"),
        )
        cmake_script.cp(
            os.path.join(repo_install_dir, "lib", "tritonserver.lib"),
            os.path.join(install_dir, "bin"),
        )
    elif target_platform() == "rhel":
        cmake_script.mkdir(os.path.join(install_dir, "bin"))
        cmake_script.cp(
            os.path.join(repo_install_dir, "bin", "tritonserver"),
            os.path.join(install_dir, "bin"),
        )
        cmake_script.mkdir(os.path.join(install_dir, "lib64"))
        cmake_script.cp(
            os.path.join(repo_install_dir, "lib64", "libtritonserver.so"),
            os.path.join(install_dir, "lib64"),
        )
    else:
        cmake_script.mkdir(os.path.join(install_dir, "bin"))
        cmake_script.cp(
            os.path.join(repo_install_dir, "bin", "tritonserver"),
            os.path.join(install_dir, "bin"),
        )
        cmake_script.mkdir(os.path.join(install_dir, "lib"))
        cmake_script.cp(
            os.path.join(repo_install_dir, "lib", "libtritonserver.so"),
            os.path.join(install_dir, "lib"),
        )
    # [FIXME] Placing the tritonserver and tritonfrontend wheel files in 'python' for now,
    # should be uploaded to pip registry to be able to install directly
    cmake_script.mkdir(os.path.join(install_dir, "python"))
    cmake_script.cp(
        os.path.join(repo_install_dir, "python", "triton*.whl"),
        os.path.join(install_dir, "python"),
    )

    cmake_script.mkdir(os.path.join(install_dir, "include", "triton"))
    cmake_script.cpdir(
        os.path.join(repo_install_dir, "include", "triton", "core"),
        os.path.join(install_dir, "include", "triton", "core"),
    )

    cmake_script.cpdir(
        os.path.join(repo_dir, "python", "openai"), os.path.join(install_dir, "python")
    )

    cmake_script.cp(os.path.join(repo_dir, "LICENSE"), install_dir)
    cmake_script.cp(os.path.join(repo_dir, "TRITON_VERSION"), install_dir)

    # If requested, package the source code for all OSS used to build
    # For windows, Triton is not delivered as a container so skip for
    # windows platform.
    if target_platform() != "windows":
        if (
            (not FLAGS.no_container_build)
            and (not FLAGS.no_core_build)
            and (not FLAGS.no_container_source)
        ):
            cmake_script.mkdir(os.path.join(install_dir, "third-party-src"))
            cmake_script.cwd(repo_build_dir)
            cmake_script.tar(
                "third-party-src",
                os.path.join(install_dir, "third-party-src", "src.tar.gz"),
            )
            cmake_script.cp(
                os.path.join(repo_dir, "docker", "README.third-party-src"),
                os.path.join(install_dir, "third-party-src", "README"),
            )

    cmake_script.comment()
    cmake_script.comment("end Triton core library and tritonserver executable")
    cmake_script.commentln(8)
    cmake_script.blankln()


def tensorrtllm_prebuild(cmake_script):
    # Export the TRT_ROOT environment variable
    cmake_script.cmd("export TRT_ROOT=/usr/local/tensorrt")
    cmake_script.cmd("export ARCH=$(uname -m)")
    cmake_script.cmd(
        'export LD_LIBRARY_PATH="/usr/local/cuda/compat/lib.real:${LD_LIBRARY_PATH}"'
    )


def tensorrtllm_postbuild(cmake_script, repo_install_dir, tensorrtllm_be_dir):
    # TODO: Update the CMakeLists.txt of TRT-LLM backend to install the artifacts to the correct location
    cmake_destination_dir = os.path.join(repo_install_dir, "backends/tensorrtllm")
    cmake_script.mkdir(cmake_destination_dir)

    # Copy over the TRT-LLM backend libraries
    cmake_script.cp(
        os.path.join(tensorrtllm_be_dir, "build", "libtriton_tensorrtllm*.so"),
        cmake_destination_dir,
    )
    cmake_script.cp(
        os.path.join(tensorrtllm_be_dir, "build", "trtllmExecutorWorker"),
        cmake_destination_dir,
    )


def backend_build(
    be,
    cmake_script,
    tag,
    build_dir,
    install_dir,
    github_organization,
    images,
    components,
    library_paths,
):
    repo_build_dir = os.path.join(build_dir, be, "build")
    repo_install_dir = os.path.join(build_dir, be, "install")

    cmake_script.commentln(8)
    cmake_script.comment(f"'{be}' backend")
    cmake_script.comment("Delete this section to remove backend from build")
    cmake_script.comment()
    cmake_script.mkdir(build_dir)
    cmake_script.cwd(build_dir)
    if be == "tensorrtllm":
        github_organization = (
            "https://github.com/NVIDIA"
            if "triton-inference-server" in FLAGS.github_organization
            else FLAGS.github_organization
        )
        repository_name = "TensorRT-LLM"
        cmake_script.gitclone(repository_name, tag, be, github_organization)
    else:
        cmake_script.gitclone(backend_repo(be), tag, be, github_organization)

    if be == "tensorrtllm":
        tensorrtllm_prebuild(cmake_script)

    cmake_script.mkdir(repo_build_dir)
    cmake_script.cwd(repo_build_dir)
    cmake_script.cmake(
        backend_cmake_args(images, components, be, repo_install_dir, library_paths)
    )
    cmake_script.makeinstall()

    if be == "tensorrtllm":
        tensorrtllm_be_dir = os.path.join(build_dir, be)
        tensorrtllm_postbuild(cmake_script, repo_install_dir, tensorrtllm_be_dir)

    cmake_script.mkdir(os.path.join(install_dir, "backends"))
    cmake_script.rmdir(os.path.join(install_dir, "backends", be))

    # The python library version available for install via 'yum install python3.X-devel' does not
    # match the version of python inside the RHEL base container. This means that python packages
    # installed within the container will not be picked up by the python backend stub process pybind
    # bindings. It must instead must be installed via pyenv. We package it here for better usability.
    if target_platform() == "rhel" and be == "python":
        major_minor_version = ".".join((FLAGS.rhel_py_version).split(".")[:2])
        version_matched_files = "/usr/lib64/libpython" + major_minor_version + "*"
        cmake_script.cp(
            version_matched_files, os.path.join(repo_install_dir, "backends", be)
        )

    cmake_script.cpdir(
        os.path.join(repo_install_dir, "backends", be),
        os.path.join(install_dir, "backends"),
    )

    cmake_script.comment()
    cmake_script.comment(f"end '{be}' backend")
    cmake_script.commentln(8)
    cmake_script.blankln()


def backend_clone(
    be,
    clone_script,
    tag,
    build_dir,
    install_dir,
    github_organization,
):
    clone_script.commentln(8)
    clone_script.comment(f"'{be}' backend")
    clone_script.comment("Delete this section to remove backend from build")
    clone_script.comment()
    clone_script.mkdir(build_dir)
    clone_script.cwd(build_dir)
    clone_script.gitclone(backend_repo(be), tag, be, github_organization)

    repo_target_dir = os.path.join(install_dir, "backends")
    clone_script.mkdir(repo_target_dir)
    backend_dir = os.path.join(repo_target_dir, be)
    clone_script.rmdir(backend_dir)
    clone_script.mkdir(backend_dir)

    clone_script.cp(
        os.path.join(build_dir, be, "src", "model.py"),
        backend_dir,
    )
    clone_script.cpdir(
        os.path.join(build_dir, be, "src", "utils"),
        backend_dir,
    )

    clone_script.comment()
    clone_script.comment(f"end '{be}' backend")
    clone_script.commentln(8)
    clone_script.blankln()


def repo_agent_build(
    ra, cmake_script, build_dir, install_dir, repoagent_repo, repoagents
):
    repo_build_dir = os.path.join(build_dir, ra, "build")
    repo_install_dir = os.path.join(build_dir, ra, "install")

    cmake_script.commentln(8)
    cmake_script.comment(f"'{ra}' repository agent")
    cmake_script.comment("Delete this section to remove repository agent from build")
    cmake_script.comment()
    cmake_script.mkdir(build_dir)
    cmake_script.cwd(build_dir)
    cmake_script.gitclone(
        repoagent_repo(ra), repoagents[ra], ra, FLAGS.github_organization
    )

    cmake_script.mkdir(repo_build_dir)
    cmake_script.cwd(repo_build_dir)
    cmake_script.cmake(repoagent_cmake_args(images, components, ra, repo_install_dir))
    cmake_script.makeinstall()

    cmake_script.mkdir(os.path.join(install_dir, "repoagents"))
    cmake_script.rmdir(os.path.join(install_dir, "repoagents", ra))
    cmake_script.cpdir(
        os.path.join(repo_install_dir, "repoagents", ra),
        os.path.join(install_dir, "repoagents"),
    )
    cmake_script.comment()
    cmake_script.comment(f"end '{ra}' repository agent")
    cmake_script.commentln(8)
    cmake_script.blankln()


def cache_build(cache, cmake_script, build_dir, install_dir, cache_repo, caches):
    repo_build_dir = os.path.join(build_dir, cache, "build")
    repo_install_dir = os.path.join(build_dir, cache, "install")

    cmake_script.commentln(8)
    cmake_script.comment(f"'{cache}' cache")
    cmake_script.comment("Delete this section to remove cache from build")
    cmake_script.comment()
    cmake_script.mkdir(build_dir)
    cmake_script.cwd(build_dir)
    cmake_script.gitclone(
        cache_repo(cache), caches[cache], cache, FLAGS.github_organization
    )

    cmake_script.mkdir(repo_build_dir)
    cmake_script.cwd(repo_build_dir)
    cmake_script.cmake(cache_cmake_args(images, components, cache, repo_install_dir))
    cmake_script.makeinstall()

    cmake_script.mkdir(os.path.join(install_dir, "caches"))
    cmake_script.rmdir(os.path.join(install_dir, "caches", cache))
    cmake_script.cpdir(
        os.path.join(repo_install_dir, "caches", cache),
        os.path.join(install_dir, "caches"),
    )
    cmake_script.comment()
    cmake_script.comment(f"end '{cache}' cache")
    cmake_script.commentln(8)
    cmake_script.blankln()


def cibase_build(
    cmake_script, repo_dir, cmake_dir, build_dir, install_dir, ci_dir, backends
):
    repo_install_dir = os.path.join(build_dir, "tritonserver", "install")

    cmake_script.commentln(8)
    cmake_script.comment("Collect Triton CI artifacts")
    cmake_script.comment()

    cmake_script.mkdir(ci_dir)

    # On windows we are not yet using a CI/QA docker image for
    # testing, so don't do anything...
    if target_platform() == "windows":
        return

    # The core build produces some artifacts that are needed for CI
    # testing, so include those in the install.
    cmake_script.cpdir(os.path.join(repo_dir, "qa"), ci_dir)
    cmake_script.cpdir(os.path.join(repo_dir, "deploy"), ci_dir)
    cmake_script.mkdir(os.path.join(ci_dir, "docs"))
    cmake_script.cpdir(
        os.path.join(repo_dir, "docs", "examples"), os.path.join(ci_dir, "docs")
    )
    cmake_script.mkdir(os.path.join(ci_dir, "src", "test"))
    cmake_script.cpdir(
        os.path.join(repo_dir, "src", "test", "models"),
        os.path.join(ci_dir, "src", "test"),
    )
    # Skip copying the artifacts in the bin, lib, and python as those directories will
    # be missing when the core build is not enabled.
    if not FLAGS.no_core_build:
        cmake_script.cpdir(os.path.join(repo_install_dir, "bin"), ci_dir)
        cmake_script.mkdir(os.path.join(ci_dir, "lib"))
        cmake_script.cp(
            os.path.join(repo_install_dir, "lib", "libtritonrepoagent_relocation.so"),
            os.path.join(ci_dir, "lib"),
        )
        cmake_script.cpdir(os.path.join(repo_install_dir, "python"), ci_dir)

    # Some of the backends are needed for CI testing
    cmake_script.mkdir(os.path.join(ci_dir, "backends"))
    for be in ("identity", "repeat", "square"):
        be_install_dir = os.path.join(build_dir, be, "install", "backends", be)
        if target_platform() == "windows":
            cmake_script.cmd(f"if (Test-Path -Path {be_install_dir}) {{")
        else:
            cmake_script.cmd(f"if [[ -e {be_install_dir} ]]; then")
        cmake_script.cpdir(be_install_dir, os.path.join(ci_dir, "backends"))
        cmake_script.cmd("}" if target_platform() == "windows" else "fi")

    # Some of the unit-test built backends are needed for CI testing
    cmake_script.mkdir(os.path.join(ci_dir, "tritonbuild", "tritonserver", "backends"))
    for be in (
        "query",
        "implicit_state",
        "sequence",
        "dyna_sequence",
        "distributed_addsub",
        "iterative_sequence",
    ):
        be_install_dir = os.path.join(repo_install_dir, "backends", be)
        if target_platform() == "windows":
            cmake_script.cmd(f"if (Test-Path -Path {be_install_dir}) {{")
        else:
            cmake_script.cmd(f"if [[ -e {be_install_dir} ]]; then")
        cmake_script.cpdir(
            be_install_dir,
            os.path.join(ci_dir, "tritonbuild", "tritonserver", "backends"),
        )
        cmake_script.cmd("}" if target_platform() == "windows" else "fi")

    # The onnxruntime_backend build produces some artifacts that
    # are needed for CI testing.
    if "onnxruntime" in backends:
        ort_install_dir = os.path.join(build_dir, "onnxruntime", "install")
        cmake_script.mkdir(os.path.join(ci_dir, "qa", "L0_custom_ops"))
        if target_platform() != "igpu":
            cmake_script.cp(
                os.path.join(ort_install_dir, "test", "libcustom_op_library.so"),
                os.path.join(ci_dir, "qa", "L0_custom_ops"),
            )
            cmake_script.cp(
                os.path.join(ort_install_dir, "test", "custom_op_test.onnx"),
                os.path.join(ci_dir, "qa", "L0_custom_ops"),
            )
        # [WIP] other way than wildcard?
        backend_tests = os.path.join(build_dir, "onnxruntime", "test", "*")
        cmake_script.cpdir(backend_tests, os.path.join(ci_dir, "qa"))

    # Need the build area for some backends so that they can be
    # rebuilt with specific options.
    cmake_script.mkdir(os.path.join(ci_dir, "tritonbuild"))
    for be in ("identity", "python"):
        if be in backends:
            cmake_script.rmdir(os.path.join(build_dir, be, "build"))
            cmake_script.rmdir(os.path.join(build_dir, be, "install"))
            cmake_script.cpdir(
                os.path.join(build_dir, be), os.path.join(ci_dir, "tritonbuild")
            )

    cmake_script.comment()
    cmake_script.comment("end Triton CI artifacts")
    cmake_script.commentln(8)
    cmake_script.blankln()


def finalize_build(cmake_script, install_dir, ci_dir):
    cmake_script.cmd(f"chmod -R a+rw {install_dir}")
    cmake_script.cmd(f"chmod -R a+rw {ci_dir}")


def enable_all():
    if target_platform() != "windows":
        all_backends = [
            "ensemble",
            "identity",
            "square",
            "repeat",
            "onnxruntime",
            "python",
            "dali",
            "pytorch",
            "openvino",
            "fil",
            "tensorrt",
        ]
        all_repoagents = ["checksum"]
        all_caches = ["local", "redis"]
        all_filesystems = ["gcs", "s3", "azure_storage"]
        all_endpoints = ["http", "grpc", "sagemaker", "vertex-ai"]

        FLAGS.enable_logging = True
        FLAGS.enable_stats = True
        FLAGS.enable_metrics = True
        FLAGS.enable_gpu_metrics = True
        FLAGS.enable_cpu_metrics = True
        FLAGS.enable_tracing = True
        FLAGS.enable_nvtx = True
        FLAGS.enable_gpu = True
    else:
        all_backends = [
            "ensemble",
            "identity",
            "square",
            "repeat",
            "onnxruntime",
            "openvino",
            "tensorrt",
        ]
        all_repoagents = ["checksum"]
        all_caches = ["local", "redis"]
        all_filesystems = []
        all_endpoints = ["http", "grpc"]

        FLAGS.enable_logging = True
        FLAGS.enable_stats = True
        FLAGS.enable_tracing = True
        FLAGS.enable_gpu = True

    requested_backends = []
    for be in FLAGS.backend:
        parts = be.split(":")
        requested_backends += [parts[0]]
    for be in all_backends:
        if be not in requested_backends:
            FLAGS.backend += [be]

    requested_repoagents = []
    for ra in FLAGS.repoagent:
        parts = ra.split(":")
        requested_repoagents += [parts[0]]
    for ra in all_repoagents:
        if ra not in requested_repoagents:
            FLAGS.repoagent += [ra]

    requested_caches = []
    for cache in FLAGS.cache:
        parts = cache.split(":")
        requested_caches += [parts[0]]
    for cache in all_caches:
        if cache not in requested_caches:
            FLAGS.cache += [cache]

    for fs in all_filesystems:
        if fs not in FLAGS.filesystem:
            FLAGS.filesystem += [fs]

    for ep in all_endpoints:
        if ep not in FLAGS.endpoint:
            FLAGS.endpoint += [ep]


if __name__ == "__main__":
    parser = argparse.ArgumentParser()

    group_qv = parser.add_mutually_exclusive_group()
    group_qv.add_argument(
        "-q",
        "--quiet",
        action="store_true",
        required=False,
        help="Disable console output.",
    )
    group_qv.add_argument(
        "-v",
        "--verbose",
        action="store_true",
        required=False,
        help="Enable verbose output.",
    )

    parser.add_argument(
        "--dryrun",
        action="store_true",
        required=False,
        help="Output the build scripts, but do not perform build.",
    )
    parser.add_argument(
        "--no-container-build",
        action="store_true",
        required=False,
        help="Do not use Docker container for build.",
    )
    parser.add_argument(
        "--use-user-docker-config",
        default=None,
        required=False,
        help="Path to the Docker configuration file to be used when performing container build.",
    )
    parser.add_argument(
        "--no-container-interactive",
        action="store_true",
        required=False,
        help='Do not use -it argument to "docker run" when performing container build.',
    )
    parser.add_argument(
        "--no-container-pull",
        action="store_true",
        required=False,
        help="Do not use Docker --pull argument when building container.",
    )
    parser.add_argument(
        "--container-memory",
        default=None,
        required=False,
        help="Value for Docker --memory argument. Used only for windows builds.",
    )
    parser.add_argument(
        "--target-platform",
        required=False,
        default=None,
        help='Target platform for build, can be "linux", "rhel", "windows" or "igpu". If not specified, build targets the current platform.',
    )
    parser.add_argument(
        "--target-machine",
        required=False,
        default=None,
        help="Target machine/architecture for build. If not specified, build targets the current machine/architecture.",
    )

    parser.add_argument(
        "--build-id",
        type=str,
        required=False,
        help="Build ID associated with the build.",
    )
    parser.add_argument(
        "--build-sha", type=str, required=False, help="SHA associated with the build."
    )
    parser.add_argument(
        "--build-dir",
        type=str,
        required=False,
        help="Build directory. All repo clones and builds will be performed in this directory.",
    )
    parser.add_argument(
        "--install-dir",
        type=str,
        required=False,
        default=None,
        help="Install directory, default is <builddir>/opt/tritonserver.",
    )
    parser.add_argument(
        "--cmake-dir",
        type=str,
        required=False,
        help="Directory containing the CMakeLists.txt file for Triton server.",
    )
    parser.add_argument(
        "--tmp-dir",
        type=str,
        required=False,
        default="/tmp",
        help="Temporary directory used for building inside docker. Default is /tmp.",
    )
    parser.add_argument(
        "--library-paths",
        action="append",
        required=False,
        default=None,
        help="Specify library paths for respective backends in build as <backend-name>[:<library_path>].",
    )
    parser.add_argument(
        "--build-type",
        required=False,
        default="Release",
        help='Build type, one of "Release", "Debug", "RelWithDebInfo" or "MinSizeRel". Default is "Release".',
    )
    parser.add_argument(
        "-j",
        "--build-parallel",
        type=int,
        required=False,
        default=None,
        help="Build parallelism. Defaults to 2 * number-of-cores.",
    )

    parser.add_argument(
        "--github-organization",
        type=str,
        required=False,
        default="https://github.com/triton-inference-server",
        help='The GitHub organization containing the repos used for the build. Defaults to "https://github.com/triton-inference-server".',
    )
    parser.add_argument(
        "--version",
        type=str,
        required=False,
        help="The Triton version. If not specified defaults to the value in the TRITON_VERSION file.",
    )
    parser.add_argument(
        "--container-version",
        type=str,
        required=False,
        help="The Triton container version to build. If not specified the container version will be chosen automatically based on --version value.",
    )
    parser.add_argument(
        "--container-prebuild-command",
        type=str,
        required=False,
        help="When performing a container build, this command will be executed within the container just before the build it performed.",
    )
    parser.add_argument(
        "--no-container-source",
        action="store_true",
        required=False,
        help="Do not include OSS source code in Docker container.",
    )
    parser.add_argument(
        "--image",
        action="append",
        required=False,
        help='Use specified Docker image in build as <image-name>,<full-image-name>. <image-name> can be "base", "gpu-base", or "pytorch".',
    )

    parser.add_argument(
        "--enable-all",
        action="store_true",
        required=False,
        help="Enable all standard released Triton features, backends, repository agents, caches, endpoints and file systems.",
    )
    parser.add_argument(
        "--enable-logging", action="store_true", required=False, help="Enable logging."
    )
    parser.add_argument(
        "--enable-stats",
        action="store_true",
        required=False,
        help="Enable statistics collection.",
    )
    parser.add_argument(
        "--enable-metrics",
        action="store_true",
        required=False,
        help="Enable metrics reporting.",
    )
    parser.add_argument(
        "--enable-gpu-metrics",
        action="store_true",
        required=False,
        help="Include GPU metrics in reported metrics.",
    )
    parser.add_argument(
        "--enable-cpu-metrics",
        action="store_true",
        required=False,
        help="Include CPU metrics in reported metrics.",
    )
    parser.add_argument(
        "--enable-tracing", action="store_true", required=False, help="Enable tracing."
    )
    parser.add_argument(
        "--enable-nvtx", action="store_true", required=False, help="Enable NVTX."
    )
    parser.add_argument(
        "--enable-gpu", action="store_true", required=False, help="Enable GPU support."
    )
    parser.add_argument(
        "--enable-mali-gpu",
        action="store_true",
        required=False,
        help="Enable ARM MALI GPU support.",
    )
    parser.add_argument(
        "--min-compute-capability",
        type=str,
        required=False,
        default="6.0",
        help="Minimum CUDA compute capability supported by server.",
    )

    parser.add_argument(
        "--endpoint",
        action="append",
        required=False,
        help='Include specified endpoint in build. Allowed values are "grpc", "http", "vertex-ai" and "sagemaker".',
    )
    parser.add_argument(
        "--filesystem",
        action="append",
        required=False,
        help='Include specified filesystem in build. Allowed values are "gcs", "azure_storage" and "s3".',
    )
    parser.add_argument(
        "--no-core-build",
        action="store_true",
        required=False,
        help="Do not build Triton core shared library or executable.",
    )
    parser.add_argument(
        "--backend",
        action="append",
        required=False,
        help='Include specified backend in build as <backend-name>[:<repo-tag>]. If <repo-tag> starts with "pull/" then it refers to a pull-request reference, otherwise <repo-tag> indicates the git tag/branch to use for the build. If the version is non-development then the default <repo-tag> is the release branch matching the container version (e.g. version YY.MM -> branch rYY.MM); otherwise the default <repo-tag> is "main" (e.g. version YY.MMdev -> branch main).',
    )
    parser.add_argument(
        "--repo-tag",
        action="append",
        required=False,
        help='The version of a component to use in the build as <component-name>:<repo-tag>. <component-name> can be "common", "core", "backend" or "thirdparty". <repo-tag> indicates the git tag/branch to use for the build. Currently <repo-tag> does not support pull-request reference. If the version is non-development then the default <repo-tag> is the release branch matching the container version (e.g. version YY.MM -> branch rYY.MM); otherwise the default <repo-tag> is "main" (e.g. version YY.MMdev -> branch main).',
    )
    parser.add_argument(
        "--repoagent",
        action="append",
        required=False,
        help='Include specified repo agent in build as <repoagent-name>[:<repo-tag>]. If <repo-tag> starts with "pull/" then it refers to a pull-request reference, otherwise <repo-tag> indicates the git tag/branch to use for the build. If the version is non-development then the default <repo-tag> is the release branch matching the container version (e.g. version YY.MM -> branch rYY.MM); otherwise the default <repo-tag> is "main" (e.g. version YY.MMdev -> branch main).',
    )
    parser.add_argument(
        "--cache",
        action="append",
        required=False,
        help='Include specified cache in build as <cache-name>[:<repo-tag>]. If <repo-tag> starts with "pull/" then it refers to a pull-request reference, otherwise <repo-tag> indicates the git tag/branch to use for the build. If the version is non-development then the default <repo-tag> is the release branch matching the container version (e.g. version YY.MM -> branch rYY.MM); otherwise the default <repo-tag> is "main" (e.g. version YY.MMdev -> branch main).',
    )
    parser.add_argument(
        "--no-force-clone",
        action="store_true",
        default=False,
        help="Do not create fresh clones of repos that have already been cloned.",
    )
    parser.add_argument(
        "--extra-core-cmake-arg",
        action="append",
        required=False,
        help="Extra CMake argument as <name>=<value>. The argument is passed to CMake as -D<name>=<value> and is included after all CMake arguments added by build.py for the core builds.",
    )
    parser.add_argument(
        "--override-core-cmake-arg",
        action="append",
        required=False,
        help="Override specified CMake argument in the build as <name>=<value>. The argument is passed to CMake as -D<name>=<value>. This flag only impacts CMake arguments that are used by build.py. To unconditionally add a CMake argument to the core build use --extra-core-cmake-arg.",
    )
    parser.add_argument(
        "--extra-backend-cmake-arg",
        action="append",
        required=False,
        help="Extra CMake argument for a backend build as <backend>:<name>=<value>. The argument is passed to CMake as -D<name>=<value> and is included after all CMake arguments added by build.py for the backend.",
    )
    parser.add_argument(
        "--override-backend-cmake-arg",
        action="append",
        required=False,
        help="Override specified backend CMake argument in the build as <backend>:<name>=<value>. The argument is passed to CMake as -D<name>=<value>. This flag only impacts CMake arguments that are used by build.py. To unconditionally add a CMake argument to the backend build use --extra-backend-cmake-arg.",
    )
    parser.add_argument(
        "--release-version",
        required=False,
        default=DEFAULT_TRITON_VERSION_MAP["release_version"],
        help="This flag sets the release version for Triton Inference Server to be built. Default: the latest released version.",
    )
    parser.add_argument(
        "--triton-container-version",
        required=False,
        default=DEFAULT_TRITON_VERSION_MAP["triton_container_version"],
        help="This flag sets the container version for Triton Inference Server to be built. Default: the latest released version.",
    )
    parser.add_argument(
        "--upstream-container-version",
        required=False,
        default=DEFAULT_TRITON_VERSION_MAP["upstream_container_version"],
        help="This flag sets the upstream container version for Triton Inference Server to be built. Default: the latest released version.",
    )
    parser.add_argument(
        "--ort-version",
        required=False,
        default=DEFAULT_TRITON_VERSION_MAP["ort_version"],
        help="This flag sets the ORT version for Triton Inference Server to be built. Default: the latest supported version.",
    )
    parser.add_argument(
        "--ort-openvino-version",
        required=False,
        default=DEFAULT_TRITON_VERSION_MAP["ort_openvino_version"],
        help="This flag sets the OpenVino version for Triton Inference Server to be built. Default: the latest supported version.",
    )
    parser.add_argument(
        "--standalone-openvino-version",
        required=False,
        default=DEFAULT_TRITON_VERSION_MAP["standalone_openvino_version"],
        help="This flag sets the standalon OpenVino version for Triton Inference Server to be built. Default: the latest supported version.",
    )
    parser.add_argument(
        "--dcgm-version",
        required=False,
        default=DEFAULT_TRITON_VERSION_MAP["dcgm_version"],
        help="This flag sets the DCGM version for Triton Inference Server to be built. Default: the latest supported version.",
    )
    parser.add_argument(
        "--vllm-version",
        required=False,
        default=DEFAULT_TRITON_VERSION_MAP["vllm_version"],
        help="This flag sets the vLLM version for Triton Inference Server to be built. Default: the latest supported version.",
    )
    parser.add_argument(
        "--rhel-py-version",
        required=False,
        default=DEFAULT_TRITON_VERSION_MAP["rhel_py_version"],
        help="This flag sets the Python version for RHEL platform of Triton Inference Server to be built. Default: the latest supported version.",
    )
    parser.add_argument(
        "--build-secret",
        action="append",
        required=False,
        nargs=2,
        metavar=("key", "value"),
        help="Add build secrets in the form of <key> <value>. These secrets are used during the build process for vllm. The secrets are passed to the Docker build step as `--secret id=<key>`. The following keys are expected and their purposes are described below:\n\n"
        "  - 'req': A file containing a list of dependencies for pip (e.g., requirements.txt).\n"
        "  - 'build_public_vllm': A flag (default is 'true') indicating whether to build the public VLLM version.\n\n"
        "Ensure that the required environment variables for these secrets are set before running the build.",
    )
    FLAGS = parser.parse_args()

    if FLAGS.image is None:
        FLAGS.image = []
    if FLAGS.repo_tag is None:
        FLAGS.repo_tag = []
    if FLAGS.backend is None:
        FLAGS.backend = []
    if FLAGS.endpoint is None:
        FLAGS.endpoint = []
    if FLAGS.filesystem is None:
        FLAGS.filesystem = []
    if FLAGS.repoagent is None:
        FLAGS.repoagent = []
    if FLAGS.cache is None:
        FLAGS.cache = []
    if FLAGS.library_paths is None:
        FLAGS.library_paths = []
    if FLAGS.extra_core_cmake_arg is None:
        FLAGS.extra_core_cmake_arg = []
    if FLAGS.override_core_cmake_arg is None:
        FLAGS.override_core_cmake_arg = []
    if FLAGS.override_backend_cmake_arg is None:
        FLAGS.override_backend_cmake_arg = []
    if FLAGS.extra_backend_cmake_arg is None:
        FLAGS.extra_backend_cmake_arg = []
    if FLAGS.build_secret is None:
        FLAGS.build_secret = []

    # if --enable-all is specified, then update FLAGS to enable all
    # settings, backends, repo-agents, caches, file systems, endpoints, etc.
    if FLAGS.enable_all:
        enable_all()

    # When doing a docker build, --build-dir, --install-dir and
    # --cmake-dir must not be set. We will use the build/ subdir
    # within the server/ repo that contains this build.py script for
    # --build-dir. If not doing a docker build, --build-dir must be
    # set.
    if FLAGS.no_container_build:
        if FLAGS.build_dir is None:
            fail("--no-container-build requires --build-dir")
        if FLAGS.install_dir is None:
            FLAGS.install_dir = os.path.join(FLAGS.build_dir, "opt", "tritonserver")
        if FLAGS.cmake_dir is None:
            FLAGS.cmake_dir = THIS_SCRIPT_DIR
    else:
        if FLAGS.build_dir is not None:
            fail("--build-dir must not be set for container-based build")
        if FLAGS.install_dir is not None:
            fail("--install-dir must not be set for container-based build")
        if FLAGS.cmake_dir is not None:
            fail("--cmake-dir must not be set for container-based build")
        FLAGS.build_dir = os.path.join(THIS_SCRIPT_DIR, "build")

    # Determine the versions. Start with Triton version, if --version
    # is not explicitly specified read from TRITON_VERSION file.
    if FLAGS.version is None:
        FLAGS.version = DEFAULT_TRITON_VERSION_MAP["release_version"]

    if FLAGS.build_parallel is None:
        FLAGS.build_parallel = multiprocessing.cpu_count() * 2

    log("Building Triton Inference Server")
    log("platform {}".format(target_platform()))
    log("machine {}".format(target_machine()))
    log("version {}".format(FLAGS.version))
    log("build dir {}".format(FLAGS.build_dir))
    log("install dir {}".format(FLAGS.install_dir))
    log("cmake dir {}".format(FLAGS.cmake_dir))

    # Determine the default repo-tag that should be used for images,
    # backends, repo-agents, and caches if a repo-tag is not given
    # explicitly. For release branches we use the release branch as
    # the default, otherwise we use 'main'.
    default_repo_tag = "main"
    cver = FLAGS.upstream_container_version
    if cver is None:
        cver = FLAGS.triton_container_version
    if not cver.endswith("dev"):
        default_repo_tag = "r" + cver
    log("default repo-tag: {}".format(default_repo_tag))

    # For other versions use the TRITON_VERSION_MAP unless explicitly
    # given.
    FLAGS.container_version, FLAGS.upstream_container_version = container_versions(
        FLAGS.version, FLAGS.container_version, FLAGS.upstream_container_version
    )

    log("container version {}".format(FLAGS.container_version))
    log("upstream container version {}".format(FLAGS.upstream_container_version))

    for ep in FLAGS.endpoint:
        log(f'endpoint "{ep}"')
    for fs in FLAGS.filesystem:
        log(f'filesystem "{fs}"')

    # Initialize map of backends to build and repo-tag for each.
    backends = {}
    for be in FLAGS.backend:
        parts = be.split(":")
        if len(parts) == 1:
            parts.append(default_repo_tag)
        log('backend "{}" at tag/branch "{}"'.format(parts[0], parts[1]))
        backends[parts[0]] = parts[1]

    if "vllm" in backends:
        if "python" not in backends:
            log(
                "vLLM backend requires Python backend, adding Python backend with tag {}".format(
                    backends["vllm"]
                )
            )
            backends["python"] = backends["vllm"]

    secrets = dict(getattr(FLAGS, "build_secret", []))
    if secrets:
        requirements = secrets.get("req", "")
        build_public_vllm = secrets.get("build_public_vllm", "true")
        log('Build Arg for BUILD_PUBLIC_VLLM: "{}"'.format(build_public_vllm))

    # Initialize map of repo agents to build and repo-tag for each.
    repoagents = {}
    for be in FLAGS.repoagent:
        parts = be.split(":")
        if len(parts) == 1:
            parts.append(default_repo_tag)
        log('repoagent "{}" at tag/branch "{}"'.format(parts[0], parts[1]))
        repoagents[parts[0]] = parts[1]

    # Initialize map of caches to build and repo-tag for each.
    caches = {}
    for be in FLAGS.cache:
        parts = be.split(":")
        if len(parts) == 1:
            parts.append(default_repo_tag)
        log('cache "{}" at tag/branch "{}"'.format(parts[0], parts[1]))
        caches[parts[0]] = parts[1]

    # Initialize map of docker images.
    images = {}
    for img in FLAGS.image:
        parts = img.split(",")
        fail_if(
            len(parts) != 2, "--image must specify <image-name>,<full-image-registry>"
        )
        fail_if(
            parts[0] not in ["base", "gpu-base", "pytorch"],
            "unsupported value for --image",
        )
        log('image "{}": "{}"'.format(parts[0], parts[1]))
        images[parts[0]] = parts[1]

    # Initialize map of library paths for each backend.
    library_paths = {}
    for lpath in FLAGS.library_paths:
        parts = lpath.split(":")
        if len(parts) == 2:
            log('backend "{}" library path "{}"'.format(parts[0], parts[1]))
            library_paths[parts[0]] = parts[1]

    # Parse any explicitly specified cmake arguments
    for cf in FLAGS.extra_core_cmake_arg:
        parts = cf.split("=")
        fail_if(len(parts) != 2, "--extra-core-cmake-arg must specify <name>=<value>")
        log('CMake core extra "-D{}={}"'.format(parts[0], parts[1]))
        EXTRA_CORE_CMAKE_FLAGS[parts[0]] = parts[1]

    for cf in FLAGS.override_core_cmake_arg:
        parts = cf.split("=")
        fail_if(
            len(parts) != 2, "--override-core-cmake-arg must specify <name>=<value>"
        )
        log('CMake core override "-D{}={}"'.format(parts[0], parts[1]))
        OVERRIDE_CORE_CMAKE_FLAGS[parts[0]] = parts[1]

    for cf in FLAGS.extra_backend_cmake_arg:
        parts = cf.split(":", 1)
        fail_if(
            len(parts) != 2,
            "--extra-backend-cmake-arg must specify <backend>:<name>=<value>",
        )
        be = parts[0]
        parts = parts[1].split("=", 1)
        fail_if(
            len(parts) != 2,
            "--extra-backend-cmake-arg must specify <backend>:<name>=<value>",
        )
        fail_if(
            be not in backends,
            '--extra-backend-cmake-arg specifies backend "{}" which is not included in build'.format(
                be
            ),
        )
        log('backend "{}" CMake extra "-D{}={}"'.format(be, parts[0], parts[1]))
        if be not in EXTRA_BACKEND_CMAKE_FLAGS:
            EXTRA_BACKEND_CMAKE_FLAGS[be] = {}
        EXTRA_BACKEND_CMAKE_FLAGS[be][parts[0]] = parts[1]

    for cf in FLAGS.override_backend_cmake_arg:
        parts = cf.split(":", 1)
        fail_if(
            len(parts) != 2,
            "--override-backend-cmake-arg must specify <backend>:<name>=<value>",
        )
        be = parts[0]
        parts = parts[1].split("=", 1)
        fail_if(
            len(parts) != 2,
            "--override-backend-cmake-arg must specify <backend>:<name>=<value>",
        )
        fail_if(
            be not in backends,
            '--override-backend-cmake-arg specifies backend "{}" which is not included in build'.format(
                be
            ),
        )
        log('backend "{}" CMake override "-D{}={}"'.format(be, parts[0], parts[1]))
        if be not in OVERRIDE_BACKEND_CMAKE_FLAGS:
            OVERRIDE_BACKEND_CMAKE_FLAGS[be] = {}
        OVERRIDE_BACKEND_CMAKE_FLAGS[be][parts[0]] = parts[1]

    # Initialize map of common components and repo-tag for each.
    components = {
        "common": default_repo_tag,
        "core": default_repo_tag,
        "backend": default_repo_tag,
        "thirdparty": default_repo_tag,
    }
    for be in FLAGS.repo_tag:
        parts = be.split(":")
        fail_if(len(parts) != 2, "--repo-tag must specify <component-name>:<repo-tag>")
        fail_if(
            parts[0] not in components,
            '--repo-tag <component-name> must be "common", "core", "backend", or "thirdparty"',
        )
        components[parts[0]] = parts[1]
    for c in components:
        log('component "{}" at tag/branch "{}"'.format(c, components[c]))

    # Set the build, install, and cmake directories to use for the
    # generated build scripts and Dockerfiles. If building without
    # Docker, these are the directories specified on the cmdline. If
    # building with Docker, we change these to be directories within
    # FLAGS.tmp_dir inside the Docker container.
    script_repo_dir = THIS_SCRIPT_DIR
    script_build_dir = FLAGS.build_dir
    script_install_dir = script_ci_dir = FLAGS.install_dir
    script_cmake_dir = FLAGS.cmake_dir
    if not FLAGS.no_container_build:
        # FLAGS.tmp_dir may be specified with "\" on Windows, adjust
        # to "/" for docker usage.
        script_build_dir = os.path.normpath(
            os.path.join(FLAGS.tmp_dir, "tritonbuild").replace("\\", "/")
        )
        script_install_dir = os.path.normpath(os.path.join(script_build_dir, "install"))
        script_ci_dir = os.path.normpath(os.path.join(script_build_dir, "ci"))
        if target_platform() == "windows":
            script_repo_dir = script_cmake_dir = os.path.normpath("c:/workspace")
        else:
            script_repo_dir = script_cmake_dir = "/workspace"

    script_name = "cmake_build"
    if target_platform() == "windows":
        script_name += ".ps1"

    # Write the build script that invokes cmake for the core, backends, repo-agents, and caches.
    pathlib.Path(FLAGS.build_dir).mkdir(parents=True, exist_ok=True)
    with BuildScript(
        os.path.join(FLAGS.build_dir, script_name),
        verbose=FLAGS.verbose,
        desc=("Build script for Triton Inference Server"),
    ) as cmake_script:
        # Run the container pre-build command if the cmake build is
        # being done within the build container.
        if not FLAGS.no_container_build and FLAGS.container_prebuild_command:
            cmake_script.cmd(FLAGS.container_prebuild_command, check_exitcode=True)
            cmake_script.blankln()

        # Commands to build the core shared library and the server executable.
        if not FLAGS.no_core_build:
            core_build(
                cmake_script,
                script_repo_dir,
                script_cmake_dir,
                script_build_dir,
                script_install_dir,
                components,
                backends,
            )

        # Commands to build each backend...
        for be in backends:
            # Core backends are not built separately from core so skip...
            if be in CORE_BACKENDS:
                continue

            # If armnn_tflite backend, source from external repo for git clone
            if be == "armnn_tflite":
                github_organization = "https://gitlab.com/arm-research/smarter/"
            else:
                github_organization = FLAGS.github_organization

            if be == "vllm":
                backend_clone(
                    be,
                    cmake_script,
                    backends[be],
                    script_build_dir,
                    script_install_dir,
                    github_organization,
                )
            else:
                backend_build(
                    be,
                    cmake_script,
                    backends[be],
                    script_build_dir,
                    script_install_dir,
                    github_organization,
                    images,
                    components,
                    library_paths,
                )

        # Commands to build each repo agent...
        for ra in repoagents:
            repo_agent_build(
                ra,
                cmake_script,
                script_build_dir,
                script_install_dir,
                repoagent_repo,
                repoagents,
            )

        # Commands to build each cache...
        for cache in caches:
            cache_build(
                cache,
                cmake_script,
                script_build_dir,
                script_install_dir,
                cache_repo,
                caches,
            )

        # Commands needed only when building with Docker...
        if not FLAGS.no_container_build:
            # Commands to collect all the build artifacts needed for CI
            # testing.
            cibase_build(
                cmake_script,
                script_repo_dir,
                script_cmake_dir,
                script_build_dir,
                script_install_dir,
                script_ci_dir,
                backends,
            )

            # When building with Docker the install and ci artifacts
            # written to the build-dir while running the docker container
            # may have root ownership, so give them permissions to be
            # managed by all users on the host system.
            if target_platform() != "windows":
                finalize_build(cmake_script, script_install_dir, script_ci_dir)

    # If --no-container-build is not specified then we perform the
    # actual build within a docker container and from that create the
    # final tritonserver docker image. For the build we need to
    # generate a few Dockerfiles and a top-level script that drives
    # the build process.
    if not FLAGS.no_container_build:
        script_name = "docker_build"
        if target_platform() == "windows":
            script_name += ".ps1"

        create_build_dockerfiles(
            script_build_dir, images, backends, repoagents, caches, FLAGS.endpoint
        )
        create_docker_build_script(script_name, script_install_dir, script_ci_dir)

    # In not dry-run, execute the script to perform the build...  If a
    # container-based build is requested use 'docker_build' script,
    # otherwise build directly on this system using cmake script.
    if not FLAGS.dryrun:
        if target_platform() == "windows":
            p = subprocess.Popen(
                ["powershell.exe", "-noexit", "-File", f"./{script_name}"],
                cwd=FLAGS.build_dir,
            )
        else:
            p = subprocess.Popen([f"./{script_name}"], cwd=FLAGS.build_dir)
        p.wait()
        fail_if(p.returncode != 0, "build failed")<|MERGE_RESOLUTION|>--- conflicted
+++ resolved
@@ -71,15 +71,9 @@
 #
 
 DEFAULT_TRITON_VERSION_MAP = {
-<<<<<<< HEAD
-    "release_version": "2.63.0dev",
-    "triton_container_version": "25.11dev",
-    "upstream_container_version": "25.09",
-=======
     "release_version": "2.62.0",
     "triton_container_version": "25.10",
     "upstream_container_version": "25.10",
->>>>>>> 76eeeec3
     "ort_version": "1.23.1",
     "ort_openvino_version": "2025.3.0",
     "standalone_openvino_version": "2025.3.0",
