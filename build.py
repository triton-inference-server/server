--- conflicted
+++ resolved
@@ -1016,11 +1016,7 @@
             df += '''
 LABEL com.amazonaws.sagemaker.capabilities.accept-bind-to-port=true
 LABEL com.amazonaws.sagemaker.capabilities.multi-models=true
-<<<<<<< HEAD
-COPY --chown=1000:1000 --from=tritonserver_build /workspace/docker/sagemaker/serve /usr/bin/.
-=======
 COPY --chown=1000:1000 docker/sagemaker/serve /usr/bin/.
->>>>>>> 33f015da
 '''
 
     # This is required since libcublasLt.so is not present during the build
