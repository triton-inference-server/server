#!/usr/bin/env python3
# Copyright 2020-2024, NVIDIA CORPORATION & AFFILIATES. All rights reserved.
#
# Redistribution and use in source and binary forms, with or without
# modification, are permitted provided that the following conditions
# are met:
#  * Redistributions of source code must retain the above copyright
#    notice, this list of conditions and the following disclaimer.
#  * Redistributions in binary form must reproduce the above copyright
#    notice, this list of conditions and the following disclaimer in the
#    documentation and/or other materials provided with the distribution.
#  * Neither the name of NVIDIA CORPORATION nor the names of its
#    contributors may be used to endorse or promote products derived
#    from this software without specific prior written permission.
#
# THIS SOFTWARE IS PROVIDED BY THE COPYRIGHT HOLDERS ``AS IS'' AND ANY
# EXPRESS OR IMPLIED WARRANTIES, INCLUDING, BUT NOT LIMITED TO, THE
# IMPLIED WARRANTIES OF MERCHANTABILITY AND FITNESS FOR A PARTICULAR
# PURPOSE ARE DISCLAIMED.  IN NO EVENT SHALL THE COPYRIGHT OWNER OR
# CONTRIBUTORS BE LIABLE FOR ANY DIRECT, INDIRECT, INCIDENTAL, SPECIAL,
# EXEMPLARY, OR CONSEQUENTIAL DAMAGES (INCLUDING, BUT NOT LIMITED TO,
# PROCUREMENT OF SUBSTITUTE GOODS OR SERVICES; LOSS OF USE, DATA, OR
# PROFITS; OR BUSINESS INTERRUPTION) HOWEVER CAUSED AND ON ANY THEORY
# OF LIABILITY, WHETHER IN CONTRACT, STRICT LIABILITY, OR TORT
# (INCLUDING NEGLIGENCE OR OTHERWISE) ARISING IN ANY WAY OUT OF THE USE
# OF THIS SOFTWARE, EVEN IF ADVISED OF THE POSSIBILITY OF SUCH DAMAGE.

import argparse
import importlib.util
import multiprocessing
import os
import os.path
import pathlib
import platform
import stat
import subprocess
import sys
from inspect import getsourcefile

import requests

#
# Build Triton Inference Server.
#

# By default build.py builds the Triton Docker image, but can also be
# used to build without Docker.  See docs/build.md and --help for more
# information.
#
# The TRITON_VERSION file indicates the Triton version and
# TRITON_VERSION_MAP is used to determine the corresponding container
# version and upstream container version (upstream containers are
# dependencies required by Triton). These versions may be overridden.

# Map from Triton version to corresponding container and component versions.
#
#   triton version ->
#     (triton container version,
#      upstream container version,
#      ORT version,
#      ORT OpenVINO version (use None to disable OpenVINO in ORT),
#      Standalone OpenVINO version,
#      DCGM version
#     )
#
# Currently the OpenVINO versions used in ORT and standalone must
# match because of the way dlopen works with loading the backends. If
# different versions are used then one backend or the other will
# incorrectly load the other version of the openvino libraries.
#
TRITON_VERSION_MAP = {
    "2.48.0dev": (
        "24.06dev",  # triton container
<<<<<<< HEAD
        "24.05",  # upstream container
=======
        "24.06",  # upstream container
>>>>>>> c61d993f
        "1.18.1",  # ORT
        "2024.0.0",  # ORT OpenVINO
        "2024.0.0",  # Standalone OpenVINO
        "3.2.6",  # DCGM version
        "0.4.3",  # vLLM version
    )
}

CORE_BACKENDS = ["ensemble"]

FLAGS = None
EXTRA_CORE_CMAKE_FLAGS = {}
OVERRIDE_CORE_CMAKE_FLAGS = {}
EXTRA_BACKEND_CMAKE_FLAGS = {}
OVERRIDE_BACKEND_CMAKE_FLAGS = {}

THIS_SCRIPT_DIR = os.path.dirname(os.path.abspath(getsourcefile(lambda: 0)))


def log(msg, force=False):
    if force or not FLAGS.quiet:
        try:
            print(msg, file=sys.stderr)
        except Exception:
            print("<failed to log>", file=sys.stderr)


def log_verbose(msg):
    if FLAGS.verbose:
        log(msg, force=True)


def fail(msg):
    fail_if(True, msg)


def fail_if(p, msg):
    if p:
        print("error: {}".format(msg), file=sys.stderr)
        sys.exit(1)


def target_platform():
    if FLAGS.target_platform is not None:
        return FLAGS.target_platform
    return platform.system().lower()


def target_machine():
    if FLAGS.target_machine is not None:
        return FLAGS.target_machine
    return platform.machine().lower()


def container_versions(version, container_version, upstream_container_version):
    if container_version is None:
        if version not in TRITON_VERSION_MAP:
            fail("container version not known for {}".format(version))
        container_version = TRITON_VERSION_MAP[version][0]
    if upstream_container_version is None:
        if version not in TRITON_VERSION_MAP:
            fail("upstream container version not known for {}".format(version))
        upstream_container_version = TRITON_VERSION_MAP[version][1]
    return container_version, upstream_container_version


class BuildScript:
    """Utility class for writing build scripts"""

    def __init__(self, filepath, desc=None, verbose=False):
        self._filepath = filepath
        self._file = open(self._filepath, "w")
        self._verbose = verbose
        self.header(desc)

    def __enter__(self):
        return self

    def __exit__(self, type, value, traceback):
        self.close()

    def __del__(self):
        self.close()

    def close(self):
        if self._file is not None:
            if target_platform() == "windows":
                self.blankln()
                self._file.write("}\n")
                self._file.write("catch {\n")
                self._file.write("    $_;\n")
                self._file.write("    ExitWithCode 1;\n")
                self._file.write("}\n")
            """Close the file"""
            self._file.close()
            self._file = None
            st = os.stat(self._filepath)
            os.chmod(self._filepath, st.st_mode | stat.S_IEXEC)

    def blankln(self):
        self._file.write("\n")

    def commentln(self, cnt):
        self._file.write("#" * cnt + "\n")

    def comment(self, msg=""):
        if not isinstance(msg, str):
            try:
                for m in msg:
                    self._file.write(f"# {msg}\n")
                return
            except TypeError:
                pass
        self._file.write(f"# {msg}\n")

    def comment_verbose(self, msg=""):
        if self._verbose:
            self.comment(msg)

    def header(self, desc=None):
        if target_platform() != "windows":
            self._file.write("#!/usr/bin/env bash\n\n")

        if desc is not None:
            self.comment()
            self.comment(desc)
            self.comment()
            self.blankln()

        self.comment("Exit script immediately if any command fails")
        if target_platform() == "windows":
            self._file.write("function ExitWithCode($exitcode) {\n")
            self._file.write("    $host.SetShouldExit($exitcode)\n")
            self._file.write("    exit $exitcode\n")
            self._file.write("}\n")
            self.blankln()
            if self._verbose:
                self._file.write("Set-PSDebug -Trace 1\n")
            self.blankln()
            self._file.write("try {\n")
        else:
            self._file.write("set -e\n")
            if self._verbose:
                self._file.write("set -x\n")
        self.blankln()

    def envvar_ref(self, v):
        if target_platform() == "windows":
            return f"${{env:{v}}}"
        return f"${{{v}}}"

    def cmd(self, clist, check_exitcode=False):
        if isinstance(clist, str):
            self._file.write(f"{clist}\n")
        else:
            for c in clist:
                self._file.write(f"{c} ")
            self.blankln()

        if check_exitcode:
            if target_platform() == "windows":
                self._file.write("if ($LASTEXITCODE -ne 0) {\n")
                self._file.write(
                    '  Write-Output "exited with status code $LASTEXITCODE";\n'
                )
                self._file.write("  ExitWithCode 1;\n")
                self._file.write("}\n")

    def cwd(self, path):
        if target_platform() == "windows":
            self.cmd(f"Set-Location -EV Err -EA Stop {path}")
        else:
            self.cmd(f"cd {path}")

    def cp(self, src, dest):
        if target_platform() == "windows":
            self.cmd(f"Copy-Item -EV Err -EA Stop {src} -Destination {dest}")
        else:
            self.cmd(f"cp {src} {dest}")

    def mkdir(self, path):
        if target_platform() == "windows":
            self.cmd(
                f"New-Item -EV Err -EA Stop -ItemType Directory -Force -Path {path}"
            )
        else:
            self.cmd(f"mkdir -p {pathlib.Path(path)}")

    def rmdir(self, path):
        if target_platform() == "windows":
            self.cmd(f"if (Test-Path -Path {path}) {{")
            self.cmd(f"  Remove-Item -EV Err -EA Stop -Recurse -Force {path}")
            self.cmd("}")
        else:
            self.cmd(f"rm -fr {pathlib.Path(path)}")

    def cpdir(self, src, dest):
        if target_platform() == "windows":
            self.cmd(f"Copy-Item -EV Err -EA Stop -Recurse {src} -Destination {dest}")
        else:
            self.cmd(f"cp -r {src} {dest}")

    def tar(self, subdir, tar_filename):
        if target_platform() == "windows":
            fail("unsupported operation: tar")
        else:
            self.cmd(f"tar zcf {tar_filename} {subdir}")

    def cmake(self, args):
        # Pass some additional envvars into cmake...
        env_args = []
        for k in ("TRT_VERSION", "CMAKE_TOOLCHAIN_FILE", "VCPKG_TARGET_TRIPLET"):
            env_args += [f'"-D{k}={self.envvar_ref(k)}"']
        self.cmd(f'cmake {" ".join(env_args)} {" ".join(args)}', check_exitcode=True)

    def makeinstall(self, target="install"):
        verbose_flag = "-v" if self._verbose else ""
        self.cmd(
            f"cmake --build . --config {FLAGS.build_type} -j{FLAGS.build_parallel} {verbose_flag} -t {target}"
        )

    def gitclone(self, repo, tag, subdir, org):
        clone_dir = subdir
        if not FLAGS.no_force_clone:
            self.rmdir(clone_dir)

        if target_platform() == "windows":
            self.cmd(f"if (-Not (Test-Path -Path {clone_dir})) {{")
        else:
            self.cmd(f"if [[ ! -e {clone_dir} ]]; then")

        # FIXME [DLIS-4045 - Currently the tag starting with "pull/" is not
        # working with "--repo-tag" as the option is not forwarded to the
        # individual repo build correctly.]
        # If 'tag' starts with "pull/" then it must be of form
        # "pull/<pr>/head". We just clone at "main" and then fetch the
        # reference onto a new branch we name "tritonbuildref".
        if tag.startswith("pull/"):
            self.cmd(
                f"  git clone --recursive --depth=1 {org}/{repo}.git {subdir};",
                check_exitcode=True,
            )
            self.cmd("}" if target_platform() == "windows" else "fi")
            self.cwd(subdir)
            self.cmd(f"git fetch origin {tag}:tritonbuildref", check_exitcode=True)
            self.cmd(f"git checkout tritonbuildref", check_exitcode=True)
        else:
            self.cmd(
                f"  git clone --recursive --single-branch --depth=1 -b {tag} {org}/{repo}.git {subdir};",
                check_exitcode=True,
            )
            self.cmd("}" if target_platform() == "windows" else "fi")


def cmake_core_arg(name, type, value):
    # Return cmake -D setting to set name=value for core build. Use
    # command-line specified value if one is given.
    if name in OVERRIDE_CORE_CMAKE_FLAGS:
        value = OVERRIDE_CORE_CMAKE_FLAGS[name]
    if type is None:
        type = ""
    else:
        type = ":{}".format(type)
    return '"-D{}{}={}"'.format(name, type, value)


def cmake_core_enable(name, flag):
    # Return cmake -D setting to set name=flag?ON:OFF for core
    # build. Use command-line specified value for 'flag' if one is
    # given.
    if name in OVERRIDE_CORE_CMAKE_FLAGS:
        value = OVERRIDE_CORE_CMAKE_FLAGS[name]
    else:
        value = "ON" if flag else "OFF"
    return '"-D{}:BOOL={}"'.format(name, value)


def cmake_core_extra_args():
    args = []
    for k, v in EXTRA_CORE_CMAKE_FLAGS.items():
        args.append('"-D{}={}"'.format(k, v))
    return args


def cmake_backend_arg(backend, name, type, value):
    # Return cmake -D setting to set name=value for backend build. Use
    # command-line specified value if one is given.
    if backend in OVERRIDE_BACKEND_CMAKE_FLAGS:
        if name in OVERRIDE_BACKEND_CMAKE_FLAGS[backend]:
            value = OVERRIDE_BACKEND_CMAKE_FLAGS[backend][name]
    if type is None:
        type = ""
    else:
        type = ":{}".format(type)
    return '"-D{}{}={}"'.format(name, type, value)


def cmake_backend_enable(backend, name, flag):
    # Return cmake -D setting to set name=flag?ON:OFF for backend
    # build. Use command-line specified value for 'flag' if one is
    # given.
    value = None
    if backend in OVERRIDE_BACKEND_CMAKE_FLAGS:
        if name in OVERRIDE_BACKEND_CMAKE_FLAGS[backend]:
            value = OVERRIDE_BACKEND_CMAKE_FLAGS[backend][name]
    if value is None:
        value = "ON" if flag else "OFF"
    return '"-D{}:BOOL={}"'.format(name, value)


def cmake_backend_extra_args(backend):
    args = []
    if backend in EXTRA_BACKEND_CMAKE_FLAGS:
        for k, v in EXTRA_BACKEND_CMAKE_FLAGS[backend].items():
            args.append('"-D{}={}"'.format(k, v))
    return args


def cmake_repoagent_arg(name, type, value):
    # For now there is no override for repo-agents
    if type is None:
        type = ""
    else:
        type = ":{}".format(type)
    return '"-D{}{}={}"'.format(name, type, value)


def cmake_repoagent_enable(name, flag):
    # For now there is no override for repo-agents
    value = "ON" if flag else "OFF"
    return '"-D{}:BOOL={}"'.format(name, value)


def cmake_repoagent_extra_args():
    # For now there is no extra args for repo-agents
    args = []
    return args


def cmake_cache_arg(name, type, value):
    # For now there is no override for caches
    if type is None:
        type = ""
    else:
        type = ":{}".format(type)
    return '"-D{}{}={}"'.format(name, type, value)


def cmake_cache_enable(name, flag):
    # For now there is no override for caches
    value = "ON" if flag else "OFF"
    return '"-D{}:BOOL={}"'.format(name, value)


def cmake_cache_extra_args():
    # For now there is no extra args for caches
    args = []
    return args


def core_cmake_args(components, backends, cmake_dir, install_dir):
    cargs = [
        cmake_core_arg("CMAKE_BUILD_TYPE", None, FLAGS.build_type),
        cmake_core_arg("CMAKE_INSTALL_PREFIX", "PATH", install_dir),
        cmake_core_arg("TRITON_VERSION", "STRING", FLAGS.version),
        cmake_core_arg("TRITON_REPO_ORGANIZATION", "STRING", FLAGS.github_organization),
        cmake_core_arg("TRITON_COMMON_REPO_TAG", "STRING", components["common"]),
        cmake_core_arg("TRITON_CORE_REPO_TAG", "STRING", components["core"]),
        cmake_core_arg("TRITON_BACKEND_REPO_TAG", "STRING", components["backend"]),
        cmake_core_arg(
            "TRITON_THIRD_PARTY_REPO_TAG", "STRING", components["thirdparty"]
        ),
    ]

    cargs.append(cmake_core_enable("TRITON_ENABLE_LOGGING", FLAGS.enable_logging))
    cargs.append(cmake_core_enable("TRITON_ENABLE_STATS", FLAGS.enable_stats))
    cargs.append(cmake_core_enable("TRITON_ENABLE_METRICS", FLAGS.enable_metrics))
    cargs.append(
        cmake_core_enable("TRITON_ENABLE_METRICS_GPU", FLAGS.enable_gpu_metrics)
    )
    cargs.append(
        cmake_core_enable("TRITON_ENABLE_METRICS_CPU", FLAGS.enable_cpu_metrics)
    )
    cargs.append(cmake_core_enable("TRITON_ENABLE_TRACING", FLAGS.enable_tracing))
    cargs.append(cmake_core_enable("TRITON_ENABLE_NVTX", FLAGS.enable_nvtx))

    cargs.append(cmake_core_enable("TRITON_ENABLE_GPU", FLAGS.enable_gpu))
    cargs.append(
        cmake_core_arg(
            "TRITON_MIN_COMPUTE_CAPABILITY", None, FLAGS.min_compute_capability
        )
    )

    cargs.append(cmake_core_enable("TRITON_ENABLE_MALI_GPU", FLAGS.enable_mali_gpu))

    cargs.append(cmake_core_enable("TRITON_ENABLE_GRPC", "grpc" in FLAGS.endpoint))
    cargs.append(cmake_core_enable("TRITON_ENABLE_HTTP", "http" in FLAGS.endpoint))
    cargs.append(
        cmake_core_enable("TRITON_ENABLE_SAGEMAKER", "sagemaker" in FLAGS.endpoint)
    )
    cargs.append(
        cmake_core_enable("TRITON_ENABLE_VERTEX_AI", "vertex-ai" in FLAGS.endpoint)
    )

    cargs.append(cmake_core_enable("TRITON_ENABLE_GCS", "gcs" in FLAGS.filesystem))
    cargs.append(cmake_core_enable("TRITON_ENABLE_S3", "s3" in FLAGS.filesystem))
    cargs.append(
        cmake_core_enable(
            "TRITON_ENABLE_AZURE_STORAGE", "azure_storage" in FLAGS.filesystem
        )
    )

    cargs.append(cmake_core_enable("TRITON_ENABLE_ENSEMBLE", "ensemble" in backends))
    cargs.append(cmake_core_enable("TRITON_ENABLE_TENSORRT", "tensorrt" in backends))

    cargs += cmake_core_extra_args()
    cargs.append(cmake_dir)
    return cargs


def repoagent_repo(ra):
    return "{}_repository_agent".format(ra)


def repoagent_cmake_args(images, components, ra, install_dir):
    args = []

    cargs = args + [
        cmake_repoagent_arg("CMAKE_BUILD_TYPE", None, FLAGS.build_type),
        cmake_repoagent_arg("CMAKE_INSTALL_PREFIX", "PATH", install_dir),
        cmake_repoagent_arg(
            "TRITON_REPO_ORGANIZATION", "STRING", FLAGS.github_organization
        ),
        cmake_repoagent_arg("TRITON_COMMON_REPO_TAG", "STRING", components["common"]),
        cmake_repoagent_arg("TRITON_CORE_REPO_TAG", "STRING", components["core"]),
    ]

    cargs.append(cmake_repoagent_enable("TRITON_ENABLE_GPU", FLAGS.enable_gpu))
    cargs += cmake_repoagent_extra_args()
    cargs.append("..")
    return cargs


def cache_repo(cache):
    # example: "local", or "redis"
    return "{}_cache".format(cache)


def cache_cmake_args(images, components, cache, install_dir):
    args = []

    cargs = args + [
        cmake_cache_arg("CMAKE_BUILD_TYPE", None, FLAGS.build_type),
        cmake_cache_arg("CMAKE_INSTALL_PREFIX", "PATH", install_dir),
        cmake_cache_arg(
            "TRITON_REPO_ORGANIZATION", "STRING", FLAGS.github_organization
        ),
        cmake_cache_arg("TRITON_COMMON_REPO_TAG", "STRING", components["common"]),
        cmake_cache_arg("TRITON_CORE_REPO_TAG", "STRING", components["core"]),
    ]

    cargs.append(cmake_cache_enable("TRITON_ENABLE_GPU", FLAGS.enable_gpu))
    cargs += cmake_cache_extra_args()
    cargs.append("..")
    return cargs


def backend_repo(be):
    return "{}_backend".format(be)


def backend_cmake_args(images, components, be, install_dir, library_paths):
    cmake_build_type = FLAGS.build_type

    if be == "onnxruntime":
        args = onnxruntime_cmake_args(images, library_paths)
    elif be == "openvino":
        args = openvino_cmake_args()
    elif be == "tensorflow":
        args = tensorflow_cmake_args(images, library_paths)
    elif be == "python":
        args = []
    elif be == "dali":
        args = dali_cmake_args()
    elif be == "pytorch":
        args = pytorch_cmake_args(images)
    elif be == "armnn_tflite":
        args = armnn_tflite_cmake_args()
    elif be == "fil":
        args = fil_cmake_args(images)
        # DLIS-4618: FIL backend fails debug build, so override it for now.
        cmake_build_type = "Release"
    elif be == "fastertransformer":
        args = fastertransformer_cmake_args()
    elif be == "tensorrt":
        args = tensorrt_cmake_args()
    elif be == "tensorrtllm":
        args = tensorrtllm_cmake_args(images)
    else:
        args = []

    cargs = args + [
        cmake_backend_arg(be, "CMAKE_BUILD_TYPE", None, cmake_build_type),
        cmake_backend_arg(be, "CMAKE_INSTALL_PREFIX", "PATH", install_dir),
        cmake_backend_arg(
            be, "TRITON_REPO_ORGANIZATION", "STRING", FLAGS.github_organization
        ),
        cmake_backend_arg(be, "TRITON_COMMON_REPO_TAG", "STRING", components["common"]),
        cmake_backend_arg(be, "TRITON_CORE_REPO_TAG", "STRING", components["core"]),
        cmake_backend_arg(
            be, "TRITON_BACKEND_REPO_TAG", "STRING", components["backend"]
        ),
    ]

    cargs.append(cmake_backend_enable(be, "TRITON_ENABLE_GPU", FLAGS.enable_gpu))
    cargs.append(
        cmake_backend_enable(be, "TRITON_ENABLE_MALI_GPU", FLAGS.enable_mali_gpu)
    )
    cargs.append(cmake_backend_enable(be, "TRITON_ENABLE_STATS", FLAGS.enable_stats))
    cargs.append(
        cmake_backend_enable(be, "TRITON_ENABLE_METRICS", FLAGS.enable_metrics)
    )

    # [DLIS-4950] always enable below once Windows image is updated with CUPTI
    # cargs.append(cmake_backend_enable(be, 'TRITON_ENABLE_MEMORY_TRACKER', True))
    if (target_platform() == "windows") and (not FLAGS.no_container_build):
        print(
            "Warning: Detected docker build is used for Windows, backend utility 'device memory tracker' will be disabled due to missing library in CUDA Windows docker image."
        )
        cargs.append(cmake_backend_enable(be, "TRITON_ENABLE_MEMORY_TRACKER", False))
    elif target_platform() == "igpu":
        print(
            "Warning: Detected iGPU build, backend utility 'device memory tracker' will be disabled as iGPU doesn't contain required version of the library."
        )
        cargs.append(cmake_backend_enable(be, "TRITON_ENABLE_MEMORY_TRACKER", False))
    elif FLAGS.enable_gpu:
        cargs.append(cmake_backend_enable(be, "TRITON_ENABLE_MEMORY_TRACKER", True))

    cargs += cmake_backend_extra_args(be)
    if be == "tensorrtllm":
        cargs.append("-S ../inflight_batcher_llm -B .")

    else:
        cargs.append("..")
    return cargs


def pytorch_cmake_args(images):
    if "pytorch" in images:
        image = images["pytorch"]
    else:
        image = "nvcr.io/nvidia/pytorch:{}-py3".format(FLAGS.upstream_container_version)
    cargs = [
        cmake_backend_arg("pytorch", "TRITON_PYTORCH_DOCKER_IMAGE", None, image),
    ]

    if FLAGS.enable_gpu:
        cargs.append(
            cmake_backend_enable("pytorch", "TRITON_PYTORCH_ENABLE_TORCHTRT", True)
        )
    cargs.append(
        cmake_backend_enable("pytorch", "TRITON_ENABLE_NVTX", FLAGS.enable_nvtx)
    )
    return cargs


def onnxruntime_cmake_args(images, library_paths):
    cargs = [
        cmake_backend_arg(
            "onnxruntime",
            "TRITON_BUILD_ONNXRUNTIME_VERSION",
            None,
            TRITON_VERSION_MAP[FLAGS.version][2],
        )
    ]

    # TRITON_ENABLE_GPU is already set for all backends in backend_cmake_args()
    if FLAGS.enable_gpu:
        cargs.append(
            cmake_backend_enable(
                "onnxruntime", "TRITON_ENABLE_ONNXRUNTIME_TENSORRT", True
            )
        )

    if target_platform() == "windows":
        if "base" in images:
            cargs.append(
                cmake_backend_arg(
                    "onnxruntime", "TRITON_BUILD_CONTAINER", None, images["base"]
                )
            )
    else:
        if "base" in images:
            cargs.append(
                cmake_backend_arg(
                    "onnxruntime", "TRITON_BUILD_CONTAINER", None, images["base"]
                )
            )
        else:
            cargs.append(
                cmake_backend_arg(
                    "onnxruntime",
                    "TRITON_BUILD_CONTAINER_VERSION",
                    None,
                    TRITON_VERSION_MAP[FLAGS.version][1],
                )
            )

        if (target_machine() != "aarch64") and (
            TRITON_VERSION_MAP[FLAGS.version][3] is not None
        ):
            cargs.append(
                cmake_backend_enable(
                    "onnxruntime", "TRITON_ENABLE_ONNXRUNTIME_OPENVINO", True
                )
            )
            cargs.append(
                cmake_backend_arg(
                    "onnxruntime",
                    "TRITON_BUILD_ONNXRUNTIME_OPENVINO_VERSION",
                    None,
                    TRITON_VERSION_MAP[FLAGS.version][3],
                )
            )

        if target_platform() == "igpu":
            cargs.append(
                cmake_backend_arg(
                    "onnxruntime",
                    "TRITON_BUILD_TARGET_PLATFORM",
                    None,
                    target_platform(),
                )
            )

    return cargs


def openvino_cmake_args():
    cargs = [
        cmake_backend_arg(
            "openvino",
            "TRITON_BUILD_OPENVINO_VERSION",
            None,
            TRITON_VERSION_MAP[FLAGS.version][4],
        )
    ]
    if target_platform() == "windows":
        if "base" in images:
            cargs.append(
                cmake_backend_arg(
                    "openvino", "TRITON_BUILD_CONTAINER", None, images["base"]
                )
            )
    else:
        if "base" in images:
            cargs.append(
                cmake_backend_arg(
                    "openvino", "TRITON_BUILD_CONTAINER", None, images["base"]
                )
            )
        else:
            cargs.append(
                cmake_backend_arg(
                    "openvino",
                    "TRITON_BUILD_CONTAINER_VERSION",
                    None,
                    TRITON_VERSION_MAP[FLAGS.version][1],
                )
            )
    return cargs


def tensorrt_cmake_args():
    cargs = [
        cmake_backend_enable("tensorrt", "TRITON_ENABLE_NVTX", FLAGS.enable_nvtx),
    ]
    if target_platform() == "windows":
        cargs.append(
            cmake_backend_arg(
                "tensorrt", "TRITON_TENSORRT_INCLUDE_PATHS", None, "c:/TensorRT/include"
            )
        )

    return cargs


def tensorflow_cmake_args(images, library_paths):
    backend_name = "tensorflow"
    extra_args = []

    # If a specific TF image is specified use it, otherwise pull from NGC.
    if backend_name in images:
        image = images[backend_name]
    else:
        image = "nvcr.io/nvidia/tensorflow:{}-tf2-py3".format(
            FLAGS.upstream_container_version
        )
    extra_args = [
        cmake_backend_arg(backend_name, "TRITON_TENSORFLOW_DOCKER_IMAGE", None, image)
    ]
    return extra_args


def dali_cmake_args():
    return [
        cmake_backend_enable("dali", "TRITON_DALI_SKIP_DOWNLOAD", False),
    ]


def fil_cmake_args(images):
    cargs = [cmake_backend_enable("fil", "TRITON_FIL_DOCKER_BUILD", True)]
    if "base" in images:
        cargs.append(
            cmake_backend_arg("fil", "TRITON_BUILD_CONTAINER", None, images["base"])
        )
    else:
        cargs.append(
            cmake_backend_arg(
                "fil",
                "TRITON_BUILD_CONTAINER_VERSION",
                None,
                TRITON_VERSION_MAP[FLAGS.version][1],
            )
        )

    return cargs


def armnn_tflite_cmake_args():
    return [
        cmake_backend_arg("armnn_tflite", "JOBS", None, multiprocessing.cpu_count()),
    ]


def fastertransformer_cmake_args():
    print("Warning: FasterTransformer backend is not officially supported.")
    cargs = [
        cmake_backend_arg(
            "fastertransformer", "CMAKE_EXPORT_COMPILE_COMMANDS", None, 1
        ),
        cmake_backend_arg("fastertransformer", "ENABLE_FP8", None, "OFF"),
    ]
    return cargs


def tensorrtllm_cmake_args(images):
    cargs = []
    cargs.append(cmake_backend_enable("tensorrtllm", "USE_CXX11_ABI", True))
    return cargs


def install_dcgm_libraries(dcgm_version, target_machine):
    if dcgm_version == "":
        fail(
            "unable to determine default repo-tag, DCGM version not known for {}".format(
                FLAGS.version
            )
        )
        return ""
    else:
        if target_machine == "aarch64":
            return """
ENV DCGM_VERSION {}
# Install DCGM. Steps from https://developer.nvidia.com/dcgm#Downloads
RUN curl -o /tmp/cuda-keyring.deb \\
        https://developer.download.nvidia.com/compute/cuda/repos/ubuntu2204/sbsa/cuda-keyring_1.0-1_all.deb \\
      && apt install /tmp/cuda-keyring.deb \\
      && rm /tmp/cuda-keyring.deb \\
      && apt-get update \\
      && apt-get install -y datacenter-gpu-manager=1:{}
""".format(
                dcgm_version, dcgm_version
            )
        else:
            return """
ENV DCGM_VERSION {}
# Install DCGM. Steps from https://developer.nvidia.com/dcgm#Downloads
RUN curl -o /tmp/cuda-keyring.deb \\
          https://developer.download.nvidia.com/compute/cuda/repos/ubuntu2204/x86_64/cuda-keyring_1.0-1_all.deb \\
      && apt install /tmp/cuda-keyring.deb \\
      && rm /tmp/cuda-keyring.deb \\
      && apt-get update \\
      && apt-get install -y datacenter-gpu-manager=1:{}
""".format(
                dcgm_version, dcgm_version
            )


def create_dockerfile_buildbase(ddir, dockerfile_name, argmap):
    df = """
ARG TRITON_VERSION={}
ARG TRITON_CONTAINER_VERSION={}
ARG BASE_IMAGE={}
""".format(
        argmap["TRITON_VERSION"],
        argmap["TRITON_CONTAINER_VERSION"],
        argmap["BASE_IMAGE"],
    )

    df += """
FROM ${BASE_IMAGE}

ARG TRITON_VERSION
ARG TRITON_CONTAINER_VERSION
"""
    # Install the windows- or linux-specific buildbase dependencies
    if target_platform() == "windows":
        df += """
SHELL ["cmd", "/S", "/C"]
"""
    else:
        df += """
# Ensure apt-get won't prompt for selecting options
ENV DEBIAN_FRONTEND=noninteractive

# Install docker docker buildx
RUN apt-get update \\
      && apt-get install -y ca-certificates curl gnupg \\
      && install -m 0755 -d /etc/apt/keyrings \\
      && curl -fsSL https://download.docker.com/linux/ubuntu/gpg | gpg --dearmor -o /etc/apt/keyrings/docker.gpg \\
      && chmod a+r /etc/apt/keyrings/docker.gpg \\
      && echo \\
          "deb [arch="$(dpkg --print-architecture)" signed-by=/etc/apt/keyrings/docker.gpg] https://download.docker.com/linux/ubuntu \\
          "$(. /etc/os-release && echo "$VERSION_CODENAME")" stable" | \\
          tee /etc/apt/sources.list.d/docker.list > /dev/null \\
      && apt-get update \\
      && apt-get install -y docker.io docker-buildx-plugin

# libcurl4-openSSL-dev is needed for GCS
# python3-dev is needed by Torchvision
# python3-pip and libarchive-dev is needed by python backend
# libxml2-dev is needed for Azure Storage
# scons is needed for armnn_tflite backend build dep
RUN apt-get update \\
      && apt-get install -y --no-install-recommends \\
            ca-certificates \\
            autoconf \\
            automake \\
            build-essential \\
            git \\
            gperf \\
            libre2-dev \\
            libssl-dev \\
            libtool \\
            libcurl4-openssl-dev \\
            libb64-dev \\
            libgoogle-perftools-dev \\
            patchelf \\
            python3-dev \\
            python3-pip \\
            python3-setuptools \\
            rapidjson-dev \\
            scons \\
            software-properties-common \\
            pkg-config \\
            unzip \\
            wget \\
            zlib1g-dev \\
            libarchive-dev \\
            libxml2-dev \\
            libnuma-dev \\
            wget \\
      && rm -rf /var/lib/apt/lists/*

RUN pip3 install --upgrade pip \\
      && pip3 install --upgrade \\
          wheel \\
          setuptools \\
          docker \\
          virtualenv

# Install boost version >= 1.78 for boost::span
# Current libboost-dev apt packages are < 1.78, so install from tar.gz
RUN wget -O /tmp/boost.tar.gz \\
          https://archives.boost.io/release/1.80.0/source/boost_1_80_0.tar.gz \\
      && (cd /tmp && tar xzf boost.tar.gz) \\
      && mv /tmp/boost_1_80_0/boost /usr/include/boost

# Server build requires recent version of CMake (FetchContent required)
RUN apt update -q=2 \\
      && apt install -y gpg wget \\
      && wget -O - https://apt.kitware.com/keys/kitware-archive-latest.asc 2>/dev/null | gpg --dearmor - |  tee /usr/share/keyrings/kitware-archive-keyring.gpg >/dev/null \\
      && . /etc/os-release \\
      && echo "deb [signed-by=/usr/share/keyrings/kitware-archive-keyring.gpg] https://apt.kitware.com/ubuntu/ $UBUNTU_CODENAME main" | tee /etc/apt/sources.list.d/kitware.list >/dev/null \\
      && apt-get update -q=2 \\
      && apt-get install -y --no-install-recommends cmake=3.27.7* cmake-data=3.27.7*
"""

        if FLAGS.enable_gpu:
            df += install_dcgm_libraries(argmap["DCGM_VERSION"], target_machine())

    df += """
ENV TRITON_SERVER_VERSION ${TRITON_VERSION}
ENV NVIDIA_TRITON_SERVER_VERSION ${TRITON_CONTAINER_VERSION}
"""

    # Copy in the triton source. We remove existing contents first in
    # case the FROM container has something there already.
    if target_platform() == "windows":
        df += """
WORKDIR /workspace
RUN rmdir /S/Q * || exit 0
COPY . .
"""
    else:
        df += """
WORKDIR /workspace
RUN rm -fr *
COPY . .
ENTRYPOINT []
"""

    with open(os.path.join(ddir, dockerfile_name), "w") as dfile:
        dfile.write(df)


def create_dockerfile_cibase(ddir, dockerfile_name, argmap):
    df = """
ARG TRITON_VERSION={}
ARG TRITON_CONTAINER_VERSION={}
ARG BASE_IMAGE={}
""".format(
        argmap["TRITON_VERSION"],
        argmap["TRITON_CONTAINER_VERSION"],
        argmap["BASE_IMAGE"],
    )

    df += """
FROM ${BASE_IMAGE}

ARG TRITON_VERSION
ARG TRITON_CONTAINER_VERSION

COPY build/ci /workspace

WORKDIR /workspace

ENV TRITON_SERVER_VERSION ${TRITON_VERSION}
ENV NVIDIA_TRITON_SERVER_VERSION ${TRITON_CONTAINER_VERSION}
"""

    with open(os.path.join(ddir, dockerfile_name), "w") as dfile:
        dfile.write(df)


def create_dockerfile_linux(
    ddir, dockerfile_name, argmap, backends, repoagents, caches, endpoints
):
    df = """
ARG TRITON_VERSION={}
ARG TRITON_CONTAINER_VERSION={}
ARG BASE_IMAGE={}

""".format(
        argmap["TRITON_VERSION"],
        argmap["TRITON_CONTAINER_VERSION"],
        argmap["BASE_IMAGE"],
    )

    # PyTorch and TensorFlow backends need extra CUDA and other
    # dependencies during runtime that are missing in the CPU-only base container.
    # These dependencies must be copied from the Triton Min image.
    if not FLAGS.enable_gpu and (("pytorch" in backends) or ("tensorflow" in backends)):
        df += """
############################################################################
##  Triton Min image
############################################################################
FROM {} AS min_container

""".format(
            argmap["GPU_BASE_IMAGE"]
        )

    df += """
############################################################################
##  Production stage: Create container with just inference server executable
############################################################################
FROM ${BASE_IMAGE}
"""

    df += dockerfile_prepare_container_linux(
        argmap, backends, FLAGS.enable_gpu, target_machine()
    )

    df += """
WORKDIR /opt
COPY --chown=1000:1000 build/install tritonserver

WORKDIR /opt/tritonserver
COPY --chown=1000:1000 NVIDIA_Deep_Learning_Container_License.pdf .

"""
    if not FLAGS.no_core_build:
        # Add feature labels for SageMaker endpoint
        if "sagemaker" in endpoints:
            df += """
LABEL com.amazonaws.sagemaker.capabilities.accept-bind-to-port=true
LABEL com.amazonaws.sagemaker.capabilities.multi-models=true
COPY --chown=1000:1000 docker/sagemaker/serve /usr/bin/.
"""

    # This is required since libcublasLt.so is not present during the build
    # stage of the PyTorch backend
    if not FLAGS.enable_gpu and ("pytorch" in backends):
        df += """
RUN patchelf --add-needed /usr/local/cuda/lib64/stubs/libcublasLt.so.12 backends/pytorch/libtorch_cuda.so
"""
    if "tensorrtllm" in backends:
        df += """

RUN ldconfig
# Remove contents that are not needed in runtime
RUN ARCH="$(uname -i)" \\
      && rm -fr ${TRT_ROOT}/bin ${TRT_ROOT}/targets/${ARCH}-linux-gnu/bin ${TRT_ROOT}/data \\
      && rm -fr  ${TRT_ROOT}/doc ${TRT_ROOT}/onnx_graphsurgeon ${TRT_ROOT}/python \\
      && rm -fr ${TRT_ROOT}/samples  ${TRT_ROOT}/targets/${ARCH}-linux-gnu/samples

# Install required packages for TRT-LLM models
RUN python3 -m pip install --upgrade pip \\
      && pip3 install transformers

# ldconfig for TRT-LLM
RUN find /usr -name libtensorrt_llm.so -exec dirname {} \; > /etc/ld.so.conf.d/tensorrt-llm.conf
RUN find /opt/tritonserver -name libtritonserver.so -exec dirname {} \; > /etc/ld.so.conf.d/triton-tensorrtllm-worker.conf

# Setuptools has breaking changes in version 70.0.0, so fix it to 69.5.1
# The generated code in grpc_service_pb2_grpc.py depends on grpcio>=1.64.0, so fix it to 1.64.0
RUN pip3 install setuptools==69.5.1 grpcio-tools==1.64.0

ENV LD_LIBRARY_PATH=/usr/local/tensorrt/lib/:/opt/tritonserver/backends/tensorrtllm:$LD_LIBRARY_PATH
"""
    with open(os.path.join(ddir, dockerfile_name), "w") as dfile:
        dfile.write(df)


def dockerfile_prepare_container_linux(argmap, backends, enable_gpu, target_machine):
    gpu_enabled = 1 if enable_gpu else 0
    # Common steps to produce docker images shared by build.py and compose.py.
    # Sets environment variables, installs dependencies and adds entrypoint
    df = """
ARG TRITON_VERSION
ARG TRITON_CONTAINER_VERSION

ENV TRITON_SERVER_VERSION ${TRITON_VERSION}
ENV NVIDIA_TRITON_SERVER_VERSION ${TRITON_CONTAINER_VERSION}
LABEL com.nvidia.tritonserver.version="${TRITON_SERVER_VERSION}"

ENV PATH /opt/tritonserver/bin:${PATH}
# Remove once https://github.com/openucx/ucx/pull/9148 is available
# in the min container.
ENV UCX_MEM_EVENTS no
"""

    # Necessary for libtorch.so to find correct HPCX libraries
    if "pytorch" in backends:
        df += """
ENV LD_LIBRARY_PATH /opt/hpcx/ucc/lib/:/opt/hpcx/ucx/lib/:${LD_LIBRARY_PATH}
"""

    backend_dependencies = ""
    # libgomp1 is needed by both onnxruntime and pytorch backends
    if ("onnxruntime" in backends) or ("pytorch" in backends):
        backend_dependencies = "libgomp1"

    # libgfortran5 is needed by pytorch backend on ARM
    if ("pytorch" in backends) and (target_machine == "aarch64"):
        backend_dependencies += " libgfortran5"
    # openssh-server is needed for fastertransformer
    if "fastertransformer" in backends:
        backend_dependencies += " openssh-server"

    df += """
ENV TF_ADJUST_HUE_FUSED         1
ENV TF_ADJUST_SATURATION_FUSED  1
ENV TF_ENABLE_WINOGRAD_NONFUSED 1
ENV TF_AUTOTUNE_THRESHOLD       2
ENV TRITON_SERVER_GPU_ENABLED    {gpu_enabled}

# Create a user that can be used to run triton as
# non-root. Make sure that this user to given ID 1000. All server
# artifacts copied below are assign to this user.
ENV TRITON_SERVER_USER=triton-server
RUN userdel tensorrt-server > /dev/null 2>&1 || true \\
      && if ! id -u $TRITON_SERVER_USER > /dev/null 2>&1 ; then \\
          useradd $TRITON_SERVER_USER; \\
        fi \\
      && [ `id -u $TRITON_SERVER_USER` -eq 1000 ] \\
      && [ `id -g $TRITON_SERVER_USER` -eq 1000 ]

# Ensure apt-get won't prompt for selecting options
ENV DEBIAN_FRONTEND=noninteractive

# Common dependencies. FIXME (can any of these be conditional? For
# example libcurl only needed for GCS?)
RUN apt-get update \\
      && apt-get install -y --no-install-recommends \\
              clang \\
              curl \\
              dirmngr \\
              git \\
              gperf \\
              libb64-0d \\
              libcurl4-openssl-dev \\
              libgoogle-perftools-dev \\
              libjemalloc-dev \\
              libnuma-dev \\
              libre2-9 \\
              software-properties-common \\
              wget \\
              {backend_dependencies} \\
      && rm -rf /var/lib/apt/lists/*

# Set TCMALLOC_RELEASE_RATE for users setting LD_PRELOAD with tcmalloc
ENV TCMALLOC_RELEASE_RATE 200
""".format(
        gpu_enabled=gpu_enabled, backend_dependencies=backend_dependencies
    )

    if "fastertransformer" in backends:
        be = "fastertransformer"
        url = "https://raw.githubusercontent.com/triton-inference-server/fastertransformer_backend/{}/docker/create_dockerfile_and_build.py".format(
            backends[be]
        )
        response = requests.get(url)
        spec = importlib.util.spec_from_loader(
            "fastertransformer_buildscript", loader=None, origin=url
        )
        fastertransformer_buildscript = importlib.util.module_from_spec(spec)
        exec(response.content, fastertransformer_buildscript.__dict__)
        df += fastertransformer_buildscript.create_postbuild(is_multistage_build=False)

    if enable_gpu:
        df += install_dcgm_libraries(argmap["DCGM_VERSION"], target_machine)
        df += """
# Extra defensive wiring for CUDA Compat lib
RUN ln -sf ${_CUDA_COMPAT_PATH}/lib.real ${_CUDA_COMPAT_PATH}/lib \\
      && echo ${_CUDA_COMPAT_PATH}/lib > /etc/ld.so.conf.d/00-cuda-compat.conf \\
      && ldconfig \\
      && rm -f ${_CUDA_COMPAT_PATH}/lib
"""
    else:
        df += add_cpu_libs_to_linux_dockerfile(backends, target_machine)

    # Add dependencies needed for python backend
    if "python" in backends:
        df += """
# python3, python3-pip and some pip installs required for the python backend
RUN apt-get update \\
      && apt-get install -y --no-install-recommends \\
            python3 \\
            libarchive-dev \\
            python3-pip \\
            libpython3-dev \\
      && pip3 install --upgrade pip \\
      && pip3 install --upgrade \\
            wheel \\
            setuptools \\
            \"numpy<2\" \\
            virtualenv \\
      && rm -rf /var/lib/apt/lists/*
"""

    if "vllm" in backends:
        df += """
# vLLM needed for vLLM backend
RUN pip3 install vllm=={}
""".format(
            TRITON_VERSION_MAP[FLAGS.version][6]
        )

    if "dali" in backends:
        df += """
# Update Python path to include DALI
ENV PYTHONPATH=/opt/tritonserver/backends/dali/wheel/dali:$PYTHONPATH
"""

    df += """
WORKDIR /opt/tritonserver
RUN rm -fr /opt/tritonserver/*
ENV NVIDIA_PRODUCT_NAME="Triton Server"
COPY docker/entrypoint.d/ /opt/nvidia/entrypoint.d/
"""

    # The CPU-only build uses ubuntu as the base image, and so the
    # entrypoint files are not available in /opt/nvidia in the base
    # image, so we must provide them ourselves.
    if not enable_gpu:
        df += """
COPY docker/cpu_only/ /opt/nvidia/
ENTRYPOINT ["/opt/nvidia/nvidia_entrypoint.sh"]
"""

    df += """
ENV NVIDIA_BUILD_ID {}
LABEL com.nvidia.build.id={}
LABEL com.nvidia.build.ref={}
""".format(
        argmap["NVIDIA_BUILD_ID"], argmap["NVIDIA_BUILD_ID"], argmap["NVIDIA_BUILD_REF"]
    )

    return df


def add_cpu_libs_to_linux_dockerfile(backends, target_machine):
    df = ""
    libs_arch = "aarch64" if target_machine == "aarch64" else "x86_64"
    if "pytorch" in backends:
        # Add extra dependencies for pytorch backend.
        # Note: Even though the build is CPU-only, the version of pytorch
        # we are using depend upon libraries like cuda and cudnn. Since
        # these dependencies are not present in the ubuntu base image,
        # we must copy these from the Triton min container ourselves.
        cuda_arch = "sbsa" if target_machine == "aarch64" else "x86_64"
        df += """
RUN mkdir -p /usr/local/cuda/lib64/stubs
COPY --from=min_container /usr/local/cuda/lib64/stubs/libcusparse.so /usr/local/cuda/lib64/stubs/libcusparse.so.12
COPY --from=min_container /usr/local/cuda/lib64/stubs/libcusolver.so /usr/local/cuda/lib64/stubs/libcusolver.so.11
COPY --from=min_container /usr/local/cuda/lib64/stubs/libcurand.so /usr/local/cuda/lib64/stubs/libcurand.so.10
COPY --from=min_container /usr/local/cuda/lib64/stubs/libcufft.so /usr/local/cuda/lib64/stubs/libcufft.so.11
COPY --from=min_container /usr/local/cuda/lib64/stubs/libcublas.so /usr/local/cuda/lib64/stubs/libcublas.so.12
COPY --from=min_container /usr/local/cuda/lib64/stubs/libcublasLt.so /usr/local/cuda/lib64/stubs/libcublasLt.so.12
COPY --from=min_container /usr/local/cuda/lib64/stubs/libcublasLt.so /usr/local/cuda/lib64/stubs/libcublasLt.so.11

RUN mkdir -p /usr/local/cuda/targets/{cuda_arch}-linux/lib
COPY --from=min_container /usr/local/cuda/lib64/libcudart.so.12 /usr/local/cuda/targets/{cuda_arch}-linux/lib/.
COPY --from=min_container /usr/local/cuda/lib64/libcupti.so.12 /usr/local/cuda/targets/{cuda_arch}-linux/lib/.
COPY --from=min_container /usr/local/cuda/lib64/libnvToolsExt.so.1 /usr/local/cuda/targets/{cuda_arch}-linux/lib/.
COPY --from=min_container /usr/local/cuda/lib64/libnvJitLink.so.12 /usr/local/cuda/targets/{cuda_arch}-linux/lib/.

RUN mkdir -p /opt/hpcx/ucc/lib/ /opt/hpcx/ucx/lib/
COPY --from=min_container /opt/hpcx/ucc/lib/libucc.so.1 /opt/hpcx/ucc/lib/libucc.so.1
COPY --from=min_container /opt/hpcx/ucx/lib/libucm.so.0 /opt/hpcx/ucx/lib/libucm.so.0
COPY --from=min_container /opt/hpcx/ucx/lib/libucp.so.0 /opt/hpcx/ucx/lib/libucp.so.0
COPY --from=min_container /opt/hpcx/ucx/lib/libucs.so.0 /opt/hpcx/ucx/lib/libucs.so.0
COPY --from=min_container /opt/hpcx/ucx/lib/libuct.so.0 /opt/hpcx/ucx/lib/libuct.so.0

COPY --from=min_container /usr/lib/{libs_arch}-linux-gnu/libcudnn.so.9 /usr/lib/{libs_arch}-linux-gnu/libcudnn.so.9

# patchelf is needed to add deps of libcublasLt.so.12 to libtorch_cuda.so
RUN apt-get update \\
      && apt-get install -y --no-install-recommends openmpi-bin patchelf

ENV LD_LIBRARY_PATH /usr/local/cuda/targets/{cuda_arch}-linux/lib:/usr/local/cuda/lib64/stubs:${{LD_LIBRARY_PATH}}
""".format(
            cuda_arch=cuda_arch, libs_arch=libs_arch
        )

    if ("pytorch" in backends) or ("tensorflow" in backends):
        # Add NCCL dependency for tensorflow/pytorch backend.
        # Note: Even though the build is CPU-only, the version of
        # tensorflow/pytorch we are using depends upon the NCCL library.
        # Since this dependency is not present in the ubuntu base image,
        # we must copy it from the Triton min container ourselves.
        df += """
COPY --from=min_container /usr/lib/{libs_arch}-linux-gnu/libnccl.so.2 /usr/lib/{libs_arch}-linux-gnu/libnccl.so.2
""".format(
            libs_arch=libs_arch
        )

    return df


def create_dockerfile_windows(
    ddir, dockerfile_name, argmap, backends, repoagents, caches
):
    df = """
ARG TRITON_VERSION={}
ARG TRITON_CONTAINER_VERSION={}
ARG BASE_IMAGE={}

############################################################################
##  Production stage: Create container with just inference server executable
############################################################################
FROM ${{BASE_IMAGE}}

ARG TRITON_VERSION
ARG TRITON_CONTAINER_VERSION

ENV TRITON_SERVER_VERSION ${{TRITON_VERSION}}
ENV NVIDIA_TRITON_SERVER_VERSION ${{TRITON_CONTAINER_VERSION}}
LABEL com.nvidia.tritonserver.version="${{TRITON_SERVER_VERSION}}"

RUN setx path "%path%;C:\opt\tritonserver\bin"

""".format(
        argmap["TRITON_VERSION"],
        argmap["TRITON_CONTAINER_VERSION"],
        argmap["BASE_IMAGE"],
    )
    df += """
WORKDIR /opt
RUN rmdir /S/Q tritonserver || exit 0
COPY --chown=1000:1000 build/install tritonserver

WORKDIR /opt/tritonserver
COPY --chown=1000:1000 NVIDIA_Deep_Learning_Container_License.pdf .

"""
    df += """
ENTRYPOINT []
ENV NVIDIA_BUILD_ID {}
LABEL com.nvidia.build.id={}
LABEL com.nvidia.build.ref={}
""".format(
        argmap["NVIDIA_BUILD_ID"], argmap["NVIDIA_BUILD_ID"], argmap["NVIDIA_BUILD_REF"]
    )

    with open(os.path.join(ddir, dockerfile_name), "w") as dfile:
        dfile.write(df)


def create_build_dockerfiles(
    container_build_dir, images, backends, repoagents, caches, endpoints
):
    if "base" in images:
        base_image = images["base"]
    elif target_platform() == "windows":
        base_image = "mcr.microsoft.com/dotnet/framework/sdk:4.8"
    elif FLAGS.enable_gpu:
        base_image = "nvcr.io/nvidia/tritonserver:{}-py3-min".format(
            FLAGS.upstream_container_version
        )
    else:
        base_image = "ubuntu:22.04"

    dockerfileargmap = {
        "NVIDIA_BUILD_REF": "" if FLAGS.build_sha is None else FLAGS.build_sha,
        "NVIDIA_BUILD_ID": "<unknown>" if FLAGS.build_id is None else FLAGS.build_id,
        "TRITON_VERSION": FLAGS.version,
        "TRITON_CONTAINER_VERSION": FLAGS.container_version,
        "BASE_IMAGE": base_image,
        "DCGM_VERSION": ""
        if FLAGS.version is None or FLAGS.version not in TRITON_VERSION_MAP
        else TRITON_VERSION_MAP[FLAGS.version][5],
    }

    # For CPU-only image we need to copy some cuda libraries and dependencies
    # since we are using PyTorch and TensorFlow containers that
    # are not CPU-only.
    if (
        not FLAGS.enable_gpu
        and (("pytorch" in backends) or ("tensorflow" in backends))
        and (target_platform() != "windows")
    ):
        if "gpu-base" in images:
            gpu_base_image = images["gpu-base"]
        else:
            gpu_base_image = "nvcr.io/nvidia/tritonserver:{}-py3-min".format(
                FLAGS.upstream_container_version
            )
        dockerfileargmap["GPU_BASE_IMAGE"] = gpu_base_image

    create_dockerfile_buildbase(
        FLAGS.build_dir, "Dockerfile.buildbase", dockerfileargmap
    )

    if target_platform() == "windows":
        create_dockerfile_windows(
            FLAGS.build_dir,
            "Dockerfile",
            dockerfileargmap,
            backends,
            repoagents,
            caches,
        )
    else:
        create_dockerfile_linux(
            FLAGS.build_dir,
            "Dockerfile",
            dockerfileargmap,
            backends,
            repoagents,
            caches,
            endpoints,
        )

    # Dockerfile used for the creating the CI base image.
    create_dockerfile_cibase(FLAGS.build_dir, "Dockerfile.cibase", dockerfileargmap)


def create_docker_build_script(script_name, container_install_dir, container_ci_dir):
    with BuildScript(
        os.path.join(FLAGS.build_dir, script_name),
        verbose=FLAGS.verbose,
        desc=("Docker-based build script for Triton Inference Server"),
    ) as docker_script:
        #
        # Build base image... tritonserver_buildbase
        #
        docker_script.commentln(8)
        docker_script.comment("Create Triton base build image")
        docker_script.comment(
            "This image contains all dependencies necessary to build Triton"
        )
        docker_script.comment()

        cachefrommap = [
            "tritonserver_buildbase",
            "tritonserver_buildbase_cache0",
            "tritonserver_buildbase_cache1",
        ]

        baseargs = [
            "docker",
            "build",
            "-t",
            "tritonserver_buildbase",
            "-f",
            os.path.join(FLAGS.build_dir, "Dockerfile.buildbase"),
        ]

        if not FLAGS.no_container_pull:
            baseargs += [
                "--pull",
            ]

        # Windows docker runs in a VM and memory needs to be specified
        # explicitly (at least for some configurations of docker).
        if target_platform() == "windows":
            if FLAGS.container_memory:
                baseargs += ["--memory", FLAGS.container_memory]

        baseargs += ["--cache-from={}".format(k) for k in cachefrommap]
        baseargs += ["."]

        docker_script.cwd(THIS_SCRIPT_DIR)
        docker_script.cmd(baseargs, check_exitcode=True)

        #
        # Build...
        #
        docker_script.blankln()
        docker_script.commentln(8)
        docker_script.comment("Run build in tritonserver_buildbase container")
        docker_script.comment("Mount a directory into the container where the install")
        docker_script.comment("artifacts will be placed.")
        docker_script.comment()

        # Don't use '-v' to communicate the built artifacts out of the
        # build, because we want this code to work even if run within
        # Docker (i.e. docker-in-docker) and not just if run directly
        # from host.
        runargs = [
            "docker",
            "run",
            "-w",
            "/workspace/build",
            "--name",
            "tritonserver_builder",
        ]

        if not FLAGS.no_container_interactive:
            runargs += ["-it"]

        if target_platform() == "windows":
            if FLAGS.container_memory:
                runargs += ["--memory", FLAGS.container_memory]
            runargs += ["-v", "\\\\.\pipe\docker_engine:\\\\.\pipe\docker_engine"]
        else:
            runargs += ["-v", "/var/run/docker.sock:/var/run/docker.sock"]

        runargs += ["tritonserver_buildbase"]

        if target_platform() == "windows":
            runargs += ["powershell.exe", "-noexit", "-File", "./cmake_build.ps1"]
        else:
            runargs += ["./cmake_build"]

        # Remove existing tritonserver_builder container...
        if target_platform() == "windows":
            docker_script.cmd(["docker", "rm", "tritonserver_builder"])
        else:
            docker_script._file.write(
                'if [ "$(docker ps -a | grep tritonserver_builder)" ]; then  docker rm -f tritonserver_builder; fi\n'
            )

        docker_script.cmd(runargs, check_exitcode=True)

        docker_script.cmd(
            [
                "docker",
                "cp",
                "tritonserver_builder:/tmp/tritonbuild/install",
                FLAGS.build_dir,
            ],
            check_exitcode=True,
        )
        docker_script.cmd(
            [
                "docker",
                "cp",
                "tritonserver_builder:/tmp/tritonbuild/ci",
                FLAGS.build_dir,
            ],
            check_exitcode=True,
        )

        #
        # Final image... tritonserver
        #
        docker_script.blankln()
        docker_script.commentln(8)
        docker_script.comment("Create final tritonserver image")
        docker_script.comment()

        finalargs = [
            "docker",
            "build",
            "-t",
            "tritonserver",
            "-f",
            os.path.join(FLAGS.build_dir, "Dockerfile"),
            ".",
        ]

        docker_script.cwd(THIS_SCRIPT_DIR)
        docker_script.cmd(finalargs, check_exitcode=True)

        #
        # CI base image... tritonserver_cibase
        #
        docker_script.blankln()
        docker_script.commentln(8)
        docker_script.comment("Create CI base image")
        docker_script.comment()

        cibaseargs = [
            "docker",
            "build",
            "-t",
            "tritonserver_cibase",
            "-f",
            os.path.join(FLAGS.build_dir, "Dockerfile.cibase"),
            ".",
        ]

        docker_script.cwd(THIS_SCRIPT_DIR)
        docker_script.cmd(cibaseargs, check_exitcode=True)


def core_build(
    cmake_script, repo_dir, cmake_dir, build_dir, install_dir, components, backends
):
    repo_build_dir = os.path.join(build_dir, "tritonserver", "build")
    repo_install_dir = os.path.join(build_dir, "tritonserver", "install")

    cmake_script.commentln(8)
    cmake_script.comment("Triton core library and tritonserver executable")
    cmake_script.comment()
    cmake_script.mkdir(repo_build_dir)
    cmake_script.cwd(repo_build_dir)
    cmake_script.cmake(
        core_cmake_args(components, backends, cmake_dir, repo_install_dir)
    )
    cmake_script.makeinstall()

    if target_platform() == "windows":
        cmake_script.mkdir(os.path.join(install_dir, "bin"))
        cmake_script.cp(
            os.path.join(repo_install_dir, "bin", "tritonserver.exe"),
            os.path.join(install_dir, "bin"),
        )
        cmake_script.cp(
            os.path.join(repo_install_dir, "bin", "tritonserver.dll"),
            os.path.join(install_dir, "bin"),
        )
    else:
        cmake_script.mkdir(os.path.join(install_dir, "bin"))
        cmake_script.cp(
            os.path.join(repo_install_dir, "bin", "tritonserver"),
            os.path.join(install_dir, "bin"),
        )
        cmake_script.mkdir(os.path.join(install_dir, "lib"))
        cmake_script.cp(
            os.path.join(repo_install_dir, "lib", "libtritonserver.so"),
            os.path.join(install_dir, "lib"),
        )
    # [FIXME] Placing the Triton server wheel file in 'python' for now, should
    # have been upload to pip registry and be able to install directly
    cmake_script.mkdir(os.path.join(install_dir, "python"))
    cmake_script.cp(
        os.path.join(repo_install_dir, "python", "tritonserver*.whl"),
        os.path.join(install_dir, "python"),
    )

    cmake_script.mkdir(os.path.join(install_dir, "include", "triton"))
    cmake_script.cpdir(
        os.path.join(repo_install_dir, "include", "triton", "core"),
        os.path.join(install_dir, "include", "triton", "core"),
    )

    cmake_script.cp(os.path.join(repo_dir, "LICENSE"), install_dir)
    cmake_script.cp(os.path.join(repo_dir, "TRITON_VERSION"), install_dir)

    # If requested, package the source code for all OSS used to build
    # For windows, Triton is not delivered as a container so skip for
    # windows platform.
    if target_platform() != "windows":
        if (
            (not FLAGS.no_container_build)
            and (not FLAGS.no_core_build)
            and (not FLAGS.no_container_source)
        ):
            cmake_script.mkdir(os.path.join(install_dir, "third-party-src"))
            cmake_script.cwd(repo_build_dir)
            cmake_script.tar(
                "third-party-src",
                os.path.join(install_dir, "third-party-src", "src.tar.gz"),
            )
            cmake_script.cp(
                os.path.join(repo_dir, "docker", "README.third-party-src"),
                os.path.join(install_dir, "third-party-src", "README"),
            )

    cmake_script.comment()
    cmake_script.comment("end Triton core library and tritonserver executable")
    cmake_script.commentln(8)
    cmake_script.blankln()


def tensorrtllm_prebuild(cmake_script):
    # Export the TRT_ROOT environment variable
    cmake_script.cmd("export TRT_ROOT=/usr/local/tensorrt")
    cmake_script.cmd("export ARCH=$(uname -m)")
    cmake_script.cmd(
        'export LD_LIBRARY_PATH="/usr/local/cuda/compat/lib.real:${LD_LIBRARY_PATH}"'
    )


def tensorrtllm_postbuild(cmake_script, repo_install_dir, tensorrtllm_be_dir):
    # TODO: Update the CMakeLists.txt of TRT-LLM backend to install the artifacts to the correct location
    cmake_destination_dir = os.path.join(repo_install_dir, "backends/tensorrtllm")
    cmake_script.mkdir(cmake_destination_dir)

    # Copy over the TRT-LLM backend libraries
    cmake_script.cp(
        os.path.join(tensorrtllm_be_dir, "build", "libtriton_tensorrtllm*.so"),
        cmake_destination_dir,
    )
    cmake_script.cp(
        os.path.join(tensorrtllm_be_dir, "build", "trtllmExecutorWorker"),
        cmake_destination_dir,
    )


def backend_build(
    be,
    cmake_script,
    tag,
    build_dir,
    install_dir,
    github_organization,
    images,
    components,
    library_paths,
):
    repo_build_dir = os.path.join(build_dir, be, "build")
    repo_install_dir = os.path.join(build_dir, be, "install")

    cmake_script.commentln(8)
    cmake_script.comment(f"'{be}' backend")
    cmake_script.comment("Delete this section to remove backend from build")
    cmake_script.comment()
    cmake_script.mkdir(build_dir)
    cmake_script.cwd(build_dir)
    cmake_script.gitclone(backend_repo(be), tag, be, github_organization)

    if be == "tensorrtllm":
        tensorrtllm_prebuild(cmake_script)

    cmake_script.mkdir(repo_build_dir)
    cmake_script.cwd(repo_build_dir)
    cmake_script.cmake(
        backend_cmake_args(images, components, be, repo_install_dir, library_paths)
    )
    cmake_script.makeinstall()

    if be == "tensorrtllm":
        tensorrtllm_be_dir = os.path.join(build_dir, be)
        tensorrtllm_postbuild(cmake_script, repo_install_dir, tensorrtllm_be_dir)

    cmake_script.mkdir(os.path.join(install_dir, "backends"))
    cmake_script.rmdir(os.path.join(install_dir, "backends", be))

    cmake_script.cpdir(
        os.path.join(repo_install_dir, "backends", be),
        os.path.join(install_dir, "backends"),
    )

    cmake_script.comment()
    cmake_script.comment(f"end '{be}' backend")
    cmake_script.commentln(8)
    cmake_script.blankln()


def backend_clone(
    be,
    clone_script,
    tag,
    build_dir,
    install_dir,
    github_organization,
):
    clone_script.commentln(8)
    clone_script.comment(f"'{be}' backend")
    clone_script.comment("Delete this section to remove backend from build")
    clone_script.comment()
    clone_script.mkdir(build_dir)
    clone_script.cwd(build_dir)
    clone_script.gitclone(backend_repo(be), tag, be, github_organization)

    repo_target_dir = os.path.join(install_dir, "backends")
    clone_script.mkdir(repo_target_dir)
    backend_dir = os.path.join(repo_target_dir, be)
    clone_script.rmdir(backend_dir)
    clone_script.mkdir(backend_dir)

    clone_script.cp(
        os.path.join(build_dir, be, "src", "model.py"),
        backend_dir,
    )

    clone_script.comment()
    clone_script.comment(f"end '{be}' backend")
    clone_script.commentln(8)
    clone_script.blankln()


def repo_agent_build(
    ra, cmake_script, build_dir, install_dir, repoagent_repo, repoagents
):
    repo_build_dir = os.path.join(build_dir, ra, "build")
    repo_install_dir = os.path.join(build_dir, ra, "install")

    cmake_script.commentln(8)
    cmake_script.comment(f"'{ra}' repository agent")
    cmake_script.comment("Delete this section to remove repository agent from build")
    cmake_script.comment()
    cmake_script.mkdir(build_dir)
    cmake_script.cwd(build_dir)
    cmake_script.gitclone(
        repoagent_repo(ra), repoagents[ra], ra, FLAGS.github_organization
    )

    cmake_script.mkdir(repo_build_dir)
    cmake_script.cwd(repo_build_dir)
    cmake_script.cmake(repoagent_cmake_args(images, components, ra, repo_install_dir))
    cmake_script.makeinstall()

    cmake_script.mkdir(os.path.join(install_dir, "repoagents"))
    cmake_script.rmdir(os.path.join(install_dir, "repoagents", ra))
    cmake_script.cpdir(
        os.path.join(repo_install_dir, "repoagents", ra),
        os.path.join(install_dir, "repoagents"),
    )
    cmake_script.comment()
    cmake_script.comment(f"end '{ra}' repository agent")
    cmake_script.commentln(8)
    cmake_script.blankln()


def cache_build(cache, cmake_script, build_dir, install_dir, cache_repo, caches):
    repo_build_dir = os.path.join(build_dir, cache, "build")
    repo_install_dir = os.path.join(build_dir, cache, "install")

    cmake_script.commentln(8)
    cmake_script.comment(f"'{cache}' cache")
    cmake_script.comment("Delete this section to remove cache from build")
    cmake_script.comment()
    cmake_script.mkdir(build_dir)
    cmake_script.cwd(build_dir)
    cmake_script.gitclone(
        cache_repo(cache), caches[cache], cache, FLAGS.github_organization
    )

    cmake_script.mkdir(repo_build_dir)
    cmake_script.cwd(repo_build_dir)
    cmake_script.cmake(cache_cmake_args(images, components, cache, repo_install_dir))
    cmake_script.makeinstall()

    cmake_script.mkdir(os.path.join(install_dir, "caches"))
    cmake_script.rmdir(os.path.join(install_dir, "caches", cache))
    cmake_script.cpdir(
        os.path.join(repo_install_dir, "caches", cache),
        os.path.join(install_dir, "caches"),
    )
    cmake_script.comment()
    cmake_script.comment(f"end '{cache}' cache")
    cmake_script.commentln(8)
    cmake_script.blankln()


def cibase_build(
    cmake_script, repo_dir, cmake_dir, build_dir, install_dir, ci_dir, backends
):
    repo_install_dir = os.path.join(build_dir, "tritonserver", "install")

    cmake_script.commentln(8)
    cmake_script.comment("Collect Triton CI artifacts")
    cmake_script.comment()

    cmake_script.mkdir(ci_dir)

    # On windows we are not yet using a CI/QA docker image for
    # testing, so don't do anything...
    if target_platform() == "windows":
        return

    # The core build produces some artifacts that are needed for CI
    # testing, so include those in the install.
    cmake_script.cpdir(os.path.join(repo_dir, "qa"), ci_dir)
    cmake_script.cpdir(os.path.join(repo_dir, "deploy"), ci_dir)
    cmake_script.mkdir(os.path.join(ci_dir, "docs"))
    cmake_script.cpdir(
        os.path.join(repo_dir, "docs", "examples"), os.path.join(ci_dir, "docs")
    )
    cmake_script.mkdir(os.path.join(ci_dir, "src", "test"))
    cmake_script.cpdir(
        os.path.join(repo_dir, "src", "test", "models"),
        os.path.join(ci_dir, "src", "test"),
    )
    # Skip copying the artifacts in the bin, lib, and python as those directories will
    # be missing when the core build is not enabled.
    if not FLAGS.no_core_build:
        cmake_script.cpdir(os.path.join(repo_install_dir, "bin"), ci_dir)
        cmake_script.mkdir(os.path.join(ci_dir, "lib"))
        cmake_script.cp(
            os.path.join(repo_install_dir, "lib", "libtritonrepoagent_relocation.so"),
            os.path.join(ci_dir, "lib"),
        )
        cmake_script.cpdir(os.path.join(repo_install_dir, "python"), ci_dir)

    # Some of the backends are needed for CI testing
    cmake_script.mkdir(os.path.join(ci_dir, "backends"))
    for be in ("identity", "repeat", "square"):
        be_install_dir = os.path.join(build_dir, be, "install", "backends", be)
        if target_platform() == "windows":
            cmake_script.cmd(f"if (Test-Path -Path {be_install_dir}) {{")
        else:
            cmake_script.cmd(f"if [[ -e {be_install_dir} ]]; then")
        cmake_script.cpdir(be_install_dir, os.path.join(ci_dir, "backends"))
        cmake_script.cmd("}" if target_platform() == "windows" else "fi")

    # Some of the unit-test built backends are needed for CI testing
    cmake_script.mkdir(os.path.join(ci_dir, "tritonbuild", "tritonserver", "backends"))
    for be in (
        "query",
        "implicit_state",
        "sequence",
        "dyna_sequence",
        "distributed_addsub",
        "iterative_sequence",
    ):
        be_install_dir = os.path.join(repo_install_dir, "backends", be)
        if target_platform() == "windows":
            cmake_script.cmd(f"if (Test-Path -Path {be_install_dir}) {{")
        else:
            cmake_script.cmd(f"if [[ -e {be_install_dir} ]]; then")
        cmake_script.cpdir(
            be_install_dir,
            os.path.join(ci_dir, "tritonbuild", "tritonserver", "backends"),
        )
        cmake_script.cmd("}" if target_platform() == "windows" else "fi")

    # The onnxruntime_backend build produces some artifacts that
    # are needed for CI testing.
    if "onnxruntime" in backends:
        ort_install_dir = os.path.join(build_dir, "onnxruntime", "install")
        cmake_script.mkdir(os.path.join(ci_dir, "qa", "L0_custom_ops"))
        if target_platform() != "igpu":
            cmake_script.cp(
                os.path.join(ort_install_dir, "test", "libcustom_op_library.so"),
                os.path.join(ci_dir, "qa", "L0_custom_ops"),
            )
            cmake_script.cp(
                os.path.join(ort_install_dir, "test", "custom_op_test.onnx"),
                os.path.join(ci_dir, "qa", "L0_custom_ops"),
            )
        # [WIP] other way than wildcard?
        backend_tests = os.path.join(build_dir, "onnxruntime", "test", "*")
        cmake_script.cpdir(backend_tests, os.path.join(ci_dir, "qa"))

    # Need the build area for some backends so that they can be
    # rebuilt with specific options.
    cmake_script.mkdir(os.path.join(ci_dir, "tritonbuild"))
    for be in ("identity", "python"):
        if be in backends:
            cmake_script.rmdir(os.path.join(build_dir, be, "build"))
            cmake_script.rmdir(os.path.join(build_dir, be, "install"))
            cmake_script.cpdir(
                os.path.join(build_dir, be), os.path.join(ci_dir, "tritonbuild")
            )

    cmake_script.comment()
    cmake_script.comment("end Triton CI artifacts")
    cmake_script.commentln(8)
    cmake_script.blankln()


def finalize_build(cmake_script, install_dir, ci_dir):
    cmake_script.cmd(f"chmod -R a+rw {install_dir}")
    cmake_script.cmd(f"chmod -R a+rw {ci_dir}")


def enable_all():
    if target_platform() != "windows":
        all_backends = [
            "ensemble",
            "identity",
            "square",
            "repeat",
            "tensorflow",
            "onnxruntime",
            "python",
            "dali",
            "pytorch",
            "openvino",
            "fil",
            "tensorrt",
        ]
        all_repoagents = ["checksum"]
        all_caches = ["local", "redis"]
        all_filesystems = ["gcs", "s3", "azure_storage"]
        all_endpoints = ["http", "grpc", "sagemaker", "vertex-ai"]

        FLAGS.enable_logging = True
        FLAGS.enable_stats = True
        FLAGS.enable_metrics = True
        FLAGS.enable_gpu_metrics = True
        FLAGS.enable_cpu_metrics = True
        FLAGS.enable_tracing = True
        FLAGS.enable_nvtx = True
        FLAGS.enable_gpu = True
    else:
        all_backends = [
            "ensemble",
            "identity",
            "square",
            "repeat",
            "onnxruntime",
            "openvino",
            "tensorrt",
        ]
        all_repoagents = ["checksum"]
        all_caches = ["local", "redis"]
        all_filesystems = []
        all_endpoints = ["http", "grpc"]

        FLAGS.enable_logging = True
        FLAGS.enable_stats = True
        FLAGS.enable_tracing = True
        FLAGS.enable_gpu = True

    requested_backends = []
    for be in FLAGS.backend:
        parts = be.split(":")
        requested_backends += [parts[0]]
    for be in all_backends:
        if be not in requested_backends:
            FLAGS.backend += [be]

    requested_repoagents = []
    for ra in FLAGS.repoagent:
        parts = ra.split(":")
        requested_repoagents += [parts[0]]
    for ra in all_repoagents:
        if ra not in requested_repoagents:
            FLAGS.repoagent += [ra]

    requested_caches = []
    for cache in FLAGS.cache:
        parts = cache.split(":")
        requested_caches += [parts[0]]
    for cache in all_caches:
        if cache not in requested_caches:
            FLAGS.cache += [cache]

    for fs in all_filesystems:
        if fs not in FLAGS.filesystem:
            FLAGS.filesystem += [fs]

    for ep in all_endpoints:
        if ep not in FLAGS.endpoint:
            FLAGS.endpoint += [ep]


if __name__ == "__main__":
    parser = argparse.ArgumentParser()

    group_qv = parser.add_mutually_exclusive_group()
    group_qv.add_argument(
        "-q",
        "--quiet",
        action="store_true",
        required=False,
        help="Disable console output.",
    )
    group_qv.add_argument(
        "-v",
        "--verbose",
        action="store_true",
        required=False,
        help="Enable verbose output.",
    )

    parser.add_argument(
        "--dryrun",
        action="store_true",
        required=False,
        help="Output the build scripts, but do not perform build.",
    )
    parser.add_argument(
        "--no-container-build",
        action="store_true",
        required=False,
        help="Do not use Docker container for build.",
    )
    parser.add_argument(
        "--no-container-interactive",
        action="store_true",
        required=False,
        help='Do not use -it argument to "docker run" when performing container build.',
    )
    parser.add_argument(
        "--no-container-pull",
        action="store_true",
        required=False,
        help="Do not use Docker --pull argument when building container.",
    )
    parser.add_argument(
        "--container-memory",
        default=None,
        required=False,
        help="Value for Docker --memory argument. Used only for windows builds.",
    )
    parser.add_argument(
        "--target-platform",
        required=False,
        default=None,
        help='Target platform for build, can be "linux", "windows" or "igpu". If not specified, build targets the current platform.',
    )
    parser.add_argument(
        "--target-machine",
        required=False,
        default=None,
        help="Target machine/architecture for build. If not specified, build targets the current machine/architecture.",
    )

    parser.add_argument(
        "--build-id",
        type=str,
        required=False,
        help="Build ID associated with the build.",
    )
    parser.add_argument(
        "--build-sha", type=str, required=False, help="SHA associated with the build."
    )
    parser.add_argument(
        "--build-dir",
        type=str,
        required=False,
        help="Build directory. All repo clones and builds will be performed in this directory.",
    )
    parser.add_argument(
        "--install-dir",
        type=str,
        required=False,
        default=None,
        help="Install directory, default is <builddir>/opt/tritonserver.",
    )
    parser.add_argument(
        "--cmake-dir",
        type=str,
        required=False,
        help="Directory containing the CMakeLists.txt file for Triton server.",
    )
    parser.add_argument(
        "--tmp-dir",
        type=str,
        required=False,
        default="/tmp",
        help="Temporary directory used for building inside docker. Default is /tmp.",
    )
    parser.add_argument(
        "--library-paths",
        action="append",
        required=False,
        default=None,
        help="Specify library paths for respective backends in build as <backend-name>[:<library_path>].",
    )
    parser.add_argument(
        "--build-type",
        required=False,
        default="Release",
        help='Build type, one of "Release", "Debug", "RelWithDebInfo" or "MinSizeRel". Default is "Release".',
    )
    parser.add_argument(
        "-j",
        "--build-parallel",
        type=int,
        required=False,
        default=None,
        help="Build parallelism. Defaults to 2 * number-of-cores.",
    )

    parser.add_argument(
        "--github-organization",
        type=str,
        required=False,
        default="https://github.com/triton-inference-server",
        help='The GitHub organization containing the repos used for the build. Defaults to "https://github.com/triton-inference-server".',
    )
    parser.add_argument(
        "--version",
        type=str,
        required=False,
        help="The Triton version. If not specified defaults to the value in the TRITON_VERSION file.",
    )
    parser.add_argument(
        "--container-version",
        type=str,
        required=False,
        help="The Triton container version to build. If not specified the container version will be chosen automatically based on --version value.",
    )
    parser.add_argument(
        "--upstream-container-version",
        type=str,
        required=False,
        help="The upstream container version to use for the build. If not specified the upstream container version will be chosen automatically based on --version value.",
    )
    parser.add_argument(
        "--container-prebuild-command",
        type=str,
        required=False,
        help="When performing a container build, this command will be executed within the container just before the build it performed.",
    )
    parser.add_argument(
        "--no-container-source",
        action="store_true",
        required=False,
        help="Do not include OSS source code in Docker container.",
    )
    parser.add_argument(
        "--image",
        action="append",
        required=False,
        help='Use specified Docker image in build as <image-name>,<full-image-name>. <image-name> can be "base", "gpu-base", "tensorflow", or "pytorch".',
    )

    parser.add_argument(
        "--enable-all",
        action="store_true",
        required=False,
        help="Enable all standard released Triton features, backends, repository agents, caches, endpoints and file systems.",
    )
    parser.add_argument(
        "--enable-logging", action="store_true", required=False, help="Enable logging."
    )
    parser.add_argument(
        "--enable-stats",
        action="store_true",
        required=False,
        help="Enable statistics collection.",
    )
    parser.add_argument(
        "--enable-metrics",
        action="store_true",
        required=False,
        help="Enable metrics reporting.",
    )
    parser.add_argument(
        "--enable-gpu-metrics",
        action="store_true",
        required=False,
        help="Include GPU metrics in reported metrics.",
    )
    parser.add_argument(
        "--enable-cpu-metrics",
        action="store_true",
        required=False,
        help="Include CPU metrics in reported metrics.",
    )
    parser.add_argument(
        "--enable-tracing", action="store_true", required=False, help="Enable tracing."
    )
    parser.add_argument(
        "--enable-nvtx", action="store_true", required=False, help="Enable NVTX."
    )
    parser.add_argument(
        "--enable-gpu", action="store_true", required=False, help="Enable GPU support."
    )
    parser.add_argument(
        "--enable-mali-gpu",
        action="store_true",
        required=False,
        help="Enable ARM MALI GPU support.",
    )
    parser.add_argument(
        "--min-compute-capability",
        type=str,
        required=False,
        default="6.0",
        help="Minimum CUDA compute capability supported by server.",
    )

    parser.add_argument(
        "--endpoint",
        action="append",
        required=False,
        help='Include specified endpoint in build. Allowed values are "grpc", "http", "vertex-ai" and "sagemaker".',
    )
    parser.add_argument(
        "--filesystem",
        action="append",
        required=False,
        help='Include specified filesystem in build. Allowed values are "gcs", "azure_storage" and "s3".',
    )
    parser.add_argument(
        "--no-core-build",
        action="store_true",
        required=False,
        help="Do not build Triton core shared library or executable.",
    )
    parser.add_argument(
        "--backend",
        action="append",
        required=False,
        help='Include specified backend in build as <backend-name>[:<repo-tag>]. If <repo-tag> starts with "pull/" then it refers to a pull-request reference, otherwise <repo-tag> indicates the git tag/branch to use for the build. If the version is non-development then the default <repo-tag> is the release branch matching the container version (e.g. version YY.MM -> branch rYY.MM); otherwise the default <repo-tag> is "main" (e.g. version YY.MMdev -> branch main).',
    )
    parser.add_argument(
        "--repo-tag",
        action="append",
        required=False,
        help='The version of a component to use in the build as <component-name>:<repo-tag>. <component-name> can be "common", "core", "backend" or "thirdparty". <repo-tag> indicates the git tag/branch to use for the build. Currently <repo-tag> does not support pull-request reference. If the version is non-development then the default <repo-tag> is the release branch matching the container version (e.g. version YY.MM -> branch rYY.MM); otherwise the default <repo-tag> is "main" (e.g. version YY.MMdev -> branch main).',
    )
    parser.add_argument(
        "--repoagent",
        action="append",
        required=False,
        help='Include specified repo agent in build as <repoagent-name>[:<repo-tag>]. If <repo-tag> starts with "pull/" then it refers to a pull-request reference, otherwise <repo-tag> indicates the git tag/branch to use for the build. If the version is non-development then the default <repo-tag> is the release branch matching the container version (e.g. version YY.MM -> branch rYY.MM); otherwise the default <repo-tag> is "main" (e.g. version YY.MMdev -> branch main).',
    )
    parser.add_argument(
        "--cache",
        action="append",
        required=False,
        help='Include specified cache in build as <cache-name>[:<repo-tag>]. If <repo-tag> starts with "pull/" then it refers to a pull-request reference, otherwise <repo-tag> indicates the git tag/branch to use for the build. If the version is non-development then the default <repo-tag> is the release branch matching the container version (e.g. version YY.MM -> branch rYY.MM); otherwise the default <repo-tag> is "main" (e.g. version YY.MMdev -> branch main).',
    )
    parser.add_argument(
        "--no-force-clone",
        action="store_true",
        default=False,
        help="Do not create fresh clones of repos that have already been cloned.",
    )
    parser.add_argument(
        "--extra-core-cmake-arg",
        action="append",
        required=False,
        help="Extra CMake argument as <name>=<value>. The argument is passed to CMake as -D<name>=<value> and is included after all CMake arguments added by build.py for the core builds.",
    )
    parser.add_argument(
        "--override-core-cmake-arg",
        action="append",
        required=False,
        help="Override specified CMake argument in the build as <name>=<value>. The argument is passed to CMake as -D<name>=<value>. This flag only impacts CMake arguments that are used by build.py. To unconditionally add a CMake argument to the core build use --extra-core-cmake-arg.",
    )
    parser.add_argument(
        "--extra-backend-cmake-arg",
        action="append",
        required=False,
        help="Extra CMake argument for a backend build as <backend>:<name>=<value>. The argument is passed to CMake as -D<name>=<value> and is included after all CMake arguments added by build.py for the backend.",
    )
    parser.add_argument(
        "--override-backend-cmake-arg",
        action="append",
        required=False,
        help="Override specified backend CMake argument in the build as <backend>:<name>=<value>. The argument is passed to CMake as -D<name>=<value>. This flag only impacts CMake arguments that are used by build.py. To unconditionally add a CMake argument to the backend build use --extra-backend-cmake-arg.",
    )

    FLAGS = parser.parse_args()

    if FLAGS.image is None:
        FLAGS.image = []
    if FLAGS.repo_tag is None:
        FLAGS.repo_tag = []
    if FLAGS.backend is None:
        FLAGS.backend = []
    if FLAGS.endpoint is None:
        FLAGS.endpoint = []
    if FLAGS.filesystem is None:
        FLAGS.filesystem = []
    if FLAGS.repoagent is None:
        FLAGS.repoagent = []
    if FLAGS.cache is None:
        FLAGS.cache = []
    if FLAGS.library_paths is None:
        FLAGS.library_paths = []
    if FLAGS.extra_core_cmake_arg is None:
        FLAGS.extra_core_cmake_arg = []
    if FLAGS.override_core_cmake_arg is None:
        FLAGS.override_core_cmake_arg = []
    if FLAGS.override_backend_cmake_arg is None:
        FLAGS.override_backend_cmake_arg = []
    if FLAGS.extra_backend_cmake_arg is None:
        FLAGS.extra_backend_cmake_arg = []

    # if --enable-all is specified, then update FLAGS to enable all
    # settings, backends, repo-agents, caches, file systems, endpoints, etc.
    if FLAGS.enable_all:
        enable_all()

    # When doing a docker build, --build-dir, --install-dir and
    # --cmake-dir must not be set. We will use the build/ subdir
    # within the server/ repo that contains this build.py script for
    # --build-dir. If not doing a docker build, --build-dir must be
    # set.
    if FLAGS.no_container_build:
        if FLAGS.build_dir is None:
            fail("--no-container-build requires --build-dir")
        if FLAGS.install_dir is None:
            FLAGS.install_dir = os.path.join(FLAGS.build_dir, "opt", "tritonserver")
        if FLAGS.cmake_dir is None:
            FLAGS.cmake_dir = THIS_SCRIPT_DIR
    else:
        if FLAGS.build_dir is not None:
            fail("--build-dir must not be set for container-based build")
        if FLAGS.install_dir is not None:
            fail("--install-dir must not be set for container-based build")
        if FLAGS.cmake_dir is not None:
            fail("--cmake-dir must not be set for container-based build")
        FLAGS.build_dir = os.path.join(THIS_SCRIPT_DIR, "build")

    # Determine the versions. Start with Triton version, if --version
    # is not explicitly specified read from TRITON_VERSION file.
    if FLAGS.version is None:
        with open(os.path.join(THIS_SCRIPT_DIR, "TRITON_VERSION"), "r") as vfile:
            FLAGS.version = vfile.readline().strip()

    if FLAGS.build_parallel is None:
        FLAGS.build_parallel = multiprocessing.cpu_count() * 2

    log("Building Triton Inference Server")
    log("platform {}".format(target_platform()))
    log("machine {}".format(target_machine()))
    log("version {}".format(FLAGS.version))
    log("build dir {}".format(FLAGS.build_dir))
    log("install dir {}".format(FLAGS.install_dir))
    log("cmake dir {}".format(FLAGS.cmake_dir))

    # Determine the default repo-tag that should be used for images,
    # backends, repo-agents, and caches if a repo-tag is not given
    # explicitly. For release branches we use the release branch as
    # the default, otherwise we use 'main'.
    default_repo_tag = "main"
    cver = FLAGS.container_version
    if cver is None:
        if FLAGS.version not in TRITON_VERSION_MAP:
            fail(
                "unable to determine default repo-tag, container version not known for {}".format(
                    FLAGS.version
                )
            )
        cver = TRITON_VERSION_MAP[FLAGS.version][0]
    if not cver.endswith("dev"):
        default_repo_tag = "r" + cver
    log("default repo-tag: {}".format(default_repo_tag))

    # For other versions use the TRITON_VERSION_MAP unless explicitly
    # given.
    FLAGS.container_version, FLAGS.upstream_container_version = container_versions(
        FLAGS.version, FLAGS.container_version, FLAGS.upstream_container_version
    )

    log("container version {}".format(FLAGS.container_version))
    log("upstream container version {}".format(FLAGS.upstream_container_version))

    for ep in FLAGS.endpoint:
        log(f'endpoint "{ep}"')
    for fs in FLAGS.filesystem:
        log(f'filesystem "{fs}"')

    # Initialize map of backends to build and repo-tag for each.
    backends = {}
    for be in FLAGS.backend:
        parts = be.split(":")
        if len(parts) == 1:
            parts.append(default_repo_tag)
        if parts[0] == "tensorflow1":
            fail(
                "Starting from Triton version 23.04, support for TensorFlow 1 has been discontinued. Please switch to Tensorflow 2."
            )
        if parts[0] == "tensorflow2":
            parts[0] = "tensorflow"
        log('backend "{}" at tag/branch "{}"'.format(parts[0], parts[1]))
        backends[parts[0]] = parts[1]

    if "vllm" in backends:
        if "python" not in backends:
            log(
                "vLLM backend requires Python backend, adding Python backend with tag {}".format(
                    backends["vllm"]
                )
            )
            backends["python"] = backends["vllm"]

    # Initialize map of repo agents to build and repo-tag for each.
    repoagents = {}
    for be in FLAGS.repoagent:
        parts = be.split(":")
        if len(parts) == 1:
            parts.append(default_repo_tag)
        log('repoagent "{}" at tag/branch "{}"'.format(parts[0], parts[1]))
        repoagents[parts[0]] = parts[1]

    # Initialize map of caches to build and repo-tag for each.
    caches = {}
    for be in FLAGS.cache:
        parts = be.split(":")
        if len(parts) == 1:
            parts.append(default_repo_tag)
        log('cache "{}" at tag/branch "{}"'.format(parts[0], parts[1]))
        caches[parts[0]] = parts[1]

    # Initialize map of docker images.
    images = {}
    for img in FLAGS.image:
        parts = img.split(",")
        fail_if(
            len(parts) != 2, "--image must specify <image-name>,<full-image-registry>"
        )
        fail_if(
            parts[0]
            not in ["base", "gpu-base", "pytorch", "tensorflow", "tensorflow2"],
            "unsupported value for --image",
        )
        log('image "{}": "{}"'.format(parts[0], parts[1]))
        if parts[0] == "tensorflow2":
            parts[0] = "tensorflow"
        images[parts[0]] = parts[1]

    # Initialize map of library paths for each backend.
    library_paths = {}
    for lpath in FLAGS.library_paths:
        parts = lpath.split(":")
        if len(parts) == 2:
            log('backend "{}" library path "{}"'.format(parts[0], parts[1]))
            if parts[0] == "tensorflow2":
                parts[0] = "tensorflow"
            library_paths[parts[0]] = parts[1]

    # Parse any explicitly specified cmake arguments
    for cf in FLAGS.extra_core_cmake_arg:
        parts = cf.split("=")
        fail_if(len(parts) != 2, "--extra-core-cmake-arg must specify <name>=<value>")
        log('CMake core extra "-D{}={}"'.format(parts[0], parts[1]))
        EXTRA_CORE_CMAKE_FLAGS[parts[0]] = parts[1]

    for cf in FLAGS.override_core_cmake_arg:
        parts = cf.split("=")
        fail_if(
            len(parts) != 2, "--override-core-cmake-arg must specify <name>=<value>"
        )
        log('CMake core override "-D{}={}"'.format(parts[0], parts[1]))
        OVERRIDE_CORE_CMAKE_FLAGS[parts[0]] = parts[1]

    for cf in FLAGS.extra_backend_cmake_arg:
        parts = cf.split(":", 1)
        fail_if(
            len(parts) != 2,
            "--extra-backend-cmake-arg must specify <backend>:<name>=<value>",
        )
        be = parts[0]
        parts = parts[1].split("=", 1)
        fail_if(
            len(parts) != 2,
            "--extra-backend-cmake-arg must specify <backend>:<name>=<value>",
        )
        fail_if(
            be not in backends,
            '--extra-backend-cmake-arg specifies backend "{}" which is not included in build'.format(
                be
            ),
        )
        log('backend "{}" CMake extra "-D{}={}"'.format(be, parts[0], parts[1]))
        if be not in EXTRA_BACKEND_CMAKE_FLAGS:
            EXTRA_BACKEND_CMAKE_FLAGS[be] = {}
        EXTRA_BACKEND_CMAKE_FLAGS[be][parts[0]] = parts[1]

    for cf in FLAGS.override_backend_cmake_arg:
        parts = cf.split(":", 1)
        fail_if(
            len(parts) != 2,
            "--override-backend-cmake-arg must specify <backend>:<name>=<value>",
        )
        be = parts[0]
        parts = parts[1].split("=", 1)
        fail_if(
            len(parts) != 2,
            "--override-backend-cmake-arg must specify <backend>:<name>=<value>",
        )
        fail_if(
            be not in backends,
            '--override-backend-cmake-arg specifies backend "{}" which is not included in build'.format(
                be
            ),
        )
        log('backend "{}" CMake override "-D{}={}"'.format(be, parts[0], parts[1]))
        if be not in OVERRIDE_BACKEND_CMAKE_FLAGS:
            OVERRIDE_BACKEND_CMAKE_FLAGS[be] = {}
        OVERRIDE_BACKEND_CMAKE_FLAGS[be][parts[0]] = parts[1]

    # Initialize map of common components and repo-tag for each.
    components = {
        "common": default_repo_tag,
        "core": default_repo_tag,
        "backend": default_repo_tag,
        "thirdparty": default_repo_tag,
    }
    for be in FLAGS.repo_tag:
        parts = be.split(":")
        fail_if(len(parts) != 2, "--repo-tag must specify <component-name>:<repo-tag>")
        fail_if(
            parts[0] not in components,
            '--repo-tag <component-name> must be "common", "core", "backend", or "thirdparty"',
        )
        components[parts[0]] = parts[1]
    for c in components:
        log('component "{}" at tag/branch "{}"'.format(c, components[c]))

    # Set the build, install, and cmake directories to use for the
    # generated build scripts and Dockerfiles. If building without
    # Docker, these are the directories specified on the cmdline. If
    # building with Docker, we change these to be directories within
    # FLAGS.tmp_dir inside the Docker container.
    script_repo_dir = THIS_SCRIPT_DIR
    script_build_dir = FLAGS.build_dir
    script_install_dir = script_ci_dir = FLAGS.install_dir
    script_cmake_dir = FLAGS.cmake_dir
    if not FLAGS.no_container_build:
        # FLAGS.tmp_dir may be specified with "\" on Windows, adjust
        # to "/" for docker usage.
        script_build_dir = os.path.normpath(
            os.path.join(FLAGS.tmp_dir, "tritonbuild").replace("\\", "/")
        )
        script_install_dir = os.path.normpath(os.path.join(script_build_dir, "install"))
        script_ci_dir = os.path.normpath(os.path.join(script_build_dir, "ci"))
        if target_platform() == "windows":
            script_repo_dir = script_cmake_dir = os.path.normpath("c:/workspace")
        else:
            script_repo_dir = script_cmake_dir = "/workspace"

    script_name = "cmake_build"
    if target_platform() == "windows":
        script_name += ".ps1"

    # Write the build script that invokes cmake for the core, backends, repo-agents, and caches.
    pathlib.Path(FLAGS.build_dir).mkdir(parents=True, exist_ok=True)
    with BuildScript(
        os.path.join(FLAGS.build_dir, script_name),
        verbose=FLAGS.verbose,
        desc=("Build script for Triton Inference Server"),
    ) as cmake_script:
        # Run the container pre-build command if the cmake build is
        # being done within the build container.
        if not FLAGS.no_container_build and FLAGS.container_prebuild_command:
            cmake_script.cmd(FLAGS.container_prebuild_command, check_exitcode=True)
            cmake_script.blankln()

        # Commands to build the core shared library and the server executable.
        if not FLAGS.no_core_build:
            core_build(
                cmake_script,
                script_repo_dir,
                script_cmake_dir,
                script_build_dir,
                script_install_dir,
                components,
                backends,
            )

        # Commands to build each backend...
        for be in backends:
            # Core backends are not built separately from core so skip...
            if be in CORE_BACKENDS:
                continue

            # If armnn_tflite backend, source from external repo for git clone
            if be == "armnn_tflite":
                github_organization = "https://gitlab.com/arm-research/smarter/"
            else:
                github_organization = FLAGS.github_organization

            if be == "vllm":
                backend_clone(
                    be,
                    cmake_script,
                    backends[be],
                    script_build_dir,
                    script_install_dir,
                    github_organization,
                )
            else:
                backend_build(
                    be,
                    cmake_script,
                    backends[be],
                    script_build_dir,
                    script_install_dir,
                    github_organization,
                    images,
                    components,
                    library_paths,
                )

        # Commands to build each repo agent...
        for ra in repoagents:
            repo_agent_build(
                ra,
                cmake_script,
                script_build_dir,
                script_install_dir,
                repoagent_repo,
                repoagents,
            )

        # Commands to build each cache...
        for cache in caches:
            cache_build(
                cache,
                cmake_script,
                script_build_dir,
                script_install_dir,
                cache_repo,
                caches,
            )

        # Commands needed only when building with Docker...
        if not FLAGS.no_container_build:
            # Commands to collect all the build artifacts needed for CI
            # testing.
            cibase_build(
                cmake_script,
                script_repo_dir,
                script_cmake_dir,
                script_build_dir,
                script_install_dir,
                script_ci_dir,
                backends,
            )

            # When building with Docker the install and ci artifacts
            # written to the build-dir while running the docker container
            # may have root ownership, so give them permissions to be
            # managed by all users on the host system.
            if target_platform() != "windows":
                finalize_build(cmake_script, script_install_dir, script_ci_dir)

    # If --no-container-build is not specified then we perform the
    # actual build within a docker container and from that create the
    # final tritonserver docker image. For the build we need to
    # generate a few Dockerfiles and a top-level script that drives
    # the build process.
    if not FLAGS.no_container_build:
        script_name = "docker_build"
        if target_platform() == "windows":
            script_name += ".ps1"

        create_build_dockerfiles(
            script_build_dir, images, backends, repoagents, caches, FLAGS.endpoint
        )
        create_docker_build_script(script_name, script_install_dir, script_ci_dir)

    # In not dry-run, execute the script to perform the build...  If a
    # container-based build is requested use 'docker_build' script,
    # otherwise build directly on this system using cmake script.
    if not FLAGS.dryrun:
        if target_platform() == "windows":
            p = subprocess.Popen(
                ["powershell.exe", "-noexit", "-File", f"./{script_name}"],
                cwd=FLAGS.build_dir,
            )
        else:
            p = subprocess.Popen([f"./{script_name}"], cwd=FLAGS.build_dir)
        p.wait()
        fail_if(p.returncode != 0, "build failed")<|MERGE_RESOLUTION|>--- conflicted
+++ resolved
@@ -71,11 +71,7 @@
 TRITON_VERSION_MAP = {
     "2.48.0dev": (
         "24.06dev",  # triton container
-<<<<<<< HEAD
-        "24.05",  # upstream container
-=======
         "24.06",  # upstream container
->>>>>>> c61d993f
         "1.18.1",  # ORT
         "2024.0.0",  # ORT OpenVINO
         "2024.0.0",  # Standalone OpenVINO
