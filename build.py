--- conflicted
+++ resolved
@@ -58,11 +58,7 @@
 #      OpenVINO version
 #     )
 TRITON_VERSION_MAP = {
-<<<<<<< HEAD
-    '2.8.0dev': ('21.03dev', '20.12', '1.6.0', '2021.1', '2021.2.200')
-=======
     '2.8.0dev': ('21.03dev', '21.02', '1.6.0', '2021.1.110', '2021.2.200')
->>>>>>> 84be5b1f
 }
 
 EXAMPLE_BACKENDS = ['identity', 'square', 'repeat']
@@ -281,29 +277,8 @@
     return '{}_repository_agent'.format(ra)
 
 
-<<<<<<< HEAD
-def backend_cmake_args(images, components, be, install_dir, library_paths):
-    if be == 'onnxruntime':
-        args = onnxruntime_cmake_args()
-    elif be == 'openvino':
-        args = openvino_cmake_args()
-    elif be == 'tensorflow1':
-        args = tensorflow_cmake_args(1, images, library_paths)
-    elif be == 'tensorflow2':
-        args = tensorflow_cmake_args(2, images, library_paths)
-    elif be == 'python':
-        args = []
-    elif be == 'dali':
-        args = dali_cmake_args()
-    elif be == 'pytorch':
-        args = pytorch_cmake_args(images)
-    elif be == 'armnn':
-        args = armnn_cmake_args()
-    elif be in EXAMPLE_BACKENDS:
-=======
 def repoagent_cmake_args(images, components, ra, install_dir):
     if ra in EXAMPLE_REPOAGENTS:
->>>>>>> 84be5b1f
         args = []
     else:
         fail('unknown agent {}'.format(ra))
@@ -349,6 +324,8 @@
         args = dali_cmake_args()
     elif be == 'pytorch':
         args = pytorch_cmake_args(images)
+    elif be == 'armnn':
+        args = armnn_cmake_args(images)
     elif be in EXAMPLE_BACKENDS:
         args = []
     else:
@@ -705,13 +682,16 @@
 COPY --chown=1000:1000 --from=tritonserver_build /tmp/tritonbuild/install/repoagents repoagents
 '''
 
+    if target_platform() != 'ubuntu/arm64':
+        df += '''
+    # Extra defensive wiring for CUDA Compat lib
+    RUN ln -sf ${{_CUDA_COMPAT_PATH}}/lib.real ${{_CUDA_COMPAT_PATH}}/lib \
+    && echo ${{_CUDA_COMPAT_PATH}}/lib > /etc/ld.so.conf.d/00-cuda-compat.conf \
+    && ldconfig \
+    && rm -f ${{_CUDA_COMPAT_PATH}}/lib
+'''
+
     df += '''
-# Extra defensive wiring for CUDA Compat lib
-RUN ln -sf ${{_CUDA_COMPAT_PATH}}/lib.real ${{_CUDA_COMPAT_PATH}}/lib \
- && echo ${{_CUDA_COMPAT_PATH}}/lib > /etc/ld.so.conf.d/00-cuda-compat.conf \
- && ldconfig \
- && rm -f ${{_CUDA_COMPAT_PATH}}/lib
-
 COPY --chown=1000:1000 NVIDIA_Deep_Learning_Container_License.pdf /opt/tritonserver
 COPY --chown=1000:1000 nvidia_entrypoint.sh /opt/tritonserver
 ENTRYPOINT ["/opt/tritonserver/nvidia_entrypoint.sh"]
