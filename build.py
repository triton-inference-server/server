--- conflicted
+++ resolved
@@ -71,13 +71,8 @@
 #
 
 DEFAULT_TRITON_VERSION_MAP = {
-<<<<<<< HEAD
-    "release_version": "2.62.0",
-    "triton_container_version": "25.10",
-=======
     "release_version": "2.63.0dev",
     "triton_container_version": "25.11dev",
->>>>>>> e92f2361
     "upstream_container_version": "25.10",
     "ort_version": "1.23.1",
     "ort_openvino_version": "2025.3.0",
