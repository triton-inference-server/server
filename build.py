--- conflicted
+++ resolved
@@ -918,7 +918,6 @@
 ARG TRITON_VERSION
 ARG TRITON_CONTAINER_VERSION
 """
-<<<<<<< HEAD
 
     df += """
 # Point to python 3.10 which is what triton expects the default to be
@@ -929,8 +928,6 @@
 ENV PYTHON_BIN_PATH ${PYBIN}/python${PYVER}
 ENV PATH ${PYBIN}:${PATH}
 """
-=======
->>>>>>> 6057c72b
     df += """
 # Install docker docker buildx
 RUN yum install -y ca-certificates curl gnupg yum-utils \\
@@ -968,12 +965,8 @@
             libarchive-devel \\
             libxml2-devel \\
             numactl-devel \\
-<<<<<<< HEAD
             wget \\
             libjpeg-devel
-=======
-            wget
->>>>>>> 6057c72b
 
 RUN pip3 install --upgrade pip \\
       && pip3 install --upgrade \\
