#!/usr/bin/env python3
# Copyright 2020-2024, NVIDIA CORPORATION & AFFILIATES. All rights reserved.
#
# Redistribution and use in source and binary forms, with or without
# modification, are permitted provided that the following conditions
# are met:
#  * Redistributions of source code must retain the above copyright
#    notice, this list of conditions and the following disclaimer.
#  * Redistributions in binary form must reproduce the above copyright
#    notice, this list of conditions and the following disclaimer in the
#    documentation and/or other materials provided with the distribution.
#  * Neither the name of NVIDIA CORPORATION nor the names of its
#    contributors may be used to endorse or promote products derived
#    from this software without specific prior written permission.
#
# THIS SOFTWARE IS PROVIDED BY THE COPYRIGHT HOLDERS ``AS IS'' AND ANY
# EXPRESS OR IMPLIED WARRANTIES, INCLUDING, BUT NOT LIMITED TO, THE
# IMPLIED WARRANTIES OF MERCHANTABILITY AND FITNESS FOR A PARTICULAR
# PURPOSE ARE DISCLAIMED.  IN NO EVENT SHALL THE COPYRIGHT OWNER OR
# CONTRIBUTORS BE LIABLE FOR ANY DIRECT, INDIRECT, INCIDENTAL, SPECIAL,
# EXEMPLARY, OR CONSEQUENTIAL DAMAGES (INCLUDING, BUT NOT LIMITED TO,
# PROCUREMENT OF SUBSTITUTE GOODS OR SERVICES; LOSS OF USE, DATA, OR
# PROFITS; OR BUSINESS INTERRUPTION) HOWEVER CAUSED AND ON ANY THEORY
# OF LIABILITY, WHETHER IN CONTRACT, STRICT LIABILITY, OR TORT
# (INCLUDING NEGLIGENCE OR OTHERWISE) ARISING IN ANY WAY OUT OF THE USE
# OF THIS SOFTWARE, EVEN IF ADVISED OF THE POSSIBILITY OF SUCH DAMAGE.

import argparse
import importlib.util
import multiprocessing
import os
import os.path
import pathlib
import platform
import stat
import subprocess
import sys
from inspect import getsourcefile

import requests

#
# Build Triton Inference Server.
#

# By default build.py builds the Triton Docker image, but can also be
# used to build without Docker.  See docs/build.md and --help for more
# information.
#
# The TRITON_VERSION file indicates the Triton version and
# TRITON_VERSION_MAP is used to determine the corresponding container
# version and upstream container version (upstream containers are
# dependencies required by Triton). These versions may be overridden.

# Map from Triton version to corresponding container and component versions.
#
#   triton version ->
#     (triton container version,
#      upstream container version,
#      ORT version,
#      ORT OpenVINO version (use None to disable OpenVINO in ORT),
#      Standalone OpenVINO version,
#      DCGM version
#     )
#
# Currently the OpenVINO versions used in ORT and standalone must
# match because of the way dlopen works with loading the backends. If
# different versions are used then one backend or the other will
# incorrectly load the other version of the openvino libraries.
#
TRITON_VERSION_MAP = {
    "2.48.0": (
        "24.07",  # triton container
        "24.07",  # upstream container
        "1.18.1",  # ORT
        "2024.0.0",  # ORT OpenVINO
        "2024.0.0",  # Standalone OpenVINO
        "3.2.6",  # DCGM version
        "0.5.0.post1",  # vLLM version
    )
}

CORE_BACKENDS = ["ensemble"]

FLAGS = None
EXTRA_CORE_CMAKE_FLAGS = {}
OVERRIDE_CORE_CMAKE_FLAGS = {}
EXTRA_BACKEND_CMAKE_FLAGS = {}
OVERRIDE_BACKEND_CMAKE_FLAGS = {}

THIS_SCRIPT_DIR = os.path.dirname(os.path.abspath(getsourcefile(lambda: 0)))


def log(msg, force=False):
    if force or not FLAGS.quiet:
        try:
            print(msg, file=sys.stderr)
        except Exception:
            print("<failed to log>", file=sys.stderr)


def log_verbose(msg):
    if FLAGS.verbose:
        log(msg, force=True)


def fail(msg):
    fail_if(True, msg)


def fail_if(p, msg):
    if p:
        print("error: {}".format(msg), file=sys.stderr)
        sys.exit(1)


def target_platform():
    if FLAGS.target_platform is not None:
        return FLAGS.target_platform
    return platform.system().lower()


def target_machine():
    if FLAGS.target_machine is not None:
        return FLAGS.target_machine
    return platform.machine().lower()


def container_versions(version, container_version, upstream_container_version):
    if container_version is None:
        if version not in TRITON_VERSION_MAP:
            fail("container version not known for {}".format(version))
        container_version = TRITON_VERSION_MAP[version][0]
    if upstream_container_version is None:
        if version not in TRITON_VERSION_MAP:
            fail("upstream container version not known for {}".format(version))
        upstream_container_version = TRITON_VERSION_MAP[version][1]
    return container_version, upstream_container_version


class BuildScript:
    """Utility class for writing build scripts"""

    def __init__(self, filepath, desc=None, verbose=False):
        self._filepath = filepath
        self._file = open(self._filepath, "w")
        self._verbose = verbose
        self.header(desc)

    def __enter__(self):
        return self

    def __exit__(self, type, value, traceback):
        self.close()

    def __del__(self):
        self.close()

    def close(self):
        if self._file is not None:
            if target_platform() == "windows":
                self.blankln()
                self._file.write("}\n")
                self._file.write("catch {\n")
                self._file.write("    $_;\n")
                self._file.write("    ExitWithCode 1;\n")
                self._file.write("}\n")
            """Close the file"""
            self._file.close()
            self._file = None
            st = os.stat(self._filepath)
            os.chmod(self._filepath, st.st_mode | stat.S_IEXEC)

    def blankln(self):
        self._file.write("\n")

    def commentln(self, cnt):
        self._file.write("#" * cnt + "\n")

    def comment(self, msg=""):
        if not isinstance(msg, str):
            try:
                for m in msg:
                    self._file.write(f"# {msg}\n")
                return
            except TypeError:
                pass
        self._file.write(f"# {msg}\n")

    def comment_verbose(self, msg=""):
        if self._verbose:
            self.comment(msg)

    def header(self, desc=None):
        if target_platform() != "windows":
            self._file.write("#!/usr/bin/env bash\n\n")

        if desc is not None:
            self.comment()
            self.comment(desc)
            self.comment()
            self.blankln()

        self.comment("Exit script immediately if any command fails")
        if target_platform() == "windows":
            self._file.write("function ExitWithCode($exitcode) {\n")
            self._file.write("    $host.SetShouldExit($exitcode)\n")
            self._file.write("    exit $exitcode\n")
            self._file.write("}\n")
            self.blankln()
            if self._verbose:
                self._file.write("Set-PSDebug -Trace 1\n")
            self.blankln()
            self._file.write("try {\n")
        else:
            self._file.write("set -e\n")
            if self._verbose:
                self._file.write("set -x\n")
        self.blankln()

    def envvar_ref(self, v):
        if target_platform() == "windows":
            return f"${{env:{v}}}"
        return f"${{{v}}}"

    def cmd(self, clist, check_exitcode=False):
        if isinstance(clist, str):
            self._file.write(f"{clist}\n")
        else:
            for c in clist:
                self._file.write(f"{c} ")
            self.blankln()

        if check_exitcode:
            if target_platform() == "windows":
                self._file.write("if ($LASTEXITCODE -ne 0) {\n")
                self._file.write(
                    '  Write-Output "exited with status code $LASTEXITCODE";\n'
                )
                self._file.write("  ExitWithCode 1;\n")
                self._file.write("}\n")

    def cwd(self, path):
        if target_platform() == "windows":
            self.cmd(f"Set-Location -EV Err -EA Stop {path}")
        else:
            self.cmd(f"cd {path}")

    def cp(self, src, dest):
        if target_platform() == "windows":
            self.cmd(f"Copy-Item -EV Err -EA Stop {src} -Destination {dest}")
        else:
            self.cmd(f"cp {src} {dest}")

    def mkdir(self, path):
        if target_platform() == "windows":
            self.cmd(
                f"New-Item -EV Err -EA Stop -ItemType Directory -Force -Path {path}"
            )
        else:
            self.cmd(f"mkdir -p {pathlib.Path(path)}")

    def rmdir(self, path):
        if target_platform() == "windows":
            self.cmd(f"if (Test-Path -Path {path}) {{")
            self.cmd(f"  Remove-Item -EV Err -EA Stop -Recurse -Force {path}")
            self.cmd("}")
        else:
            self.cmd(f"rm -fr {pathlib.Path(path)}")

    def cpdir(self, src, dest):
        if target_platform() == "windows":
            self.cmd(f"Copy-Item -EV Err -EA Stop -Recurse {src} -Destination {dest}")
        else:
            self.cmd(f"cp -r {src} {dest}")

    def tar(self, subdir, tar_filename):
        if target_platform() == "windows":
            fail("unsupported operation: tar")
        else:
            self.cmd(f"tar zcf {tar_filename} {subdir}")

    def cmake(self, args):
        # Pass some additional envvars into cmake...
        env_args = []
        for k in ("TRT_VERSION", "CMAKE_TOOLCHAIN_FILE", "VCPKG_TARGET_TRIPLET"):
            env_args += [f'"-D{k}={self.envvar_ref(k)}"']
        self.cmd(f'cmake {" ".join(env_args)} {" ".join(args)}', check_exitcode=True)

    def makeinstall(self, target="install"):
        verbose_flag = "-v" if self._verbose else ""
        self.cmd(
            f"cmake --build . --config {FLAGS.build_type} -j{FLAGS.build_parallel} {verbose_flag} -t {target}"
        )

    def gitclone(self, repo, tag, subdir, org):
        clone_dir = subdir
        if not FLAGS.no_force_clone:
            self.rmdir(clone_dir)

        if target_platform() == "windows":
            self.cmd(f"if (-Not (Test-Path -Path {clone_dir})) {{")
        else:
            self.cmd(f"if [[ ! -e {clone_dir} ]]; then")

        # FIXME [DLIS-4045 - Currently the tag starting with "pull/" is not
        # working with "--repo-tag" as the option is not forwarded to the
        # individual repo build correctly.]
        # If 'tag' starts with "pull/" then it must be of form
        # "pull/<pr>/head". We just clone at "main" and then fetch the
        # reference onto a new branch we name "tritonbuildref".
        if tag.startswith("pull/"):
            self.cmd(
                f"  git clone --recursive --depth=1 {org}/{repo}.git {subdir};",
                check_exitcode=True,
            )
            self.cmd("}" if target_platform() == "windows" else "fi")
            self.cwd(subdir)
            self.cmd(f"git fetch origin {tag}:tritonbuildref", check_exitcode=True)
            self.cmd(f"git checkout tritonbuildref", check_exitcode=True)
        else:
            self.cmd(
                f"  git clone --recursive --single-branch --depth=1 -b {tag} {org}/{repo}.git {subdir};",
                check_exitcode=True,
            )
            self.cmd("}" if target_platform() == "windows" else "fi")


def cmake_core_arg(name, type, value):
    # Return cmake -D setting to set name=value for core build. Use
    # command-line specified value if one is given.
    if name in OVERRIDE_CORE_CMAKE_FLAGS:
        value = OVERRIDE_CORE_CMAKE_FLAGS[name]
    if type is None:
        type = ""
    else:
        type = ":{}".format(type)
    return '"-D{}{}={}"'.format(name, type, value)


def cmake_core_enable(name, flag):
    # Return cmake -D setting to set name=flag?ON:OFF for core
    # build. Use command-line specified value for 'flag' if one is
    # given.
    if name in OVERRIDE_CORE_CMAKE_FLAGS:
        value = OVERRIDE_CORE_CMAKE_FLAGS[name]
    else:
        value = "ON" if flag else "OFF"
    return '"-D{}:BOOL={}"'.format(name, value)


def cmake_core_extra_args():
    args = []
    for k, v in EXTRA_CORE_CMAKE_FLAGS.items():
        args.append('"-D{}={}"'.format(k, v))
    return args


def cmake_backend_arg(backend, name, type, value):
    # Return cmake -D setting to set name=value for backend build. Use
    # command-line specified value if one is given.
    if backend in OVERRIDE_BACKEND_CMAKE_FLAGS:
        if name in OVERRIDE_BACKEND_CMAKE_FLAGS[backend]:
            value = OVERRIDE_BACKEND_CMAKE_FLAGS[backend][name]
    if type is None:
        type = ""
    else:
        type = ":{}".format(type)
    return '"-D{}{}={}"'.format(name, type, value)


def cmake_backend_enable(backend, name, flag):
    # Return cmake -D setting to set name=flag?ON:OFF for backend
    # build. Use command-line specified value for 'flag' if one is
    # given.
    value = None
    if backend in OVERRIDE_BACKEND_CMAKE_FLAGS:
        if name in OVERRIDE_BACKEND_CMAKE_FLAGS[backend]:
            value = OVERRIDE_BACKEND_CMAKE_FLAGS[backend][name]
    if value is None:
        value = "ON" if flag else "OFF"
    return '"-D{}:BOOL={}"'.format(name, value)


def cmake_backend_extra_args(backend):
    args = []
    if backend in EXTRA_BACKEND_CMAKE_FLAGS:
        for k, v in EXTRA_BACKEND_CMAKE_FLAGS[backend].items():
            args.append('"-D{}={}"'.format(k, v))
    return args


def cmake_repoagent_arg(name, type, value):
    # For now there is no override for repo-agents
    if type is None:
        type = ""
    else:
        type = ":{}".format(type)
    return '"-D{}{}={}"'.format(name, type, value)


def cmake_repoagent_enable(name, flag):
    # For now there is no override for repo-agents
    value = "ON" if flag else "OFF"
    return '"-D{}:BOOL={}"'.format(name, value)


def cmake_repoagent_extra_args():
    # For now there is no extra args for repo-agents
    args = []
    return args


def cmake_cache_arg(name, type, value):
    # For now there is no override for caches
    if type is None:
        type = ""
    else:
        type = ":{}".format(type)
    return '"-D{}{}={}"'.format(name, type, value)


def cmake_cache_enable(name, flag):
    # For now there is no override for caches
    value = "ON" if flag else "OFF"
    return '"-D{}:BOOL={}"'.format(name, value)


def cmake_cache_extra_args():
    # For now there is no extra args for caches
    args = []
    return args


def core_cmake_args(components, backends, cmake_dir, install_dir):
    cargs = [
        cmake_core_arg("CMAKE_BUILD_TYPE", None, FLAGS.build_type),
        cmake_core_arg("CMAKE_INSTALL_PREFIX", "PATH", install_dir),
        cmake_core_arg("TRITON_VERSION", "STRING", FLAGS.version),
        cmake_core_arg("TRITON_REPO_ORGANIZATION", "STRING", FLAGS.github_organization),
        cmake_core_arg("TRITON_COMMON_REPO_TAG", "STRING", components["common"]),
        cmake_core_arg("TRITON_CORE_REPO_TAG", "STRING", components["core"]),
        cmake_core_arg("TRITON_BACKEND_REPO_TAG", "STRING", components["backend"]),
        cmake_core_arg(
            "TRITON_THIRD_PARTY_REPO_TAG", "STRING", components["thirdparty"]
        ),
    ]

    cargs.append(cmake_core_enable("TRITON_ENABLE_LOGGING", FLAGS.enable_logging))
    cargs.append(cmake_core_enable("TRITON_ENABLE_STATS", FLAGS.enable_stats))
    cargs.append(cmake_core_enable("TRITON_ENABLE_METRICS", FLAGS.enable_metrics))
    cargs.append(
        cmake_core_enable("TRITON_ENABLE_METRICS_GPU", FLAGS.enable_gpu_metrics)
    )
    cargs.append(
        cmake_core_enable("TRITON_ENABLE_METRICS_CPU", FLAGS.enable_cpu_metrics)
    )
    cargs.append(cmake_core_enable("TRITON_ENABLE_TRACING", FLAGS.enable_tracing))
    cargs.append(cmake_core_enable("TRITON_ENABLE_NVTX", FLAGS.enable_nvtx))

    cargs.append(cmake_core_enable("TRITON_ENABLE_GPU", FLAGS.enable_gpu))
    cargs.append(
        cmake_core_arg(
            "TRITON_MIN_COMPUTE_CAPABILITY", None, FLAGS.min_compute_capability
        )
    )

    cargs.append(cmake_core_enable("TRITON_ENABLE_MALI_GPU", FLAGS.enable_mali_gpu))

    cargs.append(cmake_core_enable("TRITON_ENABLE_GRPC", "grpc" in FLAGS.endpoint))
    cargs.append(cmake_core_enable("TRITON_ENABLE_HTTP", "http" in FLAGS.endpoint))
    cargs.append(
        cmake_core_enable("TRITON_ENABLE_SAGEMAKER", "sagemaker" in FLAGS.endpoint)
    )
    cargs.append(
        cmake_core_enable("TRITON_ENABLE_VERTEX_AI", "vertex-ai" in FLAGS.endpoint)
    )

    cargs.append(cmake_core_enable("TRITON_ENABLE_GCS", "gcs" in FLAGS.filesystem))
    cargs.append(cmake_core_enable("TRITON_ENABLE_S3", "s3" in FLAGS.filesystem))
    cargs.append(
        cmake_core_enable(
            "TRITON_ENABLE_AZURE_STORAGE", "azure_storage" in FLAGS.filesystem
        )
    )

    cargs.append(cmake_core_enable("TRITON_ENABLE_ENSEMBLE", "ensemble" in backends))
    cargs.append(cmake_core_enable("TRITON_ENABLE_TENSORRT", "tensorrt" in backends))

    cargs += cmake_core_extra_args()
    cargs.append(cmake_dir)
    return cargs


def repoagent_repo(ra):
    return "{}_repository_agent".format(ra)


def repoagent_cmake_args(images, components, ra, install_dir):
    args = []

    cargs = args + [
        cmake_repoagent_arg("CMAKE_BUILD_TYPE", None, FLAGS.build_type),
        cmake_repoagent_arg("CMAKE_INSTALL_PREFIX", "PATH", install_dir),
        cmake_repoagent_arg(
            "TRITON_REPO_ORGANIZATION", "STRING", FLAGS.github_organization
        ),
        cmake_repoagent_arg("TRITON_COMMON_REPO_TAG", "STRING", components["common"]),
        cmake_repoagent_arg("TRITON_CORE_REPO_TAG", "STRING", components["core"]),
    ]

    cargs.append(cmake_repoagent_enable("TRITON_ENABLE_GPU", FLAGS.enable_gpu))
    cargs += cmake_repoagent_extra_args()
    cargs.append("..")
    return cargs


def cache_repo(cache):
    # example: "local", or "redis"
    return "{}_cache".format(cache)


def cache_cmake_args(images, components, cache, install_dir):
    args = []

    cargs = args + [
        cmake_cache_arg("CMAKE_BUILD_TYPE", None, FLAGS.build_type),
        cmake_cache_arg("CMAKE_INSTALL_PREFIX", "PATH", install_dir),
        cmake_cache_arg(
            "TRITON_REPO_ORGANIZATION", "STRING", FLAGS.github_organization
        ),
        cmake_cache_arg("TRITON_COMMON_REPO_TAG", "STRING", components["common"]),
        cmake_cache_arg("TRITON_CORE_REPO_TAG", "STRING", components["core"]),
    ]

    cargs.append(cmake_cache_enable("TRITON_ENABLE_GPU", FLAGS.enable_gpu))
    cargs += cmake_cache_extra_args()
    cargs.append("..")
    return cargs


def backend_repo(be):
    return "{}_backend".format(be)


def backend_cmake_args(images, components, be, install_dir, library_paths):
    cmake_build_type = FLAGS.build_type

    if be == "onnxruntime":
        args = onnxruntime_cmake_args(images, library_paths)
    elif be == "openvino":
        args = openvino_cmake_args()
    elif be == "tensorflow":
        args = tensorflow_cmake_args(images, library_paths)
    elif be == "python":
        args = []
    elif be == "dali":
        args = dali_cmake_args()
    elif be == "pytorch":
        args = pytorch_cmake_args(images)
    elif be == "armnn_tflite":
        args = armnn_tflite_cmake_args()
    elif be == "fil":
        args = fil_cmake_args(images)
        # DLIS-4618: FIL backend fails debug build, so override it for now.
        cmake_build_type = "Release"
    elif be == "fastertransformer":
        args = fastertransformer_cmake_args()
    elif be == "tensorrt":
        args = tensorrt_cmake_args()
    elif be == "tensorrtllm":
        args = tensorrtllm_cmake_args(images)
    else:
        args = []

    cargs = args + [
        cmake_backend_arg(be, "CMAKE_BUILD_TYPE", None, cmake_build_type),
        cmake_backend_arg(be, "CMAKE_INSTALL_PREFIX", "PATH", install_dir),
        cmake_backend_arg(
            be, "TRITON_REPO_ORGANIZATION", "STRING", FLAGS.github_organization
        ),
        cmake_backend_arg(be, "TRITON_COMMON_REPO_TAG", "STRING", components["common"]),
        cmake_backend_arg(be, "TRITON_CORE_REPO_TAG", "STRING", components["core"]),
        cmake_backend_arg(
            be, "TRITON_BACKEND_REPO_TAG", "STRING", components["backend"]
        ),
    ]

    cargs.append(cmake_backend_enable(be, "TRITON_ENABLE_GPU", FLAGS.enable_gpu))
    cargs.append(
        cmake_backend_enable(be, "TRITON_ENABLE_MALI_GPU", FLAGS.enable_mali_gpu)
    )
    cargs.append(cmake_backend_enable(be, "TRITON_ENABLE_STATS", FLAGS.enable_stats))
    cargs.append(
        cmake_backend_enable(be, "TRITON_ENABLE_METRICS", FLAGS.enable_metrics)
    )

    # [DLIS-4950] always enable below once Windows image is updated with CUPTI
    # cargs.append(cmake_backend_enable(be, 'TRITON_ENABLE_MEMORY_TRACKER', True))
    if (target_platform() == "windows") and (not FLAGS.no_container_build):
        print(
            "Warning: Detected docker build is used for Windows, backend utility 'device memory tracker' will be disabled due to missing library in CUDA Windows docker image."
        )
        cargs.append(cmake_backend_enable(be, "TRITON_ENABLE_MEMORY_TRACKER", False))
    elif target_platform() == "igpu":
        print(
            "Warning: Detected iGPU build, backend utility 'device memory tracker' will be disabled as iGPU doesn't contain required version of the library."
        )
        cargs.append(cmake_backend_enable(be, "TRITON_ENABLE_MEMORY_TRACKER", False))
    elif FLAGS.enable_gpu:
        cargs.append(cmake_backend_enable(be, "TRITON_ENABLE_MEMORY_TRACKER", True))

    cargs += cmake_backend_extra_args(be)
    if be == "tensorrtllm":
        cargs.append("-S ../inflight_batcher_llm -B .")

    else:
        cargs.append("..")
    return cargs


def pytorch_cmake_args(images):
    if "pytorch" in images:
        image = images["pytorch"]
    else:
        image = "nvcr.io/nvidia/pytorch:{}-py3".format(FLAGS.upstream_container_version)
    cargs = [
        cmake_backend_arg("pytorch", "TRITON_PYTORCH_DOCKER_IMAGE", None, image),
    ]

    if FLAGS.enable_gpu:
        cargs.append(
            cmake_backend_enable("pytorch", "TRITON_PYTORCH_ENABLE_TORCHTRT", True)
        )
    cargs.append(
        cmake_backend_enable("pytorch", "TRITON_ENABLE_NVTX", FLAGS.enable_nvtx)
    )
    return cargs


def onnxruntime_cmake_args(images, library_paths):
    cargs = [
        cmake_backend_arg(
            "onnxruntime",
            "TRITON_BUILD_ONNXRUNTIME_VERSION",
            None,
            TRITON_VERSION_MAP[FLAGS.version][2],
        )
    ]

    # TRITON_ENABLE_GPU is already set for all backends in backend_cmake_args()
    if FLAGS.enable_gpu:
        cargs.append(
            cmake_backend_enable(
                "onnxruntime", "TRITON_ENABLE_ONNXRUNTIME_TENSORRT", True
            )
        )

    if target_platform() == "windows":
        if "base" in images:
            cargs.append(
                cmake_backend_arg(
                    "onnxruntime", "TRITON_BUILD_CONTAINER", None, images["base"]
                )
            )
    else:
        if "base" in images:
            cargs.append(
                cmake_backend_arg(
                    "onnxruntime", "TRITON_BUILD_CONTAINER", None, images["base"]
                )
            )
        else:
            cargs.append(
                cmake_backend_arg(
                    "onnxruntime",
                    "TRITON_BUILD_CONTAINER_VERSION",
                    None,
                    TRITON_VERSION_MAP[FLAGS.version][1],
                )
            )

        if (target_machine() != "aarch64") and (
            TRITON_VERSION_MAP[FLAGS.version][3] is not None
        ):
            cargs.append(
                cmake_backend_enable(
                    "onnxruntime", "TRITON_ENABLE_ONNXRUNTIME_OPENVINO", True
                )
            )
            cargs.append(
                cmake_backend_arg(
                    "onnxruntime",
                    "TRITON_BUILD_ONNXRUNTIME_OPENVINO_VERSION",
                    None,
                    TRITON_VERSION_MAP[FLAGS.version][3],
                )
            )

        if target_platform() == "igpu":
            cargs.append(
                cmake_backend_arg(
                    "onnxruntime",
                    "TRITON_BUILD_TARGET_PLATFORM",
                    None,
                    target_platform(),
                )
            )

    return cargs


def openvino_cmake_args():
    cargs = [
        cmake_backend_arg(
            "openvino",
            "TRITON_BUILD_OPENVINO_VERSION",
            None,
            TRITON_VERSION_MAP[FLAGS.version][4],
        )
    ]
    if target_platform() == "windows":
        if "base" in images:
            cargs.append(
                cmake_backend_arg(
                    "openvino", "TRITON_BUILD_CONTAINER", None, images["base"]
                )
            )
    else:
        if "base" in images:
            cargs.append(
                cmake_backend_arg(
                    "openvino", "TRITON_BUILD_CONTAINER", None, images["base"]
                )
            )
        else:
            cargs.append(
                cmake_backend_arg(
                    "openvino",
                    "TRITON_BUILD_CONTAINER_VERSION",
                    None,
                    TRITON_VERSION_MAP[FLAGS.version][1],
                )
            )
    return cargs


def tensorrt_cmake_args():
    cargs = [
        cmake_backend_enable("tensorrt", "TRITON_ENABLE_NVTX", FLAGS.enable_nvtx),
    ]
    if target_platform() == "windows":
        cargs.append(
            cmake_backend_arg(
                "tensorrt", "TRITON_TENSORRT_INCLUDE_PATHS", None, "c:/TensorRT/include"
            )
        )

    return cargs


def tensorflow_cmake_args(images, library_paths):
    backend_name = "tensorflow"
    extra_args = []

    # If a specific TF image is specified use it, otherwise pull from NGC.
    if backend_name in images:
        image = images[backend_name]
    else:
        image = "nvcr.io/nvidia/tensorflow:{}-tf2-py3".format(
            FLAGS.upstream_container_version
        )
    extra_args = [
        cmake_backend_arg(backend_name, "TRITON_TENSORFLOW_DOCKER_IMAGE", None, image)
    ]
    return extra_args


def dali_cmake_args():
    return [
        cmake_backend_enable("dali", "TRITON_DALI_SKIP_DOWNLOAD", False),
    ]


def fil_cmake_args(images):
    cargs = [cmake_backend_enable("fil", "TRITON_FIL_DOCKER_BUILD", True)]
    if "base" in images:
        cargs.append(
            cmake_backend_arg("fil", "TRITON_BUILD_CONTAINER", None, images["base"])
        )
    else:
        cargs.append(
            cmake_backend_arg(
                "fil",
                "TRITON_BUILD_CONTAINER_VERSION",
                None,
                TRITON_VERSION_MAP[FLAGS.version][1],
            )
        )

    return cargs


def armnn_tflite_cmake_args():
    return [
        cmake_backend_arg("armnn_tflite", "JOBS", None, multiprocessing.cpu_count()),
    ]


def fastertransformer_cmake_args():
    print("Warning: FasterTransformer backend is not officially supported.")
    cargs = [
        cmake_backend_arg(
            "fastertransformer", "CMAKE_EXPORT_COMPILE_COMMANDS", None, 1
        ),
        cmake_backend_arg("fastertransformer", "ENABLE_FP8", None, "OFF"),
    ]
    return cargs


def tensorrtllm_cmake_args(images):
    cargs = []
    cargs.append(cmake_backend_enable("tensorrtllm", "USE_CXX11_ABI", True))
    return cargs


def install_dcgm_libraries(dcgm_version, target_machine):
    if dcgm_version == "":
        fail(
            "unable to determine default repo-tag, DCGM version not known for {}".format(
                FLAGS.version
            )
        )
        return ""
    else:
        if target_machine == "aarch64":
            return """
ENV DCGM_VERSION {}
# Install DCGM. Steps from https://developer.nvidia.com/dcgm#Downloads
RUN curl -o /tmp/cuda-keyring.deb \\
        https://developer.download.nvidia.com/compute/cuda/repos/ubuntu2204/sbsa/cuda-keyring_1.0-1_all.deb \\
      && apt install /tmp/cuda-keyring.deb \\
      && rm /tmp/cuda-keyring.deb \\
      && apt-get update \\
      && apt-get install -y datacenter-gpu-manager=1:{}
""".format(
                dcgm_version, dcgm_version
            )
        else:
            return """
ENV DCGM_VERSION {}
# Install DCGM. Steps from https://developer.nvidia.com/dcgm#Downloads
RUN curl -o /tmp/cuda-keyring.deb \\
          https://developer.download.nvidia.com/compute/cuda/repos/ubuntu2204/x86_64/cuda-keyring_1.0-1_all.deb \\
      && apt install /tmp/cuda-keyring.deb \\
      && rm /tmp/cuda-keyring.deb \\
      && apt-get update \\
      && apt-get install -y datacenter-gpu-manager=1:{}
""".format(
                dcgm_version, dcgm_version
            )


def create_dockerfile_buildbase(ddir, dockerfile_name, argmap):
    df = """
ARG TRITON_VERSION={}
ARG TRITON_CONTAINER_VERSION={}
ARG BASE_IMAGE={}
""".format(
        argmap["TRITON_VERSION"],
        argmap["TRITON_CONTAINER_VERSION"],
        argmap["BASE_IMAGE"],
    )

    df += """
FROM ${BASE_IMAGE}

ARG TRITON_VERSION
ARG TRITON_CONTAINER_VERSION
"""
    # Install the windows- or linux-specific buildbase dependencies
    if target_platform() == "windows":
        df += """
SHELL ["cmd", "/S", "/C"]
"""
    else:
        df += """
# Ensure apt-get won't prompt for selecting options
ENV DEBIAN_FRONTEND=noninteractive

# Install docker docker buildx
RUN apt-get update \\
      && apt-get install -y ca-certificates curl gnupg \\
      && install -m 0755 -d /etc/apt/keyrings \\
      && curl -fsSL https://download.docker.com/linux/ubuntu/gpg | gpg --dearmor -o /etc/apt/keyrings/docker.gpg \\
      && chmod a+r /etc/apt/keyrings/docker.gpg \\
      && echo \\
          "deb [arch="$(dpkg --print-architecture)" signed-by=/etc/apt/keyrings/docker.gpg] https://download.docker.com/linux/ubuntu \\
          "$(. /etc/os-release && echo "$VERSION_CODENAME")" stable" | \\
          tee /etc/apt/sources.list.d/docker.list > /dev/null \\
      && apt-get update \\
      && apt-get install -y docker.io docker-buildx-plugin

# libcurl4-openSSL-dev is needed for GCS
# python3-dev is needed by Torchvision
# python3-pip and libarchive-dev is needed by python backend
# libxml2-dev is needed for Azure Storage
# scons is needed for armnn_tflite backend build dep
RUN apt-get update \\
      && apt-get install -y --no-install-recommends \\
            ca-certificates \\
            autoconf \\
            automake \\
            build-essential \\
            git \\
            gperf \\
            libre2-dev \\
            libssl-dev \\
            libtool \\
            libcurl4-openssl-dev \\
            libb64-dev \\
            libgoogle-perftools-dev \\
            patchelf \\
            python3-dev \\
            python3-pip \\
            python3-setuptools \\
            rapidjson-dev \\
            scons \\
            software-properties-common \\
            pkg-config \\
            unzip \\
            wget \\
            zlib1g-dev \\
            libarchive-dev \\
            libxml2-dev \\
            libnuma-dev \\
            wget \\
      && rm -rf /var/lib/apt/lists/*

RUN pip3 install --upgrade pip \\
      && pip3 install --upgrade \\
          wheel \\
          setuptools \\
          docker \\
          virtualenv

# Install boost version >= 1.78 for boost::span
# Current libboost-dev apt packages are < 1.78, so install from tar.gz
RUN wget -O /tmp/boost.tar.gz \\
          https://archives.boost.io/release/1.80.0/source/boost_1_80_0.tar.gz \\
      && (cd /tmp && tar xzf boost.tar.gz) \\
      && mv /tmp/boost_1_80_0/boost /usr/include/boost

# Server build requires recent version of CMake (FetchContent required)
RUN apt update -q=2 \\
      && apt install -y gpg wget \\
      && wget -O - https://apt.kitware.com/keys/kitware-archive-latest.asc 2>/dev/null | gpg --dearmor - |  tee /usr/share/keyrings/kitware-archive-keyring.gpg >/dev/null \\
      && . /etc/os-release \\
      && echo "deb [signed-by=/usr/share/keyrings/kitware-archive-keyring.gpg] https://apt.kitware.com/ubuntu/ $UBUNTU_CODENAME main" | tee /etc/apt/sources.list.d/kitware.list >/dev/null \\
      && apt-get update -q=2 \\
      && apt-get install -y --no-install-recommends cmake=3.27.7* cmake-data=3.27.7*
"""

        if FLAGS.enable_gpu:
            df += install_dcgm_libraries(argmap["DCGM_VERSION"], target_machine())

    df += """
ENV TRITON_SERVER_VERSION ${TRITON_VERSION}
ENV NVIDIA_TRITON_SERVER_VERSION ${TRITON_CONTAINER_VERSION}
"""

    # Copy in the triton source. We remove existing contents first in
    # case the FROM container has something there already.
    if target_platform() == "windows":
        df += """
WORKDIR /workspace
RUN rmdir /S/Q * || exit 0
COPY . .
"""
    else:
        df += """
WORKDIR /workspace
RUN rm -fr *
COPY . .
ENTRYPOINT []
"""

    with open(os.path.join(ddir, dockerfile_name), "w") as dfile:
        dfile.write(df)


def create_dockerfile_cibase(ddir, dockerfile_name, argmap):
    df = """
ARG TRITON_VERSION={}
ARG TRITON_CONTAINER_VERSION={}
ARG BASE_IMAGE={}
""".format(
        argmap["TRITON_VERSION"],
        argmap["TRITON_CONTAINER_VERSION"],
        argmap["BASE_IMAGE"],
    )

    df += """
FROM ${BASE_IMAGE}

ARG TRITON_VERSION
ARG TRITON_CONTAINER_VERSION

COPY build/ci /workspace

WORKDIR /workspace

ENV TRITON_SERVER_VERSION ${TRITON_VERSION}
ENV NVIDIA_TRITON_SERVER_VERSION ${TRITON_CONTAINER_VERSION}
"""

    with open(os.path.join(ddir, dockerfile_name), "w") as dfile:
        dfile.write(df)


def create_dockerfile_linux(
    ddir, dockerfile_name, argmap, backends, repoagents, caches, endpoints
):
    df = """
ARG TRITON_VERSION={}
ARG TRITON_CONTAINER_VERSION={}
ARG BASE_IMAGE={}

""".format(
        argmap["TRITON_VERSION"],
        argmap["TRITON_CONTAINER_VERSION"],
        argmap["BASE_IMAGE"],
    )

    # PyTorch and TensorFlow backends need extra CUDA and other
    # dependencies during runtime that are missing in the CPU-only base container.
    # These dependencies must be copied from the Triton Min image.
    if not FLAGS.enable_gpu and (("pytorch" in backends) or ("tensorflow" in backends)):
        df += """
############################################################################
##  Triton Min image
############################################################################
FROM {} AS min_container

""".format(
            argmap["GPU_BASE_IMAGE"]
        )

    df += """
############################################################################
##  Production stage: Create container with just inference server executable
############################################################################
FROM ${BASE_IMAGE}
"""

    df += dockerfile_prepare_container_linux(
        argmap, backends, FLAGS.enable_gpu, target_machine()
    )

    df += """
WORKDIR /opt
COPY --chown=1000:1000 build/install tritonserver

WORKDIR /opt/tritonserver
COPY --chown=1000:1000 NVIDIA_Deep_Learning_Container_License.pdf .

"""
    if not FLAGS.no_core_build:
        # Add feature labels for SageMaker endpoint
        if "sagemaker" in endpoints:
            df += """
LABEL com.amazonaws.sagemaker.capabilities.accept-bind-to-port=true
LABEL com.amazonaws.sagemaker.capabilities.multi-models=true
COPY --chown=1000:1000 docker/sagemaker/serve /usr/bin/.
"""

    # This is required since libcublasLt.so is not present during the build
    # stage of the PyTorch backend
    if not FLAGS.enable_gpu and ("pytorch" in backends):
        df += """
RUN patchelf --add-needed /usr/local/cuda/lib64/stubs/libcublasLt.so.12 backends/pytorch/libtorch_cuda.so
"""
    if "tensorrtllm" in backends:
        df += """
# Install required packages for TRT-LLM models
# Remove contents that are not needed in runtime
# Setuptools has breaking changes in version 70.0.0, so fix it to 69.5.1
# The generated code in grpc_service_pb2_grpc.py depends on grpcio>=1.64.0, so fix it to 1.64.0
<<<<<<< HEAD
RUN ldconfig && \
    ARCH="$(uname -i)" && \
    rm -fr ${TRT_ROOT}/bin ${TRT_ROOT}/targets/${ARCH}-linux-gnu/bin ${TRT_ROOT}/data && \
    rm -fr ${TRT_ROOT}/doc ${TRT_ROOT}/onnx_graphsurgeon ${TRT_ROOT}/python && \
    rm -fr ${TRT_ROOT}/samples ${TRT_ROOT}/targets/${ARCH}-linux-gnu/samples && \
    python3 -m pip install --upgrade pip && \
    pip3 install --no-cache-dir transformers && \
    find /usr -name libtensorrt_llm.so -exec dirname {} \; > /etc/ld.so.conf.d/tensorrt-llm.conf && \
    find /opt/tritonserver -name libtritonserver.so -exec dirname {} \; > /etc/ld.so.conf.d/triton-tensorrtllm-worker.conf && \
    pip3 install --no-cache-dir setuptools==69.5.1 grpcio-tools==1.64.0 
=======
RUN ldconfig && \\
    ARCH="$(uname -i)" && \\
    rm -fr ${TRT_ROOT}/bin ${TRT_ROOT}/targets/${ARCH}-linux-gnu/bin ${TRT_ROOT}/data && \\
    rm -fr ${TRT_ROOT}/doc ${TRT_ROOT}/onnx_graphsurgeon ${TRT_ROOT}/python && \\
    rm -fr ${TRT_ROOT}/samples ${TRT_ROOT}/targets/${ARCH}-linux-gnu/samples && \\
    python3 -m pip install --upgrade pip && \\
    pip3 install --no-cache-dir transformers && \\
    find /usr -name libtensorrt_llm.so -exec dirname {} \; > /etc/ld.so.conf.d/tensorrt-llm.conf && \\
    find /opt/tritonserver -name libtritonserver.so -exec dirname {} \; > /etc/ld.so.conf.d/triton-tensorrtllm-worker.conf && \\
    pip3 install --no-cache-dir setuptools==69.5.1 grpcio-tools==1.64.0

>>>>>>> 7a407d2f
ENV LD_LIBRARY_PATH=/usr/local/tensorrt/lib/:/opt/tritonserver/backends/tensorrtllm:$LD_LIBRARY_PATH

# There are some ucc issues when spawning mpi processes with ompi v4.1.7a1.
# Downgrade to ompi v4.1.5rc2 to avoid the issue.
RUN rm -fr /opt/hpcx/ompi
COPY --from=nvcr.io/nvidia/tritonserver:24.02-py3-min /opt/hpcx/ompi /opt/hpcx/ompi
"""
    with open(os.path.join(ddir, dockerfile_name), "w") as dfile:
        dfile.write(df)


def dockerfile_prepare_container_linux(argmap, backends, enable_gpu, target_machine):
    gpu_enabled = 1 if enable_gpu else 0
    # Common steps to produce docker images shared by build.py and compose.py.
    # Sets environment variables, installs dependencies and adds entrypoint
    df = """
ARG TRITON_VERSION
ARG TRITON_CONTAINER_VERSION

ENV TRITON_SERVER_VERSION ${TRITON_VERSION}
ENV NVIDIA_TRITON_SERVER_VERSION ${TRITON_CONTAINER_VERSION}
LABEL com.nvidia.tritonserver.version="${TRITON_SERVER_VERSION}"

ENV PATH /opt/tritonserver/bin:${PATH}
# Remove once https://github.com/openucx/ucx/pull/9148 is available
# in the min container.
ENV UCX_MEM_EVENTS no
"""

    # Necessary for libtorch.so to find correct HPCX libraries
    if "pytorch" in backends:
        df += """
ENV LD_LIBRARY_PATH /opt/hpcx/ucc/lib/:/opt/hpcx/ucx/lib/:${LD_LIBRARY_PATH}
"""

    backend_dependencies = ""
    # libgomp1 is needed by both onnxruntime and pytorch backends
    if ("onnxruntime" in backends) or ("pytorch" in backends):
        backend_dependencies = "libgomp1"

    # libgfortran5 is needed by pytorch backend on ARM
    if ("pytorch" in backends) and (target_machine == "aarch64"):
        backend_dependencies += " libgfortran5"
    # openssh-server is needed for fastertransformer
    if "fastertransformer" in backends:
        backend_dependencies += " openssh-server"

    df += """
ENV TF_ADJUST_HUE_FUSED         1
ENV TF_ADJUST_SATURATION_FUSED  1
ENV TF_ENABLE_WINOGRAD_NONFUSED 1
ENV TF_AUTOTUNE_THRESHOLD       2
ENV TRITON_SERVER_GPU_ENABLED    {gpu_enabled}

# Create a user that can be used to run triton as
# non-root. Make sure that this user to given ID 1000. All server
# artifacts copied below are assign to this user.
ENV TRITON_SERVER_USER=triton-server
RUN userdel tensorrt-server > /dev/null 2>&1 || true \\
      && if ! id -u $TRITON_SERVER_USER > /dev/null 2>&1 ; then \\
          useradd $TRITON_SERVER_USER; \\
        fi \\
      && [ `id -u $TRITON_SERVER_USER` -eq 1000 ] \\
      && [ `id -g $TRITON_SERVER_USER` -eq 1000 ]

# Ensure apt-get won't prompt for selecting options
ENV DEBIAN_FRONTEND=noninteractive

# Common dependencies. FIXME (can any of these be conditional? For
# example libcurl only needed for GCS?)
RUN apt-get update \\
      && apt-get install -y --no-install-recommends \\
              clang \\
              curl \\
              dirmngr \\
              git \\
              gperf \\
              libb64-0d \\
              libcurl4-openssl-dev \\
              libgoogle-perftools-dev \\
              libjemalloc-dev \\
              libnuma-dev \\
              libre2-9 \\
              software-properties-common \\
              wget \\
              {backend_dependencies} \\
      && rm -rf /var/lib/apt/lists/*

# Set TCMALLOC_RELEASE_RATE for users setting LD_PRELOAD with tcmalloc
ENV TCMALLOC_RELEASE_RATE 200
""".format(
        gpu_enabled=gpu_enabled, backend_dependencies=backend_dependencies
    )

    if "fastertransformer" in backends:
        be = "fastertransformer"
        url = "https://raw.githubusercontent.com/triton-inference-server/fastertransformer_backend/{}/docker/create_dockerfile_and_build.py".format(
            backends[be]
        )
        response = requests.get(url)
        spec = importlib.util.spec_from_loader(
            "fastertransformer_buildscript", loader=None, origin=url
        )
        fastertransformer_buildscript = importlib.util.module_from_spec(spec)
        exec(response.content, fastertransformer_buildscript.__dict__)
        df += fastertransformer_buildscript.create_postbuild(is_multistage_build=False)

    if enable_gpu:
        df += install_dcgm_libraries(argmap["DCGM_VERSION"], target_machine)
        df += """
# Extra defensive wiring for CUDA Compat lib
RUN ln -sf ${_CUDA_COMPAT_PATH}/lib.real ${_CUDA_COMPAT_PATH}/lib \\
      && echo ${_CUDA_COMPAT_PATH}/lib > /etc/ld.so.conf.d/00-cuda-compat.conf \\
      && ldconfig \\
      && rm -f ${_CUDA_COMPAT_PATH}/lib
"""
    else:
        df += add_cpu_libs_to_linux_dockerfile(backends, target_machine)

    # Add dependencies needed for python backend
    if "python" in backends:
        df += """
# python3, python3-pip and some pip installs required for the python backend
RUN apt-get update \\
      && apt-get install -y --no-install-recommends \\
            python3 \\
            libarchive-dev \\
            python3-pip \\
            libpython3-dev \\
      && pip3 install --upgrade pip \\
      && pip3 install --upgrade \\
            wheel \\
            setuptools \\
            \"numpy<2\" \\
            virtualenv \\
      && rm -rf /var/lib/apt/lists/*
"""
    if "tensorrtllm" in backends:
        df += """
# Updating the openssh-client to fix for the CVE-2024-6387. This can be removed when trtllm uses a later CUDA container(12.5 or later)
RUN apt-get update \\
    && apt-get install -y --no-install-recommends \\
        openssh-client \\
    && rm -rf /var/lib/apt/lists/*
    """

    if "vllm" in backends:
        df += """
# vLLM needed for vLLM backend
RUN pip3 install vllm=={}
""".format(
            TRITON_VERSION_MAP[FLAGS.version][6]
        )

    if "dali" in backends:
        df += """
# Update Python path to include DALI
ENV PYTHONPATH=/opt/tritonserver/backends/dali/wheel/dali:$PYTHONPATH
"""

    df += """
WORKDIR /opt/tritonserver
RUN rm -fr /opt/tritonserver/*
ENV NVIDIA_PRODUCT_NAME="Triton Server"
COPY docker/entrypoint.d/ /opt/nvidia/entrypoint.d/
"""

    # The CPU-only build uses ubuntu as the base image, and so the
    # entrypoint files are not available in /opt/nvidia in the base
    # image, so we must provide them ourselves.
    if not enable_gpu:
        df += """
COPY docker/cpu_only/ /opt/nvidia/
ENTRYPOINT ["/opt/nvidia/nvidia_entrypoint.sh"]
"""

    df += """
ENV NVIDIA_BUILD_ID {}
LABEL com.nvidia.build.id={}
LABEL com.nvidia.build.ref={}
""".format(
        argmap["NVIDIA_BUILD_ID"], argmap["NVIDIA_BUILD_ID"], argmap["NVIDIA_BUILD_REF"]
    )

    return df


def add_cpu_libs_to_linux_dockerfile(backends, target_machine):
    df = ""
    libs_arch = "aarch64" if target_machine == "aarch64" else "x86_64"
    if "pytorch" in backends:
        # Add extra dependencies for pytorch backend.
        # Note: Even though the build is CPU-only, the version of pytorch
        # we are using depend upon libraries like cuda and cudnn. Since
        # these dependencies are not present in the ubuntu base image,
        # we must copy these from the Triton min container ourselves.
        cuda_arch = "sbsa" if target_machine == "aarch64" else "x86_64"
        df += """
RUN mkdir -p /usr/local/cuda/lib64/stubs
COPY --from=min_container /usr/local/cuda/lib64/stubs/libcusparse.so /usr/local/cuda/lib64/stubs/libcusparse.so.12
COPY --from=min_container /usr/local/cuda/lib64/stubs/libcusolver.so /usr/local/cuda/lib64/stubs/libcusolver.so.11
COPY --from=min_container /usr/local/cuda/lib64/stubs/libcurand.so /usr/local/cuda/lib64/stubs/libcurand.so.10
COPY --from=min_container /usr/local/cuda/lib64/stubs/libcufft.so /usr/local/cuda/lib64/stubs/libcufft.so.11
COPY --from=min_container /usr/local/cuda/lib64/stubs/libcublas.so /usr/local/cuda/lib64/stubs/libcublas.so.12
COPY --from=min_container /usr/local/cuda/lib64/stubs/libcublasLt.so /usr/local/cuda/lib64/stubs/libcublasLt.so.12
COPY --from=min_container /usr/local/cuda/lib64/stubs/libcublasLt.so /usr/local/cuda/lib64/stubs/libcublasLt.so.11

RUN mkdir -p /usr/local/cuda/targets/{cuda_arch}-linux/lib
COPY --from=min_container /usr/local/cuda/lib64/libcudart.so.12 /usr/local/cuda/targets/{cuda_arch}-linux/lib/.
COPY --from=min_container /usr/local/cuda/lib64/libcupti.so.12 /usr/local/cuda/targets/{cuda_arch}-linux/lib/.
COPY --from=min_container /usr/local/cuda/lib64/libnvToolsExt.so.1 /usr/local/cuda/targets/{cuda_arch}-linux/lib/.
COPY --from=min_container /usr/local/cuda/lib64/libnvJitLink.so.12 /usr/local/cuda/targets/{cuda_arch}-linux/lib/.

RUN mkdir -p /opt/hpcx/ucc/lib/ /opt/hpcx/ucx/lib/
COPY --from=min_container /opt/hpcx/ucc/lib/libucc.so.1 /opt/hpcx/ucc/lib/libucc.so.1
COPY --from=min_container /opt/hpcx/ucx/lib/libucm.so.0 /opt/hpcx/ucx/lib/libucm.so.0
COPY --from=min_container /opt/hpcx/ucx/lib/libucp.so.0 /opt/hpcx/ucx/lib/libucp.so.0
COPY --from=min_container /opt/hpcx/ucx/lib/libucs.so.0 /opt/hpcx/ucx/lib/libucs.so.0
COPY --from=min_container /opt/hpcx/ucx/lib/libuct.so.0 /opt/hpcx/ucx/lib/libuct.so.0

COPY --from=min_container /usr/lib/{libs_arch}-linux-gnu/libcudnn.so.9 /usr/lib/{libs_arch}-linux-gnu/libcudnn.so.9

# patchelf is needed to add deps of libcublasLt.so.12 to libtorch_cuda.so
RUN apt-get update \\
      && apt-get install -y --no-install-recommends openmpi-bin patchelf

ENV LD_LIBRARY_PATH /usr/local/cuda/targets/{cuda_arch}-linux/lib:/usr/local/cuda/lib64/stubs:${{LD_LIBRARY_PATH}}
""".format(
            cuda_arch=cuda_arch, libs_arch=libs_arch
        )

    if ("pytorch" in backends) or ("tensorflow" in backends):
        # Add NCCL dependency for tensorflow/pytorch backend.
        # Note: Even though the build is CPU-only, the version of
        # tensorflow/pytorch we are using depends upon the NCCL library.
        # Since this dependency is not present in the ubuntu base image,
        # we must copy it from the Triton min container ourselves.
        df += """
COPY --from=min_container /usr/lib/{libs_arch}-linux-gnu/libnccl.so.2 /usr/lib/{libs_arch}-linux-gnu/libnccl.so.2
""".format(
            libs_arch=libs_arch
        )

    return df


def create_dockerfile_windows(
    ddir, dockerfile_name, argmap, backends, repoagents, caches
):
    df = """
ARG TRITON_VERSION={}
ARG TRITON_CONTAINER_VERSION={}
ARG BASE_IMAGE={}

############################################################################
##  Production stage: Create container with just inference server executable
############################################################################
FROM ${{BASE_IMAGE}}

ARG TRITON_VERSION
ARG TRITON_CONTAINER_VERSION

ENV TRITON_SERVER_VERSION ${{TRITON_VERSION}}
ENV NVIDIA_TRITON_SERVER_VERSION ${{TRITON_CONTAINER_VERSION}}
LABEL com.nvidia.tritonserver.version="${{TRITON_SERVER_VERSION}}"

RUN setx path "%path%;C:\opt\tritonserver\bin"

""".format(
        argmap["TRITON_VERSION"],
        argmap["TRITON_CONTAINER_VERSION"],
        argmap["BASE_IMAGE"],
    )
    df += """
WORKDIR /opt
RUN rmdir /S/Q tritonserver || exit 0
COPY --chown=1000:1000 build/install tritonserver

WORKDIR /opt/tritonserver
COPY --chown=1000:1000 NVIDIA_Deep_Learning_Container_License.pdf .

"""
    df += """
ENTRYPOINT []
ENV NVIDIA_BUILD_ID {}
LABEL com.nvidia.build.id={}
LABEL com.nvidia.build.ref={}
""".format(
        argmap["NVIDIA_BUILD_ID"], argmap["NVIDIA_BUILD_ID"], argmap["NVIDIA_BUILD_REF"]
    )

    with open(os.path.join(ddir, dockerfile_name), "w") as dfile:
        dfile.write(df)


def create_build_dockerfiles(
    container_build_dir, images, backends, repoagents, caches, endpoints
):
    if "base" in images:
        base_image = images["base"]
    elif target_platform() == "windows":
        base_image = "mcr.microsoft.com/dotnet/framework/sdk:4.8"
    elif FLAGS.enable_gpu:
        base_image = "nvcr.io/nvidia/tritonserver:{}-py3-min".format(
            FLAGS.upstream_container_version
        )
    else:
        base_image = "ubuntu:22.04"

    dockerfileargmap = {
        "NVIDIA_BUILD_REF": "" if FLAGS.build_sha is None else FLAGS.build_sha,
        "NVIDIA_BUILD_ID": "<unknown>" if FLAGS.build_id is None else FLAGS.build_id,
        "TRITON_VERSION": FLAGS.version,
        "TRITON_CONTAINER_VERSION": FLAGS.container_version,
        "BASE_IMAGE": base_image,
        "DCGM_VERSION": ""
        if FLAGS.version is None or FLAGS.version not in TRITON_VERSION_MAP
        else TRITON_VERSION_MAP[FLAGS.version][5],
    }

    # For CPU-only image we need to copy some cuda libraries and dependencies
    # since we are using PyTorch and TensorFlow containers that
    # are not CPU-only.
    if (
        not FLAGS.enable_gpu
        and (("pytorch" in backends) or ("tensorflow" in backends))
        and (target_platform() != "windows")
    ):
        if "gpu-base" in images:
            gpu_base_image = images["gpu-base"]
        else:
            gpu_base_image = "nvcr.io/nvidia/tritonserver:{}-py3-min".format(
                FLAGS.upstream_container_version
            )
        dockerfileargmap["GPU_BASE_IMAGE"] = gpu_base_image

    create_dockerfile_buildbase(
        FLAGS.build_dir, "Dockerfile.buildbase", dockerfileargmap
    )

    if target_platform() == "windows":
        create_dockerfile_windows(
            FLAGS.build_dir,
            "Dockerfile",
            dockerfileargmap,
            backends,
            repoagents,
            caches,
        )
    else:
        create_dockerfile_linux(
            FLAGS.build_dir,
            "Dockerfile",
            dockerfileargmap,
            backends,
            repoagents,
            caches,
            endpoints,
        )

    # Dockerfile used for the creating the CI base image.
    create_dockerfile_cibase(FLAGS.build_dir, "Dockerfile.cibase", dockerfileargmap)


def create_docker_build_script(script_name, container_install_dir, container_ci_dir):
    with BuildScript(
        os.path.join(FLAGS.build_dir, script_name),
        verbose=FLAGS.verbose,
        desc=("Docker-based build script for Triton Inference Server"),
    ) as docker_script:
        #
        # Build base image... tritonserver_buildbase
        #
        docker_script.commentln(8)
        docker_script.comment("Create Triton base build image")
        docker_script.comment(
            "This image contains all dependencies necessary to build Triton"
        )
        docker_script.comment()

        cachefrommap = [
            "tritonserver_buildbase",
            "tritonserver_buildbase_cache0",
            "tritonserver_buildbase_cache1",
        ]

        baseargs = [
            "docker",
            "build",
            "-t",
            "tritonserver_buildbase",
            "-f",
            os.path.join(FLAGS.build_dir, "Dockerfile.buildbase"),
        ]

        if not FLAGS.no_container_pull:
            baseargs += [
                "--pull",
            ]

        # Windows docker runs in a VM and memory needs to be specified
        # explicitly (at least for some configurations of docker).
        if target_platform() == "windows":
            if FLAGS.container_memory:
                baseargs += ["--memory", FLAGS.container_memory]

        baseargs += ["--cache-from={}".format(k) for k in cachefrommap]
        baseargs += ["."]

        docker_script.cwd(THIS_SCRIPT_DIR)
        docker_script.cmd(baseargs, check_exitcode=True)

        #
        # Build...
        #
        docker_script.blankln()
        docker_script.commentln(8)
        docker_script.comment("Run build in tritonserver_buildbase container")
        docker_script.comment("Mount a directory into the container where the install")
        docker_script.comment("artifacts will be placed.")
        docker_script.comment()

        # Don't use '-v' to communicate the built artifacts out of the
        # build, because we want this code to work even if run within
        # Docker (i.e. docker-in-docker) and not just if run directly
        # from host.
        runargs = [
            "docker",
            "run",
            "-w",
            "/workspace/build",
            "--name",
            "tritonserver_builder",
        ]

        if not FLAGS.no_container_interactive:
            runargs += ["-it"]

        if target_platform() == "windows":
            if FLAGS.container_memory:
                runargs += ["--memory", FLAGS.container_memory]
            runargs += ["-v", "\\\\.\pipe\docker_engine:\\\\.\pipe\docker_engine"]
        else:
            runargs += ["-v", "/var/run/docker.sock:/var/run/docker.sock"]

        runargs += ["tritonserver_buildbase"]

        if target_platform() == "windows":
            runargs += ["powershell.exe", "-noexit", "-File", "./cmake_build.ps1"]
        else:
            runargs += ["./cmake_build"]

        # Remove existing tritonserver_builder container...
        if target_platform() == "windows":
            docker_script.cmd(["docker", "rm", "tritonserver_builder"])
        else:
            docker_script._file.write(
                'if [ "$(docker ps -a | grep tritonserver_builder)" ]; then  docker rm -f tritonserver_builder; fi\n'
            )

        docker_script.cmd(runargs, check_exitcode=True)

        docker_script.cmd(
            [
                "docker",
                "cp",
                "tritonserver_builder:/tmp/tritonbuild/install",
                FLAGS.build_dir,
            ],
            check_exitcode=True,
        )
        docker_script.cmd(
            [
                "docker",
                "cp",
                "tritonserver_builder:/tmp/tritonbuild/ci",
                FLAGS.build_dir,
            ],
            check_exitcode=True,
        )

        #
        # Final image... tritonserver
        #
        docker_script.blankln()
        docker_script.commentln(8)
        docker_script.comment("Create final tritonserver image")
        docker_script.comment()

        finalargs = [
            "docker",
            "build",
            "-t",
            "tritonserver",
            "-f",
            os.path.join(FLAGS.build_dir, "Dockerfile"),
            ".",
        ]

        docker_script.cwd(THIS_SCRIPT_DIR)
        docker_script.cmd(finalargs, check_exitcode=True)

        #
        # CI base image... tritonserver_cibase
        #
        docker_script.blankln()
        docker_script.commentln(8)
        docker_script.comment("Create CI base image")
        docker_script.comment()

        cibaseargs = [
            "docker",
            "build",
            "-t",
            "tritonserver_cibase",
            "-f",
            os.path.join(FLAGS.build_dir, "Dockerfile.cibase"),
            ".",
        ]

        docker_script.cwd(THIS_SCRIPT_DIR)
        docker_script.cmd(cibaseargs, check_exitcode=True)


def core_build(
    cmake_script, repo_dir, cmake_dir, build_dir, install_dir, components, backends
):
    repo_build_dir = os.path.join(build_dir, "tritonserver", "build")
    repo_install_dir = os.path.join(build_dir, "tritonserver", "install")

    cmake_script.commentln(8)
    cmake_script.comment("Triton core library and tritonserver executable")
    cmake_script.comment()
    cmake_script.mkdir(repo_build_dir)
    cmake_script.cwd(repo_build_dir)
    cmake_script.cmake(
        core_cmake_args(components, backends, cmake_dir, repo_install_dir)
    )
    cmake_script.makeinstall()

    if target_platform() == "windows":
        cmake_script.mkdir(os.path.join(install_dir, "bin"))
        cmake_script.cp(
            os.path.join(repo_install_dir, "bin", "tritonserver.exe"),
            os.path.join(install_dir, "bin"),
        )
        cmake_script.cp(
            os.path.join(repo_install_dir, "bin", "tritonserver.dll"),
            os.path.join(install_dir, "bin"),
        )
    else:
        cmake_script.mkdir(os.path.join(install_dir, "bin"))
        cmake_script.cp(
            os.path.join(repo_install_dir, "bin", "tritonserver"),
            os.path.join(install_dir, "bin"),
        )
        cmake_script.mkdir(os.path.join(install_dir, "lib"))
        cmake_script.cp(
            os.path.join(repo_install_dir, "lib", "libtritonserver.so"),
            os.path.join(install_dir, "lib"),
        )
    # [FIXME] Placing the Triton server wheel file in 'python' for now, should
    # have been upload to pip registry and be able to install directly
    cmake_script.mkdir(os.path.join(install_dir, "python"))
    cmake_script.cp(
        os.path.join(repo_install_dir, "python", "tritonserver*.whl"),
        os.path.join(install_dir, "python"),
    )

    cmake_script.mkdir(os.path.join(install_dir, "include", "triton"))
    cmake_script.cpdir(
        os.path.join(repo_install_dir, "include", "triton", "core"),
        os.path.join(install_dir, "include", "triton", "core"),
    )

    cmake_script.cp(os.path.join(repo_dir, "LICENSE"), install_dir)
    cmake_script.cp(os.path.join(repo_dir, "TRITON_VERSION"), install_dir)

    # If requested, package the source code for all OSS used to build
    # For windows, Triton is not delivered as a container so skip for
    # windows platform.
    if target_platform() != "windows":
        if (
            (not FLAGS.no_container_build)
            and (not FLAGS.no_core_build)
            and (not FLAGS.no_container_source)
        ):
            cmake_script.mkdir(os.path.join(install_dir, "third-party-src"))
            cmake_script.cwd(repo_build_dir)
            cmake_script.tar(
                "third-party-src",
                os.path.join(install_dir, "third-party-src", "src.tar.gz"),
            )
            cmake_script.cp(
                os.path.join(repo_dir, "docker", "README.third-party-src"),
                os.path.join(install_dir, "third-party-src", "README"),
            )

    cmake_script.comment()
    cmake_script.comment("end Triton core library and tritonserver executable")
    cmake_script.commentln(8)
    cmake_script.blankln()


def tensorrtllm_prebuild(cmake_script):
    # Export the TRT_ROOT environment variable
    cmake_script.cmd("export TRT_ROOT=/usr/local/tensorrt")
    cmake_script.cmd("export ARCH=$(uname -m)")
    cmake_script.cmd(
        'export LD_LIBRARY_PATH="/usr/local/cuda/compat/lib.real:${LD_LIBRARY_PATH}"'
    )


def tensorrtllm_postbuild(cmake_script, repo_install_dir, tensorrtllm_be_dir):
    # TODO: Update the CMakeLists.txt of TRT-LLM backend to install the artifacts to the correct location
    cmake_destination_dir = os.path.join(repo_install_dir, "backends/tensorrtllm")
    cmake_script.mkdir(cmake_destination_dir)

    # Copy over the TRT-LLM backend libraries
    cmake_script.cp(
        os.path.join(tensorrtllm_be_dir, "build", "libtriton_tensorrtllm*.so"),
        cmake_destination_dir,
    )
    cmake_script.cp(
        os.path.join(tensorrtllm_be_dir, "build", "trtllmExecutorWorker"),
        cmake_destination_dir,
    )


def backend_build(
    be,
    cmake_script,
    tag,
    build_dir,
    install_dir,
    github_organization,
    images,
    components,
    library_paths,
):
    repo_build_dir = os.path.join(build_dir, be, "build")
    repo_install_dir = os.path.join(build_dir, be, "install")

    cmake_script.commentln(8)
    cmake_script.comment(f"'{be}' backend")
    cmake_script.comment("Delete this section to remove backend from build")
    cmake_script.comment()
    cmake_script.mkdir(build_dir)
    cmake_script.cwd(build_dir)
    cmake_script.gitclone(backend_repo(be), tag, be, github_organization)

    if be == "tensorrtllm":
        tensorrtllm_prebuild(cmake_script)

    cmake_script.mkdir(repo_build_dir)
    cmake_script.cwd(repo_build_dir)
    cmake_script.cmake(
        backend_cmake_args(images, components, be, repo_install_dir, library_paths)
    )
    cmake_script.makeinstall()

    if be == "tensorrtllm":
        tensorrtllm_be_dir = os.path.join(build_dir, be)
        tensorrtllm_postbuild(cmake_script, repo_install_dir, tensorrtllm_be_dir)

    cmake_script.mkdir(os.path.join(install_dir, "backends"))
    cmake_script.rmdir(os.path.join(install_dir, "backends", be))

    cmake_script.cpdir(
        os.path.join(repo_install_dir, "backends", be),
        os.path.join(install_dir, "backends"),
    )

    cmake_script.comment()
    cmake_script.comment(f"end '{be}' backend")
    cmake_script.commentln(8)
    cmake_script.blankln()


def backend_clone(
    be,
    clone_script,
    tag,
    build_dir,
    install_dir,
    github_organization,
):
    clone_script.commentln(8)
    clone_script.comment(f"'{be}' backend")
    clone_script.comment("Delete this section to remove backend from build")
    clone_script.comment()
    clone_script.mkdir(build_dir)
    clone_script.cwd(build_dir)
    clone_script.gitclone(backend_repo(be), tag, be, github_organization)

    repo_target_dir = os.path.join(install_dir, "backends")
    clone_script.mkdir(repo_target_dir)
    backend_dir = os.path.join(repo_target_dir, be)
    clone_script.rmdir(backend_dir)
    clone_script.mkdir(backend_dir)

    clone_script.cp(
        os.path.join(build_dir, be, "src", "model.py"),
        backend_dir,
    )

    clone_script.comment()
    clone_script.comment(f"end '{be}' backend")
    clone_script.commentln(8)
    clone_script.blankln()


def repo_agent_build(
    ra, cmake_script, build_dir, install_dir, repoagent_repo, repoagents
):
    repo_build_dir = os.path.join(build_dir, ra, "build")
    repo_install_dir = os.path.join(build_dir, ra, "install")

    cmake_script.commentln(8)
    cmake_script.comment(f"'{ra}' repository agent")
    cmake_script.comment("Delete this section to remove repository agent from build")
    cmake_script.comment()
    cmake_script.mkdir(build_dir)
    cmake_script.cwd(build_dir)
    cmake_script.gitclone(
        repoagent_repo(ra), repoagents[ra], ra, FLAGS.github_organization
    )

    cmake_script.mkdir(repo_build_dir)
    cmake_script.cwd(repo_build_dir)
    cmake_script.cmake(repoagent_cmake_args(images, components, ra, repo_install_dir))
    cmake_script.makeinstall()

    cmake_script.mkdir(os.path.join(install_dir, "repoagents"))
    cmake_script.rmdir(os.path.join(install_dir, "repoagents", ra))
    cmake_script.cpdir(
        os.path.join(repo_install_dir, "repoagents", ra),
        os.path.join(install_dir, "repoagents"),
    )
    cmake_script.comment()
    cmake_script.comment(f"end '{ra}' repository agent")
    cmake_script.commentln(8)
    cmake_script.blankln()


def cache_build(cache, cmake_script, build_dir, install_dir, cache_repo, caches):
    repo_build_dir = os.path.join(build_dir, cache, "build")
    repo_install_dir = os.path.join(build_dir, cache, "install")

    cmake_script.commentln(8)
    cmake_script.comment(f"'{cache}' cache")
    cmake_script.comment("Delete this section to remove cache from build")
    cmake_script.comment()
    cmake_script.mkdir(build_dir)
    cmake_script.cwd(build_dir)
    cmake_script.gitclone(
        cache_repo(cache), caches[cache], cache, FLAGS.github_organization
    )

    cmake_script.mkdir(repo_build_dir)
    cmake_script.cwd(repo_build_dir)
    cmake_script.cmake(cache_cmake_args(images, components, cache, repo_install_dir))
    cmake_script.makeinstall()

    cmake_script.mkdir(os.path.join(install_dir, "caches"))
    cmake_script.rmdir(os.path.join(install_dir, "caches", cache))
    cmake_script.cpdir(
        os.path.join(repo_install_dir, "caches", cache),
        os.path.join(install_dir, "caches"),
    )
    cmake_script.comment()
    cmake_script.comment(f"end '{cache}' cache")
    cmake_script.commentln(8)
    cmake_script.blankln()


def cibase_build(
    cmake_script, repo_dir, cmake_dir, build_dir, install_dir, ci_dir, backends
):
    repo_install_dir = os.path.join(build_dir, "tritonserver", "install")

    cmake_script.commentln(8)
    cmake_script.comment("Collect Triton CI artifacts")
    cmake_script.comment()

    cmake_script.mkdir(ci_dir)

    # On windows we are not yet using a CI/QA docker image for
    # testing, so don't do anything...
    if target_platform() == "windows":
        return

    # The core build produces some artifacts that are needed for CI
    # testing, so include those in the install.
    cmake_script.cpdir(os.path.join(repo_dir, "qa"), ci_dir)
    cmake_script.cpdir(os.path.join(repo_dir, "deploy"), ci_dir)
    cmake_script.mkdir(os.path.join(ci_dir, "docs"))
    cmake_script.cpdir(
        os.path.join(repo_dir, "docs", "examples"), os.path.join(ci_dir, "docs")
    )
    cmake_script.mkdir(os.path.join(ci_dir, "src", "test"))
    cmake_script.cpdir(
        os.path.join(repo_dir, "src", "test", "models"),
        os.path.join(ci_dir, "src", "test"),
    )
    # Skip copying the artifacts in the bin, lib, and python as those directories will
    # be missing when the core build is not enabled.
    if not FLAGS.no_core_build:
        cmake_script.cpdir(os.path.join(repo_install_dir, "bin"), ci_dir)
        cmake_script.mkdir(os.path.join(ci_dir, "lib"))
        cmake_script.cp(
            os.path.join(repo_install_dir, "lib", "libtritonrepoagent_relocation.so"),
            os.path.join(ci_dir, "lib"),
        )
        cmake_script.cpdir(os.path.join(repo_install_dir, "python"), ci_dir)

    # Some of the backends are needed for CI testing
    cmake_script.mkdir(os.path.join(ci_dir, "backends"))
    for be in ("identity", "repeat", "square"):
        be_install_dir = os.path.join(build_dir, be, "install", "backends", be)
        if target_platform() == "windows":
            cmake_script.cmd(f"if (Test-Path -Path {be_install_dir}) {{")
        else:
            cmake_script.cmd(f"if [[ -e {be_install_dir} ]]; then")
        cmake_script.cpdir(be_install_dir, os.path.join(ci_dir, "backends"))
        cmake_script.cmd("}" if target_platform() == "windows" else "fi")

    # Some of the unit-test built backends are needed for CI testing
    cmake_script.mkdir(os.path.join(ci_dir, "tritonbuild", "tritonserver", "backends"))
    for be in (
        "query",
        "implicit_state",
        "sequence",
        "dyna_sequence",
        "distributed_addsub",
        "iterative_sequence",
    ):
        be_install_dir = os.path.join(repo_install_dir, "backends", be)
        if target_platform() == "windows":
            cmake_script.cmd(f"if (Test-Path -Path {be_install_dir}) {{")
        else:
            cmake_script.cmd(f"if [[ -e {be_install_dir} ]]; then")
        cmake_script.cpdir(
            be_install_dir,
            os.path.join(ci_dir, "tritonbuild", "tritonserver", "backends"),
        )
        cmake_script.cmd("}" if target_platform() == "windows" else "fi")

    # The onnxruntime_backend build produces some artifacts that
    # are needed for CI testing.
    if "onnxruntime" in backends:
        ort_install_dir = os.path.join(build_dir, "onnxruntime", "install")
        cmake_script.mkdir(os.path.join(ci_dir, "qa", "L0_custom_ops"))
        if target_platform() != "igpu":
            cmake_script.cp(
                os.path.join(ort_install_dir, "test", "libcustom_op_library.so"),
                os.path.join(ci_dir, "qa", "L0_custom_ops"),
            )
            cmake_script.cp(
                os.path.join(ort_install_dir, "test", "custom_op_test.onnx"),
                os.path.join(ci_dir, "qa", "L0_custom_ops"),
            )
        # [WIP] other way than wildcard?
        backend_tests = os.path.join(build_dir, "onnxruntime", "test", "*")
        cmake_script.cpdir(backend_tests, os.path.join(ci_dir, "qa"))

    # Need the build area for some backends so that they can be
    # rebuilt with specific options.
    cmake_script.mkdir(os.path.join(ci_dir, "tritonbuild"))
    for be in ("identity", "python"):
        if be in backends:
            cmake_script.rmdir(os.path.join(build_dir, be, "build"))
            cmake_script.rmdir(os.path.join(build_dir, be, "install"))
            cmake_script.cpdir(
                os.path.join(build_dir, be), os.path.join(ci_dir, "tritonbuild")
            )

    cmake_script.comment()
    cmake_script.comment("end Triton CI artifacts")
    cmake_script.commentln(8)
    cmake_script.blankln()


def finalize_build(cmake_script, install_dir, ci_dir):
    cmake_script.cmd(f"chmod -R a+rw {install_dir}")
    cmake_script.cmd(f"chmod -R a+rw {ci_dir}")


def enable_all():
    if target_platform() != "windows":
        all_backends = [
            "ensemble",
            "identity",
            "square",
            "repeat",
            "tensorflow",
            "onnxruntime",
            "python",
            "dali",
            "pytorch",
            "openvino",
            "fil",
            "tensorrt",
        ]
        all_repoagents = ["checksum"]
        all_caches = ["local", "redis"]
        all_filesystems = ["gcs", "s3", "azure_storage"]
        all_endpoints = ["http", "grpc", "sagemaker", "vertex-ai"]

        FLAGS.enable_logging = True
        FLAGS.enable_stats = True
        FLAGS.enable_metrics = True
        FLAGS.enable_gpu_metrics = True
        FLAGS.enable_cpu_metrics = True
        FLAGS.enable_tracing = True
        FLAGS.enable_nvtx = True
        FLAGS.enable_gpu = True
    else:
        all_backends = [
            "ensemble",
            "identity",
            "square",
            "repeat",
            "onnxruntime",
            "openvino",
            "tensorrt",
        ]
        all_repoagents = ["checksum"]
        all_caches = ["local", "redis"]
        all_filesystems = []
        all_endpoints = ["http", "grpc"]

        FLAGS.enable_logging = True
        FLAGS.enable_stats = True
        FLAGS.enable_tracing = True
        FLAGS.enable_gpu = True

    requested_backends = []
    for be in FLAGS.backend:
        parts = be.split(":")
        requested_backends += [parts[0]]
    for be in all_backends:
        if be not in requested_backends:
            FLAGS.backend += [be]

    requested_repoagents = []
    for ra in FLAGS.repoagent:
        parts = ra.split(":")
        requested_repoagents += [parts[0]]
    for ra in all_repoagents:
        if ra not in requested_repoagents:
            FLAGS.repoagent += [ra]

    requested_caches = []
    for cache in FLAGS.cache:
        parts = cache.split(":")
        requested_caches += [parts[0]]
    for cache in all_caches:
        if cache not in requested_caches:
            FLAGS.cache += [cache]

    for fs in all_filesystems:
        if fs not in FLAGS.filesystem:
            FLAGS.filesystem += [fs]

    for ep in all_endpoints:
        if ep not in FLAGS.endpoint:
            FLAGS.endpoint += [ep]


if __name__ == "__main__":
    parser = argparse.ArgumentParser()

    group_qv = parser.add_mutually_exclusive_group()
    group_qv.add_argument(
        "-q",
        "--quiet",
        action="store_true",
        required=False,
        help="Disable console output.",
    )
    group_qv.add_argument(
        "-v",
        "--verbose",
        action="store_true",
        required=False,
        help="Enable verbose output.",
    )

    parser.add_argument(
        "--dryrun",
        action="store_true",
        required=False,
        help="Output the build scripts, but do not perform build.",
    )
    parser.add_argument(
        "--no-container-build",
        action="store_true",
        required=False,
        help="Do not use Docker container for build.",
    )
    parser.add_argument(
        "--no-container-interactive",
        action="store_true",
        required=False,
        help='Do not use -it argument to "docker run" when performing container build.',
    )
    parser.add_argument(
        "--no-container-pull",
        action="store_true",
        required=False,
        help="Do not use Docker --pull argument when building container.",
    )
    parser.add_argument(
        "--container-memory",
        default=None,
        required=False,
        help="Value for Docker --memory argument. Used only for windows builds.",
    )
    parser.add_argument(
        "--target-platform",
        required=False,
        default=None,
        help='Target platform for build, can be "linux", "windows" or "igpu". If not specified, build targets the current platform.',
    )
    parser.add_argument(
        "--target-machine",
        required=False,
        default=None,
        help="Target machine/architecture for build. If not specified, build targets the current machine/architecture.",
    )

    parser.add_argument(
        "--build-id",
        type=str,
        required=False,
        help="Build ID associated with the build.",
    )
    parser.add_argument(
        "--build-sha", type=str, required=False, help="SHA associated with the build."
    )
    parser.add_argument(
        "--build-dir",
        type=str,
        required=False,
        help="Build directory. All repo clones and builds will be performed in this directory.",
    )
    parser.add_argument(
        "--install-dir",
        type=str,
        required=False,
        default=None,
        help="Install directory, default is <builddir>/opt/tritonserver.",
    )
    parser.add_argument(
        "--cmake-dir",
        type=str,
        required=False,
        help="Directory containing the CMakeLists.txt file for Triton server.",
    )
    parser.add_argument(
        "--tmp-dir",
        type=str,
        required=False,
        default="/tmp",
        help="Temporary directory used for building inside docker. Default is /tmp.",
    )
    parser.add_argument(
        "--library-paths",
        action="append",
        required=False,
        default=None,
        help="Specify library paths for respective backends in build as <backend-name>[:<library_path>].",
    )
    parser.add_argument(
        "--build-type",
        required=False,
        default="Release",
        help='Build type, one of "Release", "Debug", "RelWithDebInfo" or "MinSizeRel". Default is "Release".',
    )
    parser.add_argument(
        "-j",
        "--build-parallel",
        type=int,
        required=False,
        default=None,
        help="Build parallelism. Defaults to 2 * number-of-cores.",
    )

    parser.add_argument(
        "--github-organization",
        type=str,
        required=False,
        default="https://github.com/triton-inference-server",
        help='The GitHub organization containing the repos used for the build. Defaults to "https://github.com/triton-inference-server".',
    )
    parser.add_argument(
        "--version",
        type=str,
        required=False,
        help="The Triton version. If not specified defaults to the value in the TRITON_VERSION file.",
    )
    parser.add_argument(
        "--container-version",
        type=str,
        required=False,
        help="The Triton container version to build. If not specified the container version will be chosen automatically based on --version value.",
    )
    parser.add_argument(
        "--upstream-container-version",
        type=str,
        required=False,
        help="The upstream container version to use for the build. If not specified the upstream container version will be chosen automatically based on --version value.",
    )
    parser.add_argument(
        "--container-prebuild-command",
        type=str,
        required=False,
        help="When performing a container build, this command will be executed within the container just before the build it performed.",
    )
    parser.add_argument(
        "--no-container-source",
        action="store_true",
        required=False,
        help="Do not include OSS source code in Docker container.",
    )
    parser.add_argument(
        "--image",
        action="append",
        required=False,
        help='Use specified Docker image in build as <image-name>,<full-image-name>. <image-name> can be "base", "gpu-base", "tensorflow", or "pytorch".',
    )

    parser.add_argument(
        "--enable-all",
        action="store_true",
        required=False,
        help="Enable all standard released Triton features, backends, repository agents, caches, endpoints and file systems.",
    )
    parser.add_argument(
        "--enable-logging", action="store_true", required=False, help="Enable logging."
    )
    parser.add_argument(
        "--enable-stats",
        action="store_true",
        required=False,
        help="Enable statistics collection.",
    )
    parser.add_argument(
        "--enable-metrics",
        action="store_true",
        required=False,
        help="Enable metrics reporting.",
    )
    parser.add_argument(
        "--enable-gpu-metrics",
        action="store_true",
        required=False,
        help="Include GPU metrics in reported metrics.",
    )
    parser.add_argument(
        "--enable-cpu-metrics",
        action="store_true",
        required=False,
        help="Include CPU metrics in reported metrics.",
    )
    parser.add_argument(
        "--enable-tracing", action="store_true", required=False, help="Enable tracing."
    )
    parser.add_argument(
        "--enable-nvtx", action="store_true", required=False, help="Enable NVTX."
    )
    parser.add_argument(
        "--enable-gpu", action="store_true", required=False, help="Enable GPU support."
    )
    parser.add_argument(
        "--enable-mali-gpu",
        action="store_true",
        required=False,
        help="Enable ARM MALI GPU support.",
    )
    parser.add_argument(
        "--min-compute-capability",
        type=str,
        required=False,
        default="6.0",
        help="Minimum CUDA compute capability supported by server.",
    )

    parser.add_argument(
        "--endpoint",
        action="append",
        required=False,
        help='Include specified endpoint in build. Allowed values are "grpc", "http", "vertex-ai" and "sagemaker".',
    )
    parser.add_argument(
        "--filesystem",
        action="append",
        required=False,
        help='Include specified filesystem in build. Allowed values are "gcs", "azure_storage" and "s3".',
    )
    parser.add_argument(
        "--no-core-build",
        action="store_true",
        required=False,
        help="Do not build Triton core shared library or executable.",
    )
    parser.add_argument(
        "--backend",
        action="append",
        required=False,
        help='Include specified backend in build as <backend-name>[:<repo-tag>]. If <repo-tag> starts with "pull/" then it refers to a pull-request reference, otherwise <repo-tag> indicates the git tag/branch to use for the build. If the version is non-development then the default <repo-tag> is the release branch matching the container version (e.g. version YY.MM -> branch rYY.MM); otherwise the default <repo-tag> is "main" (e.g. version YY.MMdev -> branch main).',
    )
    parser.add_argument(
        "--repo-tag",
        action="append",
        required=False,
        help='The version of a component to use in the build as <component-name>:<repo-tag>. <component-name> can be "common", "core", "backend" or "thirdparty". <repo-tag> indicates the git tag/branch to use for the build. Currently <repo-tag> does not support pull-request reference. If the version is non-development then the default <repo-tag> is the release branch matching the container version (e.g. version YY.MM -> branch rYY.MM); otherwise the default <repo-tag> is "main" (e.g. version YY.MMdev -> branch main).',
    )
    parser.add_argument(
        "--repoagent",
        action="append",
        required=False,
        help='Include specified repo agent in build as <repoagent-name>[:<repo-tag>]. If <repo-tag> starts with "pull/" then it refers to a pull-request reference, otherwise <repo-tag> indicates the git tag/branch to use for the build. If the version is non-development then the default <repo-tag> is the release branch matching the container version (e.g. version YY.MM -> branch rYY.MM); otherwise the default <repo-tag> is "main" (e.g. version YY.MMdev -> branch main).',
    )
    parser.add_argument(
        "--cache",
        action="append",
        required=False,
        help='Include specified cache in build as <cache-name>[:<repo-tag>]. If <repo-tag> starts with "pull/" then it refers to a pull-request reference, otherwise <repo-tag> indicates the git tag/branch to use for the build. If the version is non-development then the default <repo-tag> is the release branch matching the container version (e.g. version YY.MM -> branch rYY.MM); otherwise the default <repo-tag> is "main" (e.g. version YY.MMdev -> branch main).',
    )
    parser.add_argument(
        "--no-force-clone",
        action="store_true",
        default=False,
        help="Do not create fresh clones of repos that have already been cloned.",
    )
    parser.add_argument(
        "--extra-core-cmake-arg",
        action="append",
        required=False,
        help="Extra CMake argument as <name>=<value>. The argument is passed to CMake as -D<name>=<value> and is included after all CMake arguments added by build.py for the core builds.",
    )
    parser.add_argument(
        "--override-core-cmake-arg",
        action="append",
        required=False,
        help="Override specified CMake argument in the build as <name>=<value>. The argument is passed to CMake as -D<name>=<value>. This flag only impacts CMake arguments that are used by build.py. To unconditionally add a CMake argument to the core build use --extra-core-cmake-arg.",
    )
    parser.add_argument(
        "--extra-backend-cmake-arg",
        action="append",
        required=False,
        help="Extra CMake argument for a backend build as <backend>:<name>=<value>. The argument is passed to CMake as -D<name>=<value> and is included after all CMake arguments added by build.py for the backend.",
    )
    parser.add_argument(
        "--override-backend-cmake-arg",
        action="append",
        required=False,
        help="Override specified backend CMake argument in the build as <backend>:<name>=<value>. The argument is passed to CMake as -D<name>=<value>. This flag only impacts CMake arguments that are used by build.py. To unconditionally add a CMake argument to the backend build use --extra-backend-cmake-arg.",
    )

    FLAGS = parser.parse_args()

    if FLAGS.image is None:
        FLAGS.image = []
    if FLAGS.repo_tag is None:
        FLAGS.repo_tag = []
    if FLAGS.backend is None:
        FLAGS.backend = []
    if FLAGS.endpoint is None:
        FLAGS.endpoint = []
    if FLAGS.filesystem is None:
        FLAGS.filesystem = []
    if FLAGS.repoagent is None:
        FLAGS.repoagent = []
    if FLAGS.cache is None:
        FLAGS.cache = []
    if FLAGS.library_paths is None:
        FLAGS.library_paths = []
    if FLAGS.extra_core_cmake_arg is None:
        FLAGS.extra_core_cmake_arg = []
    if FLAGS.override_core_cmake_arg is None:
        FLAGS.override_core_cmake_arg = []
    if FLAGS.override_backend_cmake_arg is None:
        FLAGS.override_backend_cmake_arg = []
    if FLAGS.extra_backend_cmake_arg is None:
        FLAGS.extra_backend_cmake_arg = []

    # if --enable-all is specified, then update FLAGS to enable all
    # settings, backends, repo-agents, caches, file systems, endpoints, etc.
    if FLAGS.enable_all:
        enable_all()

    # When doing a docker build, --build-dir, --install-dir and
    # --cmake-dir must not be set. We will use the build/ subdir
    # within the server/ repo that contains this build.py script for
    # --build-dir. If not doing a docker build, --build-dir must be
    # set.
    if FLAGS.no_container_build:
        if FLAGS.build_dir is None:
            fail("--no-container-build requires --build-dir")
        if FLAGS.install_dir is None:
            FLAGS.install_dir = os.path.join(FLAGS.build_dir, "opt", "tritonserver")
        if FLAGS.cmake_dir is None:
            FLAGS.cmake_dir = THIS_SCRIPT_DIR
    else:
        if FLAGS.build_dir is not None:
            fail("--build-dir must not be set for container-based build")
        if FLAGS.install_dir is not None:
            fail("--install-dir must not be set for container-based build")
        if FLAGS.cmake_dir is not None:
            fail("--cmake-dir must not be set for container-based build")
        FLAGS.build_dir = os.path.join(THIS_SCRIPT_DIR, "build")

    # Determine the versions. Start with Triton version, if --version
    # is not explicitly specified read from TRITON_VERSION file.
    if FLAGS.version is None:
        with open(os.path.join(THIS_SCRIPT_DIR, "TRITON_VERSION"), "r") as vfile:
            FLAGS.version = vfile.readline().strip()

    if FLAGS.build_parallel is None:
        FLAGS.build_parallel = multiprocessing.cpu_count() * 2

    log("Building Triton Inference Server")
    log("platform {}".format(target_platform()))
    log("machine {}".format(target_machine()))
    log("version {}".format(FLAGS.version))
    log("build dir {}".format(FLAGS.build_dir))
    log("install dir {}".format(FLAGS.install_dir))
    log("cmake dir {}".format(FLAGS.cmake_dir))

    # Determine the default repo-tag that should be used for images,
    # backends, repo-agents, and caches if a repo-tag is not given
    # explicitly. For release branches we use the release branch as
    # the default, otherwise we use 'main'.
    default_repo_tag = "main"
    cver = FLAGS.container_version
    if cver is None:
        if FLAGS.version not in TRITON_VERSION_MAP:
            fail(
                "unable to determine default repo-tag, container version not known for {}".format(
                    FLAGS.version
                )
            )
        cver = TRITON_VERSION_MAP[FLAGS.version][0]
    if not cver.endswith("dev"):
        default_repo_tag = "r" + cver
    log("default repo-tag: {}".format(default_repo_tag))

    # For other versions use the TRITON_VERSION_MAP unless explicitly
    # given.
    FLAGS.container_version, FLAGS.upstream_container_version = container_versions(
        FLAGS.version, FLAGS.container_version, FLAGS.upstream_container_version
    )

    log("container version {}".format(FLAGS.container_version))
    log("upstream container version {}".format(FLAGS.upstream_container_version))

    for ep in FLAGS.endpoint:
        log(f'endpoint "{ep}"')
    for fs in FLAGS.filesystem:
        log(f'filesystem "{fs}"')

    # Initialize map of backends to build and repo-tag for each.
    backends = {}
    for be in FLAGS.backend:
        parts = be.split(":")
        if len(parts) == 1:
            parts.append(default_repo_tag)
        if parts[0] == "tensorflow1":
            fail(
                "Starting from Triton version 23.04, support for TensorFlow 1 has been discontinued. Please switch to Tensorflow 2."
            )
        if parts[0] == "tensorflow2":
            parts[0] = "tensorflow"
        log('backend "{}" at tag/branch "{}"'.format(parts[0], parts[1]))
        backends[parts[0]] = parts[1]

    if "vllm" in backends:
        if "python" not in backends:
            log(
                "vLLM backend requires Python backend, adding Python backend with tag {}".format(
                    backends["vllm"]
                )
            )
            backends["python"] = backends["vllm"]

    # Initialize map of repo agents to build and repo-tag for each.
    repoagents = {}
    for be in FLAGS.repoagent:
        parts = be.split(":")
        if len(parts) == 1:
            parts.append(default_repo_tag)
        log('repoagent "{}" at tag/branch "{}"'.format(parts[0], parts[1]))
        repoagents[parts[0]] = parts[1]

    # Initialize map of caches to build and repo-tag for each.
    caches = {}
    for be in FLAGS.cache:
        parts = be.split(":")
        if len(parts) == 1:
            parts.append(default_repo_tag)
        log('cache "{}" at tag/branch "{}"'.format(parts[0], parts[1]))
        caches[parts[0]] = parts[1]

    # Initialize map of docker images.
    images = {}
    for img in FLAGS.image:
        parts = img.split(",")
        fail_if(
            len(parts) != 2, "--image must specify <image-name>,<full-image-registry>"
        )
        fail_if(
            parts[0]
            not in ["base", "gpu-base", "pytorch", "tensorflow", "tensorflow2"],
            "unsupported value for --image",
        )
        log('image "{}": "{}"'.format(parts[0], parts[1]))
        if parts[0] == "tensorflow2":
            parts[0] = "tensorflow"
        images[parts[0]] = parts[1]

    # Initialize map of library paths for each backend.
    library_paths = {}
    for lpath in FLAGS.library_paths:
        parts = lpath.split(":")
        if len(parts) == 2:
            log('backend "{}" library path "{}"'.format(parts[0], parts[1]))
            if parts[0] == "tensorflow2":
                parts[0] = "tensorflow"
            library_paths[parts[0]] = parts[1]

    # Parse any explicitly specified cmake arguments
    for cf in FLAGS.extra_core_cmake_arg:
        parts = cf.split("=")
        fail_if(len(parts) != 2, "--extra-core-cmake-arg must specify <name>=<value>")
        log('CMake core extra "-D{}={}"'.format(parts[0], parts[1]))
        EXTRA_CORE_CMAKE_FLAGS[parts[0]] = parts[1]

    for cf in FLAGS.override_core_cmake_arg:
        parts = cf.split("=")
        fail_if(
            len(parts) != 2, "--override-core-cmake-arg must specify <name>=<value>"
        )
        log('CMake core override "-D{}={}"'.format(parts[0], parts[1]))
        OVERRIDE_CORE_CMAKE_FLAGS[parts[0]] = parts[1]

    for cf in FLAGS.extra_backend_cmake_arg:
        parts = cf.split(":", 1)
        fail_if(
            len(parts) != 2,
            "--extra-backend-cmake-arg must specify <backend>:<name>=<value>",
        )
        be = parts[0]
        parts = parts[1].split("=", 1)
        fail_if(
            len(parts) != 2,
            "--extra-backend-cmake-arg must specify <backend>:<name>=<value>",
        )
        fail_if(
            be not in backends,
            '--extra-backend-cmake-arg specifies backend "{}" which is not included in build'.format(
                be
            ),
        )
        log('backend "{}" CMake extra "-D{}={}"'.format(be, parts[0], parts[1]))
        if be not in EXTRA_BACKEND_CMAKE_FLAGS:
            EXTRA_BACKEND_CMAKE_FLAGS[be] = {}
        EXTRA_BACKEND_CMAKE_FLAGS[be][parts[0]] = parts[1]

    for cf in FLAGS.override_backend_cmake_arg:
        parts = cf.split(":", 1)
        fail_if(
            len(parts) != 2,
            "--override-backend-cmake-arg must specify <backend>:<name>=<value>",
        )
        be = parts[0]
        parts = parts[1].split("=", 1)
        fail_if(
            len(parts) != 2,
            "--override-backend-cmake-arg must specify <backend>:<name>=<value>",
        )
        fail_if(
            be not in backends,
            '--override-backend-cmake-arg specifies backend "{}" which is not included in build'.format(
                be
            ),
        )
        log('backend "{}" CMake override "-D{}={}"'.format(be, parts[0], parts[1]))
        if be not in OVERRIDE_BACKEND_CMAKE_FLAGS:
            OVERRIDE_BACKEND_CMAKE_FLAGS[be] = {}
        OVERRIDE_BACKEND_CMAKE_FLAGS[be][parts[0]] = parts[1]

    # Initialize map of common components and repo-tag for each.
    components = {
        "common": default_repo_tag,
        "core": default_repo_tag,
        "backend": default_repo_tag,
        "thirdparty": default_repo_tag,
    }
    for be in FLAGS.repo_tag:
        parts = be.split(":")
        fail_if(len(parts) != 2, "--repo-tag must specify <component-name>:<repo-tag>")
        fail_if(
            parts[0] not in components,
            '--repo-tag <component-name> must be "common", "core", "backend", or "thirdparty"',
        )
        components[parts[0]] = parts[1]
    for c in components:
        log('component "{}" at tag/branch "{}"'.format(c, components[c]))

    # Set the build, install, and cmake directories to use for the
    # generated build scripts and Dockerfiles. If building without
    # Docker, these are the directories specified on the cmdline. If
    # building with Docker, we change these to be directories within
    # FLAGS.tmp_dir inside the Docker container.
    script_repo_dir = THIS_SCRIPT_DIR
    script_build_dir = FLAGS.build_dir
    script_install_dir = script_ci_dir = FLAGS.install_dir
    script_cmake_dir = FLAGS.cmake_dir
    if not FLAGS.no_container_build:
        # FLAGS.tmp_dir may be specified with "\" on Windows, adjust
        # to "/" for docker usage.
        script_build_dir = os.path.normpath(
            os.path.join(FLAGS.tmp_dir, "tritonbuild").replace("\\", "/")
        )
        script_install_dir = os.path.normpath(os.path.join(script_build_dir, "install"))
        script_ci_dir = os.path.normpath(os.path.join(script_build_dir, "ci"))
        if target_platform() == "windows":
            script_repo_dir = script_cmake_dir = os.path.normpath("c:/workspace")
        else:
            script_repo_dir = script_cmake_dir = "/workspace"

    script_name = "cmake_build"
    if target_platform() == "windows":
        script_name += ".ps1"

    # Write the build script that invokes cmake for the core, backends, repo-agents, and caches.
    pathlib.Path(FLAGS.build_dir).mkdir(parents=True, exist_ok=True)
    with BuildScript(
        os.path.join(FLAGS.build_dir, script_name),
        verbose=FLAGS.verbose,
        desc=("Build script for Triton Inference Server"),
    ) as cmake_script:
        # Run the container pre-build command if the cmake build is
        # being done within the build container.
        if not FLAGS.no_container_build and FLAGS.container_prebuild_command:
            cmake_script.cmd(FLAGS.container_prebuild_command, check_exitcode=True)
            cmake_script.blankln()

        # Commands to build the core shared library and the server executable.
        if not FLAGS.no_core_build:
            core_build(
                cmake_script,
                script_repo_dir,
                script_cmake_dir,
                script_build_dir,
                script_install_dir,
                components,
                backends,
            )

        # Commands to build each backend...
        for be in backends:
            # Core backends are not built separately from core so skip...
            if be in CORE_BACKENDS:
                continue

            # If armnn_tflite backend, source from external repo for git clone
            if be == "armnn_tflite":
                github_organization = "https://gitlab.com/arm-research/smarter/"
            else:
                github_organization = FLAGS.github_organization

            if be == "vllm":
                backend_clone(
                    be,
                    cmake_script,
                    backends[be],
                    script_build_dir,
                    script_install_dir,
                    github_organization,
                )
            else:
                backend_build(
                    be,
                    cmake_script,
                    backends[be],
                    script_build_dir,
                    script_install_dir,
                    github_organization,
                    images,
                    components,
                    library_paths,
                )

        # Commands to build each repo agent...
        for ra in repoagents:
            repo_agent_build(
                ra,
                cmake_script,
                script_build_dir,
                script_install_dir,
                repoagent_repo,
                repoagents,
            )

        # Commands to build each cache...
        for cache in caches:
            cache_build(
                cache,
                cmake_script,
                script_build_dir,
                script_install_dir,
                cache_repo,
                caches,
            )

        # Commands needed only when building with Docker...
        if not FLAGS.no_container_build:
            # Commands to collect all the build artifacts needed for CI
            # testing.
            cibase_build(
                cmake_script,
                script_repo_dir,
                script_cmake_dir,
                script_build_dir,
                script_install_dir,
                script_ci_dir,
                backends,
            )

            # When building with Docker the install and ci artifacts
            # written to the build-dir while running the docker container
            # may have root ownership, so give them permissions to be
            # managed by all users on the host system.
            if target_platform() != "windows":
                finalize_build(cmake_script, script_install_dir, script_ci_dir)

    # If --no-container-build is not specified then we perform the
    # actual build within a docker container and from that create the
    # final tritonserver docker image. For the build we need to
    # generate a few Dockerfiles and a top-level script that drives
    # the build process.
    if not FLAGS.no_container_build:
        script_name = "docker_build"
        if target_platform() == "windows":
            script_name += ".ps1"

        create_build_dockerfiles(
            script_build_dir, images, backends, repoagents, caches, FLAGS.endpoint
        )
        create_docker_build_script(script_name, script_install_dir, script_ci_dir)

    # In not dry-run, execute the script to perform the build...  If a
    # container-based build is requested use 'docker_build' script,
    # otherwise build directly on this system using cmake script.
    if not FLAGS.dryrun:
        if target_platform() == "windows":
            p = subprocess.Popen(
                ["powershell.exe", "-noexit", "-File", f"./{script_name}"],
                cwd=FLAGS.build_dir,
            )
        else:
            p = subprocess.Popen([f"./{script_name}"], cwd=FLAGS.build_dir)
        p.wait()
        fail_if(p.returncode != 0, "build failed")<|MERGE_RESOLUTION|>--- conflicted
+++ resolved
@@ -1086,18 +1086,7 @@
 # Remove contents that are not needed in runtime
 # Setuptools has breaking changes in version 70.0.0, so fix it to 69.5.1
 # The generated code in grpc_service_pb2_grpc.py depends on grpcio>=1.64.0, so fix it to 1.64.0
-<<<<<<< HEAD
-RUN ldconfig && \
-    ARCH="$(uname -i)" && \
-    rm -fr ${TRT_ROOT}/bin ${TRT_ROOT}/targets/${ARCH}-linux-gnu/bin ${TRT_ROOT}/data && \
-    rm -fr ${TRT_ROOT}/doc ${TRT_ROOT}/onnx_graphsurgeon ${TRT_ROOT}/python && \
-    rm -fr ${TRT_ROOT}/samples ${TRT_ROOT}/targets/${ARCH}-linux-gnu/samples && \
-    python3 -m pip install --upgrade pip && \
-    pip3 install --no-cache-dir transformers && \
-    find /usr -name libtensorrt_llm.so -exec dirname {} \; > /etc/ld.so.conf.d/tensorrt-llm.conf && \
-    find /opt/tritonserver -name libtritonserver.so -exec dirname {} \; > /etc/ld.so.conf.d/triton-tensorrtllm-worker.conf && \
-    pip3 install --no-cache-dir setuptools==69.5.1 grpcio-tools==1.64.0 
-=======
+
 RUN ldconfig && \\
     ARCH="$(uname -i)" && \\
     rm -fr ${TRT_ROOT}/bin ${TRT_ROOT}/targets/${ARCH}-linux-gnu/bin ${TRT_ROOT}/data && \\
@@ -1109,7 +1098,6 @@
     find /opt/tritonserver -name libtritonserver.so -exec dirname {} \; > /etc/ld.so.conf.d/triton-tensorrtllm-worker.conf && \\
     pip3 install --no-cache-dir setuptools==69.5.1 grpcio-tools==1.64.0
 
->>>>>>> 7a407d2f
 ENV LD_LIBRARY_PATH=/usr/local/tensorrt/lib/:/opt/tritonserver/backends/tensorrtllm:$LD_LIBRARY_PATH
 
 # There are some ucc issues when spawning mpi processes with ompi v4.1.7a1.
