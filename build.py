#!/usr/bin/env python3
# Copyright (c) 2020-2021, NVIDIA CORPORATION & AFFILIATES. All rights reserved.
#
# Redistribution and use in source and binary forms, with or without
# modification, are permitted provided that the following conditions
# are met:
#  * Redistributions of source code must retain the above copyright
#    notice, this list of conditions and the following disclaimer.
#  * Redistributions in binary form must reproduce the above copyright
#    notice, this list of conditions and the following disclaimer in the
#    documentation and/or other materials provided with the distribution.
#  * Neither the name of NVIDIA CORPORATION nor the names of its
#    contributors may be used to endorse or promote products derived
#    from this software without specific prior written permission.
#
# THIS SOFTWARE IS PROVIDED BY THE COPYRIGHT HOLDERS ``AS IS'' AND ANY
# EXPRESS OR IMPLIED WARRANTIES, INCLUDING, BUT NOT LIMITED TO, THE
# IMPLIED WARRANTIES OF MERCHANTABILITY AND FITNESS FOR A PARTICULAR
# PURPOSE ARE DISCLAIMED.  IN NO EVENT SHALL THE COPYRIGHT OWNER OR
# CONTRIBUTORS BE LIABLE FOR ANY DIRECT, INDIRECT, INCIDENTAL, SPECIAL,
# EXEMPLARY, OR CONSEQUENTIAL DAMAGES (INCLUDING, BUT NOT LIMITED TO,
# PROCUREMENT OF SUBSTITUTE GOODS OR SERVICES; LOSS OF USE, DATA, OR
# PROFITS; OR BUSINESS INTERRUPTION) HOWEVER CAUSED AND ON ANY THEORY
# OF LIABILITY, WHETHER IN CONTRACT, STRICT LIABILITY, OR TORT
# (INCLUDING NEGLIGENCE OR OTHERWISE) ARISING IN ANY WAY OUT OF THE USE
# OF THIS SOFTWARE, EVEN IF ADVISED OF THE POSSIBILITY OF SUCH DAMAGE.

import argparse
import logging
import os.path
import multiprocessing
import pathlib
import platform
import shutil
import subprocess
import sys
import traceback
from distutils.dir_util import copy_tree

#
# Build Triton Inference Server.
#

# By default build.py builds the Triton container. The TRITON_VERSION
# file indicates the Triton version and TRITON_VERSION_MAP is used to
# determine the corresponding container version and upstream container
# version (upstream containers are dependencies required by
# Triton). These versions may be overridden. See docs/build.md for
# more information.

# Map from Triton version to corresponding container and component versions.
#
#   triton version ->
#     (triton container version,
#      upstream container version,
#      ORT version,
#      ORT OpenVINO version (use None to disable OpenVINO in ORT),
#      Standalone OpenVINO version,
#      DCGM version
#     )
#
# Currently the OpenVINO versions used in ORT and standalone must
# match because of the way dlopen works with loading the backends. If
# different versions are used then one backend or the other will
# incorrectly load the other version of the openvino libraries.
#
TRITON_VERSION_MAP = {
    '2.17.0dev': (
        '21.12dev',  # triton container
        '21.11',  # upstream container
        '1.9.0',  # ORT
        '2021.2.200',  # ORT OpenVINO
        '2021.2',  # Standalone OpenVINO
        '2.2.9')  # DCGM version
}

EXAMPLE_BACKENDS = ['identity', 'square', 'repeat']
CORE_BACKENDS = ['ensemble']
NONCORE_BACKENDS = [
    'tensorflow1', 'tensorflow2', 'onnxruntime', 'python', 'dali', 'pytorch',
    'openvino', 'fil', 'fastertransformer', 'tensorrt', 'armnn_tflite'
]
EXAMPLE_REPOAGENTS = ['checksum']
FLAGS = None
EXTRA_CORE_CMAKE_FLAGS = {}
OVERRIDE_CORE_CMAKE_FLAGS = {}
EXTRA_BACKEND_CMAKE_FLAGS = {}
OVERRIDE_BACKEND_CMAKE_FLAGS = {}


def log(msg, force=False):
    if force or not FLAGS.quiet:
        try:
            print(msg, file=sys.stderr)
        except Exception:
            print('<failed to log>', file=sys.stderr)


def log_verbose(msg):
    if FLAGS.verbose:
        log(msg, force=True)


def fail(msg):
    fail_if(True, msg)


def target_platform():
    if FLAGS.target_platform is not None:
        return FLAGS.target_platform
    return platform.system().lower()


def target_machine():
    if FLAGS.target_machine is not None:
        return FLAGS.target_machine
    return platform.machine().lower()


def fail_if(p, msg):
    if p:
        print('error: {}'.format(msg), file=sys.stderr)
        sys.exit(1)


def mkdir(path):
    log_verbose('mkdir: {}'.format(path))
    pathlib.Path(path).mkdir(parents=True, exist_ok=True)


def rmdir(path):
    log_verbose('rmdir: {}'.format(path))
    shutil.rmtree(path, ignore_errors=True)


def cpdir(src, dest):
    log_verbose('cpdir: {} -> {}'.format(src, dest))
    copy_tree(src, dest, preserve_symlinks=1)


def untar(targetdir, tarfile):
    log_verbose('untar {} into {}'.format(tarfile, targetdir))
    p = subprocess.Popen(['tar', '--strip-components=1', '-xf', tarfile],
                         cwd=targetdir)
    p.wait()
    fail_if(p.returncode != 0,
            'untar {} into {} failed'.format(tarfile, targetdir))


def gitclone(cwd, repo, tag, subdir, org):
    # If 'tag' starts with "pull/" then it must be of form
    # "pull/<pr>/head". We just clone at "main" and then fetch the
    # reference onto a new branch we name "tritonbuildref".
    clone_dir = cwd + '/' + subdir
    if tag.startswith("pull/"):
        log_verbose('git clone of repo "{}" at ref "{}"'.format(repo, tag))

        if os.path.exists(clone_dir) and not FLAGS.no_force_clone:
            rmdir(clone_dir)

        if not os.path.exists(clone_dir):
            p = subprocess.Popen([
                'git', 'clone', '--recursive', '--depth=1', '{}/{}.git'.format(
                    org, repo), subdir
            ],
                                 cwd=cwd)
            p.wait()
            fail_if(
                p.returncode != 0,
                'git clone of repo "{}" at branch "main" failed'.format(repo))

            log_verbose('git fetch of ref "{}"'.format(tag))
            p = subprocess.Popen(
                ['git', 'fetch', 'origin', '{}:tritonbuildref'.format(tag)],
                cwd=os.path.join(cwd, subdir))
            p.wait()
            fail_if(p.returncode != 0,
                    'git fetch of ref "{}" failed'.format(tag))

            log_verbose('git checkout of tritonbuildref')
            p = subprocess.Popen(['git', 'checkout', 'tritonbuildref'],
                                 cwd=os.path.join(cwd, subdir))
            p.wait()
            fail_if(p.returncode != 0,
                    'git checkout of branch "tritonbuildref" failed')

    else:
        log_verbose('git clone of repo "{}" at tag "{}"'.format(repo, tag))

        if os.path.exists(clone_dir) and not FLAGS.no_force_clone:
            rmdir(clone_dir)

        if not os.path.exists(clone_dir):
            p = subprocess.Popen([
                'git', 'clone', '--recursive', '--single-branch', '--depth=1',
                '-b', tag, '{}/{}.git'.format(org, repo), subdir
            ],
                                 cwd=cwd)
            p.wait()
            fail_if(
                p.returncode != 0,
                'git clone of repo "{}" at tag "{}" failed'.format(repo, tag))


def prebuild_command():
    p = subprocess.Popen(FLAGS.container_prebuild_command.split())
    p.wait()
    fail_if(p.returncode != 0, 'container prebuild cmd failed')


def cmake(cwd, args):
    log_verbose('cmake {}'.format(args))
    p = subprocess.Popen([
        'cmake',
    ] + args, cwd=cwd)
    p.wait()
    fail_if(p.returncode != 0, 'cmake failed')


def makeinstall(cwd, target='install'):
    log_verbose('make {}'.format(target))

    if target_platform() == 'windows':
        verbose_flag = '-v:detailed' if FLAGS.verbose else '-clp:ErrorsOnly'
        buildtype_flag = '-p:Configuration={}'.format(FLAGS.build_type)
        p = subprocess.Popen([
            'msbuild.exe', '-m:{}'.format(str(FLAGS.build_parallel)),
            verbose_flag, buildtype_flag, '{}.vcxproj'.format(target)
        ],
                             cwd=cwd)
    else:
        verbose_flag = 'VERBOSE=1' if FLAGS.verbose else 'VERBOSE=0'
        p = subprocess.Popen(
            ['make', '-j',
             str(FLAGS.build_parallel), verbose_flag, target],
            cwd=cwd)

    p.wait()
    fail_if(p.returncode != 0, 'make {} failed'.format(target))


def cmake_core_arg(name, type, value):
    # Return cmake -D setting to set name=value for core build. Use
    # command-line specified value if one is given.
    if name in OVERRIDE_CORE_CMAKE_FLAGS:
        value = OVERRIDE_CORE_CMAKE_FLAGS[name]
    if type is None:
        type = ''
    else:
        type = ':{}'.format(type)
    return '-D{}{}={}'.format(name, type, value)


def cmake_core_enable(name, flag):
    # Return cmake -D setting to set name=flag?ON:OFF for core
    # build. Use command-line specified value for 'flag' if one is
    # given.
    if name in OVERRIDE_CORE_CMAKE_FLAGS:
        value = OVERRIDE_CORE_CMAKE_FLAGS[name]
    else:
        value = 'ON' if flag else 'OFF'
    return '-D{}:BOOL={}'.format(name, value)


def cmake_core_extra_args():
    args = []
    for k, v in EXTRA_CORE_CMAKE_FLAGS.items():
        args.append('-D{}={}'.format(k, v))
    return args


def cmake_backend_arg(backend, name, type, value):
    # Return cmake -D setting to set name=value for backend build. Use
    # command-line specified value if one is given.
    if backend in OVERRIDE_BACKEND_CMAKE_FLAGS:
        if name in OVERRIDE_BACKEND_CMAKE_FLAGS[backend]:
            value = OVERRIDE_BACKEND_CMAKE_FLAGS[backend][name]
    if type is None:
        type = ''
    else:
        type = ':{}'.format(type)
    return '-D{}{}={}'.format(name, type, value)


def cmake_backend_enable(backend, name, flag):
    # Return cmake -D setting to set name=flag?ON:OFF for backend
    # build. Use command-line specified value for 'flag' if one is
    # given.
    value = None
    if backend in OVERRIDE_BACKEND_CMAKE_FLAGS:
        if name in OVERRIDE_BACKEND_CMAKE_FLAGS[backend]:
            value = OVERRIDE_BACKEND_CMAKE_FLAGS[backend][name]
    if value is None:
        value = 'ON' if flag else 'OFF'
    return '-D{}:BOOL={}'.format(name, value)


def cmake_backend_extra_args(backend):
    args = []
    if backend in EXTRA_BACKEND_CMAKE_FLAGS:
        for k, v in EXTRA_BACKEND_CMAKE_FLAGS[backend].items():
            args.append('-D{}={}'.format(k, v))
    return args


def cmake_repoagent_arg(name, type, value):
    # For now there is no override for repo-agents
    if type is None:
        type = ''
    else:
        type = ':{}'.format(type)
    return '-D{}{}={}'.format(name, type, value)


def cmake_repoagent_enable(name, flag):
    # For now there is no override for repo-agents
    value = 'ON' if flag else 'OFF'
    return '-D{}:BOOL={}'.format(name, value)


def cmake_repoagent_extra_args():
    # For now there is no extra args for repo-agents
    args = []
    return args


def core_cmake_args(components, backends, install_dir):
    cargs = [
        cmake_core_arg('CMAKE_BUILD_TYPE', None, FLAGS.build_type),
        cmake_core_arg('CMAKE_INSTALL_PREFIX', 'PATH', install_dir),
        cmake_core_arg('TRITON_COMMON_REPO_TAG', 'STRING',
                       components['common']),
        cmake_core_arg('TRITON_CORE_REPO_TAG', 'STRING', components['core']),
        cmake_core_arg('TRITON_BACKEND_REPO_TAG', 'STRING',
                       components['backend']),
        cmake_core_arg('TRITON_THIRD_PARTY_REPO_TAG', 'STRING',
                       components['thirdparty'])
    ]

    cargs.append(
        cmake_core_enable('TRITON_ENABLE_LOGGING', FLAGS.enable_logging))
    cargs.append(cmake_core_enable('TRITON_ENABLE_STATS', FLAGS.enable_stats))
    cargs.append(
        cmake_core_enable('TRITON_ENABLE_METRICS', FLAGS.enable_metrics))
    cargs.append(
        cmake_core_enable('TRITON_ENABLE_METRICS_GPU',
                          FLAGS.enable_gpu_metrics))
    cargs.append(
        cmake_core_enable('TRITON_ENABLE_TRACING', FLAGS.enable_tracing))
    cargs.append(cmake_core_enable('TRITON_ENABLE_NVTX', FLAGS.enable_nvtx))

    cargs.append(cmake_core_enable('TRITON_ENABLE_GPU', FLAGS.enable_gpu))
    cargs.append(
        cmake_core_arg('TRITON_MIN_COMPUTE_CAPABILITY', None,
                       FLAGS.min_compute_capability))

    cargs.append(
        cmake_core_enable('TRITON_ENABLE_MALI_GPU', FLAGS.enable_mali_gpu))

    cargs.append(
        cmake_core_enable('TRITON_ENABLE_GRPC', 'grpc' in FLAGS.endpoint))
    cargs.append(
        cmake_core_enable('TRITON_ENABLE_HTTP', 'http' in FLAGS.endpoint))
    cargs.append(
        cmake_core_enable('TRITON_ENABLE_SAGEMAKER', 'sagemaker'
                          in FLAGS.endpoint))
    cargs.append(
        cmake_core_enable('TRITON_ENABLE_VERTEX_AI', 'vertex-ai'
                          in FLAGS.endpoint))

    cargs.append(
        cmake_core_enable('TRITON_ENABLE_GCS', 'gcs' in FLAGS.filesystem))
    cargs.append(cmake_core_enable('TRITON_ENABLE_S3', 's3'
                                   in FLAGS.filesystem))
    cargs.append(
        cmake_core_enable('TRITON_ENABLE_AZURE_STORAGE', 'azure_storage'
                          in FLAGS.filesystem))

    cargs.append(
        cmake_core_enable('TRITON_ENABLE_TENSORFLOW',
                          ('tensorflow1' in backends) or
                          ('tensorflow2' in backends)))

    for be in (CORE_BACKENDS + NONCORE_BACKENDS):
        if not be.startswith('tensorflow'):
            cargs.append(
                cmake_core_enable('TRITON_ENABLE_{}'.format(be.upper()), be
                                  in backends))
        if be == 'tensorrt':
            cargs += tensorrt_cmake_args()
        if (be in CORE_BACKENDS) and (be in backends):
            if be == 'ensemble':
                pass
            else:
                fail('unknown core backend {}'.format(be))

    # If TRITONBUILD_* is defined in the env then we use it to set
    # corresponding cmake value.
    for evar, eval in os.environ.items():
        if evar.startswith('TRITONBUILD_'):
            cargs.append(cmake_core_arg(evar[len('TRITONBUILD_'):], None, eval))

    cargs += cmake_core_extra_args()
    cargs.append(FLAGS.cmake_dir)
    return cargs


def repoagent_repo(ra):
    return '{}_repository_agent'.format(ra)


def repoagent_cmake_args(images, components, ra, install_dir):
    if ra in EXAMPLE_REPOAGENTS:
        args = []
    else:
        fail('unknown agent {}'.format(ra))

    cargs = args + [
        cmake_repoagent_arg('CMAKE_BUILD_TYPE', None, FLAGS.build_type),
        cmake_repoagent_arg('CMAKE_INSTALL_PREFIX', 'PATH', install_dir),
        cmake_repoagent_arg('TRITON_COMMON_REPO_TAG', 'STRING',
                            components['common']),
        cmake_repoagent_arg('TRITON_CORE_REPO_TAG', 'STRING',
                            components['core'])
    ]

    cargs.append(cmake_repoagent_enable('TRITON_ENABLE_GPU', FLAGS.enable_gpu))

    # If TRITONBUILD_* is defined in the env then we use it to set
    # corresponding cmake value.
    for evar, eval in os.environ.items():
        if evar.startswith('TRITONBUILD_'):
            cargs.append(
                cmake_repoagent_arg(evar[len('TRITONBUILD_'):], None, eval))

    cargs += cmake_repoagent_extra_args()
    cargs.append('..')
    return cargs


def backend_repo(be):
    if (be == 'tensorflow1') or (be == 'tensorflow2'):
        return 'tensorflow_backend'
    return '{}_backend'.format(be)


def backend_cmake_args(images, components, be, install_dir, library_paths):
    if be == 'onnxruntime':
        args = onnxruntime_cmake_args(images, library_paths)
    elif be == 'openvino':
        args = openvino_cmake_args()
    elif be == 'tensorflow1':
        args = tensorflow_cmake_args(1, images, library_paths)
    elif be == 'tensorflow2':
        args = tensorflow_cmake_args(2, images, library_paths)
    elif be == 'python':
        args = []
    elif be == 'dali':
        args = dali_cmake_args()
    elif be == 'pytorch':
        args = pytorch_cmake_args(images)
    elif be == 'armnn_tflite':
        args = armnn_tflite_cmake_args()
    elif be == 'fil':
        args = fil_cmake_args(images)
    elif be == 'fastertransformer':
        args = []
    elif be == 'tensorrt':
        args = tensorrt_cmake_args()
    elif be in EXAMPLE_BACKENDS:
        args = []
    else:
        fail('unknown backend {}'.format(be))

    cargs = args + [
        cmake_backend_arg(be, 'CMAKE_BUILD_TYPE', None, FLAGS.build_type),
        cmake_backend_arg(be, 'CMAKE_INSTALL_PREFIX', 'PATH', install_dir),
        cmake_backend_arg(be, 'TRITON_COMMON_REPO_TAG', 'STRING',
                          components['common']),
        cmake_backend_arg(be, 'TRITON_CORE_REPO_TAG', 'STRING',
                          components['core']),
        cmake_backend_arg(be, 'TRITON_BACKEND_REPO_TAG', 'STRING',
                          components['backend'])
    ]

    cargs.append(cmake_backend_enable(be, 'TRITON_ENABLE_GPU',
                                      FLAGS.enable_gpu))
    cargs.append(
        cmake_backend_enable(be, 'TRITON_ENABLE_MALI_GPU',
                             FLAGS.enable_mali_gpu))
    cargs.append(
        cmake_backend_enable(be, 'TRITON_ENABLE_STATS', FLAGS.enable_stats))

    # If TRITONBUILD_* is defined in the env then we use it to set
    # corresponding cmake value.
    for evar, eval in os.environ.items():
        if evar.startswith('TRITONBUILD_'):
            cargs.append(
                cmake_backend_arg(be, evar[len('TRITONBUILD_'):], None, eval))

    cargs += cmake_backend_extra_args(be)
    cargs.append('..')
    return cargs


def pytorch_cmake_args(images):
    if "pytorch" in images:
        image = images["pytorch"]
    else:
        image = 'nvcr.io/nvidia/pytorch:{}-py3'.format(
            FLAGS.upstream_container_version)
<<<<<<< HEAD
    cargs = [
        '-DTRITON_PYTORCH_DOCKER_IMAGE={}'.format(image),
=======
    return [
        cmake_backend_arg('pytorch', 'TRITON_PYTORCH_DOCKER_IMAGE', None,
                          image),
>>>>>>> 72837b72
    ]
    if FLAGS.enable_gpu:
        cargs.append('-DTRITON_PYTORCH_ENABLE_TORCHTRT=ON')
    return cargs

def onnxruntime_cmake_args(images, library_paths):
    cargs = [
        cmake_backend_arg('onnxruntime', 'TRITON_BUILD_ONNXRUNTIME_VERSION',
                          None, TRITON_VERSION_MAP[FLAGS.version][2])
    ]

    # TRITON_ENABLE_GPU is already set for all backends in backend_cmake_args()
    if FLAGS.enable_gpu:
        cargs.append(
            cmake_backend_enable('onnxruntime',
                                 'TRITON_ENABLE_ONNXRUNTIME_TENSORRT', True))

    # If platform is jetpack do not use docker based build
    if target_platform() == 'jetpack':
        ort_lib_path = library_paths['onnxruntime'] + "/lib"
        ort_include_path = library_paths['onnxruntime'] + "/include"
        cargs += [
            cmake_backend_arg('onnxruntime', 'TRITON_ONNXRUNTIME_INCLUDE_PATHS',
                              None, ort_include_path),
            cmake_backend_arg('onnxruntime', 'TRITON_ONNXRUNTIME_LIB_PATHS',
                              None, ort_lib_path),
            cmake_backend_enable('onnxruntime',
                                 'TRITON_ENABLE_ONNXRUNTIME_OPENVINO', False)
        ]
    else:
        if target_platform() == 'windows':
            if 'base' in images:
                cargs.append(
                    cmake_backend_arg('onnxruntime', 'TRITON_BUILD_CONTAINER',
                                      None, images['base']))
        else:
            if 'base' in images:
                cargs.append(
                    cmake_backend_arg('onnxruntime', 'TRITON_BUILD_CONTAINER',
                                      None, images['base']))
            else:
                cargs.append(
                    cmake_backend_arg('onnxruntime',
                                      'TRITON_BUILD_CONTAINER_VERSION', None,
                                      TRITON_VERSION_MAP[FLAGS.version][1]))

            if ((target_machine() != 'aarch64') and
                (TRITON_VERSION_MAP[FLAGS.version][3] is not None)):
                cargs.append(
                    cmake_backend_enable('onnxruntime',
                                         'TRITON_ENABLE_ONNXRUNTIME_OPENVINO',
                                         True))
                cargs.append(
                    cmake_backend_arg(
                        'onnxruntime',
                        'TRITON_BUILD_ONNXRUNTIME_OPENVINO_VERSION', None,
                        TRITON_VERSION_MAP[FLAGS.version][3]))

    return cargs


def openvino_cmake_args():
    cargs = [
        cmake_backend_arg('openvino', 'TRITON_BUILD_OPENVINO_VERSION', None,
                          TRITON_VERSION_MAP[FLAGS.version][4]),
    ]

    if target_platform() == 'windows':
        if 'base' in images:
            cargs.append(
                cmake_backend_arg('openvino', 'TRITON_BUILD_CONTAINER', None,
                                  images['base']))
    else:
        if 'base' in images:
            cargs.append(
                cmake_backend_arg('openvino', 'TRITON_BUILD_CONTAINER', None,
                                  images['base']))
        else:
            cargs.append(
                cmake_backend_arg('openvino', 'TRITON_BUILD_CONTAINER_VERSION',
                                  None, TRITON_VERSION_MAP[FLAGS.version][1]))

    return cargs


def tensorrt_cmake_args():
    cargs = [
        cmake_backend_enable('tensorrt', 'TRITON_ENABLE_NVTX',
                             FLAGS.enable_nvtx),
    ]
    if target_platform() == 'windows':
        cargs.append(
            cmake_backend_arg('tensorrt', 'TRITON_TENSORRT_INCLUDE_PATHS', None,
                              'c:/TensorRT/include'))

    return cargs


def tensorflow_cmake_args(ver, images, library_paths):
    backend_name = "tensorflow{}".format(ver)

    # If platform is jetpack do not use docker images
    extra_args = []
    if target_platform() == 'jetpack':
        if backend_name in library_paths:
            extra_args = [
                cmake_backend_arg(backend_name, 'TRITON_TENSORFLOW_LIB_PATHS',
                                  None, library_paths[backend_name])
            ]
    else:
        # If a specific TF image is specified use it, otherwise pull from NGC.
        if backend_name in images:
            image = images[backend_name]
        else:
            image = 'nvcr.io/nvidia/tensorflow:{}-tf{}-py3'.format(
                FLAGS.upstream_container_version, ver)
        extra_args = [
            cmake_backend_arg(backend_name, 'TRITON_TENSORFLOW_DOCKER_IMAGE',
                              None, image)
        ]
    return [
        cmake_backend_arg(backend_name, 'TRITON_TENSORFLOW_VERSION', None, ver)
    ] + extra_args


def dali_cmake_args():
    return [
        cmake_backend_enable('dali', 'TRITON_DALI_SKIP_DOWNLOAD', False),
    ]


def fil_cmake_args(images):
    cargs = [cmake_backend_enable('fil', 'TRITON_FIL_DOCKER_BUILD', True)]
    if 'base' in images:
        cargs.append(
            cmake_backend_arg('fil', 'TRITON_BUILD_CONTAINER', None,
                              images['base']))
    else:
        cargs.append(
            cmake_backend_arg('fil', 'TRITON_BUILD_CONTAINER_VERSION', None,
                              TRITON_VERSION_MAP[FLAGS.version][1]))

    return cargs


def armnn_tflite_cmake_args():
    return [
        cmake_backend_arg('armnn_tflite', 'JOBS', None,
                          multiprocessing.cpu_count()),
    ]


def install_dcgm_libraries(dcgm_version, target_machine):
    if dcgm_version == '':
        fail(
            'unable to determine default repo-tag, DCGM version not known for {}'
            .format(FLAGS.version))
        return ''
    else:
        if target_machine == 'aarch64':
            return '''
ENV DCGM_VERSION {}
# Install DCGM. Steps from https://developer.nvidia.com/dcgm#Downloads
RUN wget https://developer.download.nvidia.com/compute/cuda/repos/ubuntu2004/sbsa/cuda-ubuntu2004.pin && \
    mv cuda-ubuntu2004.pin /etc/apt/preferences.d/cuda-repository-pin-600 && \
    apt-key adv --fetch-keys https://developer.download.nvidia.com/compute/cuda/repos/ubuntu2004/sbsa/7fa2af80.pub && \
    add-apt-repository "deb https://developer.download.nvidia.com/compute/cuda/repos/ubuntu2004/sbsa/ /" && \
    apt-get update && apt-get install -y datacenter-gpu-manager=1:{}
'''.format(dcgm_version, dcgm_version)
        else:
            return '''
ENV DCGM_VERSION {}
# Install DCGM. Steps from https://developer.nvidia.com/dcgm#Downloads
RUN wget https://developer.download.nvidia.com/compute/cuda/repos/ubuntu2004/x86_64/cuda-ubuntu2004.pin && \
    mv cuda-ubuntu2004.pin /etc/apt/preferences.d/cuda-repository-pin-600 && \
    apt-key adv --fetch-keys https://developer.download.nvidia.com/compute/cuda/repos/ubuntu2004/x86_64/7fa2af80.pub && \
    add-apt-repository "deb https://developer.download.nvidia.com/compute/cuda/repos/ubuntu2004/x86_64/ /" && \
    apt-get update && apt-get install -y datacenter-gpu-manager=1:{}
'''.format(dcgm_version, dcgm_version)


def get_container_versions(version, container_version,
                           upstream_container_version):
    if container_version is None:
        if version not in TRITON_VERSION_MAP:
            fail('container version not known for {}'.format(version))
        container_version = TRITON_VERSION_MAP[version][0]
    if upstream_container_version is None:
        if version not in TRITON_VERSION_MAP:
            fail('upstream container version not known for {}'.format(version))
        upstream_container_version = TRITON_VERSION_MAP[version][1]
    return container_version, upstream_container_version


def create_dockerfile_buildbase(ddir, dockerfile_name, argmap):
    df = '''
ARG TRITON_VERSION={}
ARG TRITON_CONTAINER_VERSION={}
ARG BASE_IMAGE={}
'''.format(argmap['TRITON_VERSION'], argmap['TRITON_CONTAINER_VERSION'],
           argmap['BASE_IMAGE'])

    df += '''
FROM ${BASE_IMAGE}

ARG TRITON_VERSION
ARG TRITON_CONTAINER_VERSION
'''
    # Install the windows- or linux-specific buildbase dependencies
    if target_platform() == 'windows':
        df += '''
SHELL ["cmd", "/S", "/C"]
'''
    else:
        df += '''
# Ensure apt-get won't prompt for selecting options
ENV DEBIAN_FRONTEND=noninteractive

# libcurl4-openSSL-dev is needed for GCS
# python3-dev is needed by Torchvision
# python3-pip and libarchive-dev is needed by python backend
# uuid-dev and pkg-config is needed for Azure Storage
# scons is needed for armnn_tflite backend build dep
RUN apt-get update && \
    apt-get install -y --no-install-recommends \
            ca-certificates \
            autoconf \
            automake \
            build-essential \
            docker.io \
            git \
            libre2-dev \
            libssl-dev \
            libtool \
            libboost-dev \
            libcurl4-openssl-dev \
            libb64-dev \
            patchelf \
            python3-dev \
            python3-pip \
            python3-setuptools \
            rapidjson-dev \
            scons \
            software-properties-common \
            unzip \
            wget \
            zlib1g-dev \
            libarchive-dev \
            pkg-config \
            uuid-dev \
            libnuma-dev && \
    rm -rf /var/lib/apt/lists/*

RUN pip3 install --upgrade pip && \
    pip3 install --upgrade wheel setuptools docker

# Server build requires recent version of CMake (FetchContent required)
RUN wget -O - https://apt.kitware.com/keys/kitware-archive-latest.asc 2>/dev/null | \
      gpg --dearmor - |  \
      tee /etc/apt/trusted.gpg.d/kitware.gpg >/dev/null && \
    apt-add-repository 'deb https://apt.kitware.com/ubuntu/ focal main' && \
    apt-get update && \
    apt-get install -y --no-install-recommends \
      cmake-data=3.21.1-0kitware1ubuntu20.04.1 cmake=3.21.1-0kitware1ubuntu20.04.1
'''

    # Copy in the triton source. We remove existing contents first in
    # case the FROM container has something there already.
    if target_platform() == 'windows':
        df += '''
WORKDIR /workspace
RUN rmdir /S/Q * || exit 0
COPY . .
'''
    else:
        df += '''
WORKDIR /workspace
RUN rm -fr *
COPY . .
ENTRYPOINT []
'''
        if FLAGS.enable_gpu:
            df += install_dcgm_libraries(argmap['DCGM_VERSION'],
                                         target_machine())

    df += '''
ENV TRITON_SERVER_VERSION ${TRITON_VERSION}
ENV NVIDIA_TRITON_SERVER_VERSION ${TRITON_CONTAINER_VERSION}
'''

    mkdir(ddir)
    with open(os.path.join(ddir, dockerfile_name), "w") as dfile:
        dfile.write(df)


def create_dockerfile_build(ddir, dockerfile_name, backends):
    df = '''
FROM tritonserver_builder_image AS build
FROM tritonserver_buildbase
COPY --from=build /tmp/tritonbuild /tmp/tritonbuild
'''

    # If requested, package the source code for all OSS used to build
    # Triton Windows is not delivered as a container (and tar not
    # available) so skip for windows platform.
    if target_platform() != 'windows':
        if not FLAGS.no_core_build and not FLAGS.no_container_source:
            df += '''
RUN mkdir -p /tmp/tritonbuild/install/third-party-src && \
    (cd /tmp/tritonbuild/tritonserver/build && \
     tar zcf /tmp/tritonbuild/install/third-party-src/src.tar.gz third-party-src)
COPY --from=build /workspace/build/server/README.third-party-src /tmp/tritonbuild/install/third-party-src/README
'''

    if 'onnxruntime' in backends:
        if target_platform() != 'windows':
            df += '''
# Copy ONNX custom op library and model (needed for testing)
RUN if [ -d /tmp/tritonbuild/onnxruntime ]; then \
      cp /tmp/tritonbuild/onnxruntime/install/test/libcustom_op_library.so /workspace/qa/L0_custom_ops/.; \
      cp /tmp/tritonbuild/onnxruntime/install/test/custom_op_test.onnx /workspace/qa/L0_custom_ops/.; \
    fi
'''

    mkdir(ddir)
    with open(os.path.join(ddir, dockerfile_name), "w") as dfile:
        dfile.write(df)


def create_dockerfile_linux(ddir, dockerfile_name, argmap, backends, repoagents,
                            endpoints):
    df = '''
#
# Multistage build.
#
ARG TRITON_VERSION={}
ARG TRITON_CONTAINER_VERSION={}

ARG BASE_IMAGE={}
ARG BUILD_IMAGE=tritonserver_build

############################################################################
##  Build image
############################################################################
FROM ${{BUILD_IMAGE}} AS tritonserver_build

############################################################################
##  Production stage: Create container with just inference server executable
############################################################################
FROM ${{BASE_IMAGE}}
'''.format(argmap['TRITON_VERSION'], argmap['TRITON_CONTAINER_VERSION'],
           argmap['BASE_IMAGE'])

    df += dockerfile_prepare_container_linux(argmap, backends, FLAGS.enable_gpu,
                                             target_machine())

    df += '''
WORKDIR /opt/tritonserver
COPY --chown=1000:1000 LICENSE .
COPY --chown=1000:1000 TRITON_VERSION .
COPY --chown=1000:1000 NVIDIA_Deep_Learning_Container_License.pdf .
'''

    if not FLAGS.no_core_build:
        df += '''
COPY --chown=1000:1000 --from=tritonserver_build /tmp/tritonbuild/install/bin/tritonserver bin/
COPY --chown=1000:1000 --from=tritonserver_build /tmp/tritonbuild/install/lib/libtritonserver.so lib/
COPY --chown=1000:1000 --from=tritonserver_build /tmp/tritonbuild/install/include/triton/core include/triton/core

# Top-level include/core not copied so --chown does not set it correctly,
# so explicit set on all of include
RUN chown -R triton-server:triton-server include
'''

        # If requested, include the source code for all OSS used to build Triton
        if not FLAGS.no_container_source:
            df += '''
COPY --chown=1000:1000 --from=tritonserver_build /tmp/tritonbuild/install/third-party-src third-party-src
'''

        # Add feature labels for SageMaker endpoint
        if 'sagemaker' in endpoints:
            df += '''
LABEL com.amazonaws.sagemaker.capabilities.accept-bind-to-port=true
COPY --chown=1000:1000 --from=tritonserver_build /workspace/build/sagemaker/serve /usr/bin/.
'''

    for noncore in NONCORE_BACKENDS:
        if noncore in backends:
            df += '''
COPY --chown=1000:1000 --from=tritonserver_build /tmp/tritonbuild/install/backends backends
'''
            break

    if len(repoagents) > 0:
        df += '''
COPY --chown=1000:1000 --from=tritonserver_build /tmp/tritonbuild/install/repoagents repoagents
'''

    mkdir(ddir)
    with open(os.path.join(ddir, dockerfile_name), "w") as dfile:
        dfile.write(df)


def dockerfile_prepare_container_linux(argmap, backends, enable_gpu,
                                       target_machine):
    gpu_enabled = 1 if enable_gpu else 0
    # Common steps to produce docker images shared by build.py and compose.py.
    # Sets enviroment variables, installs dependencies and adds entrypoint
    df = '''
ARG TRITON_VERSION
ARG TRITON_CONTAINER_VERSION

ENV TRITON_SERVER_VERSION ${TRITON_VERSION}
ENV NVIDIA_TRITON_SERVER_VERSION ${TRITON_CONTAINER_VERSION}
LABEL com.nvidia.tritonserver.version="${TRITON_SERVER_VERSION}"

ENV PATH /opt/tritonserver/bin:${PATH}
'''
    ort_dependencies = "libgomp1" if 'onnxruntime' in backends else ""
    pytorch_dependencies = ""
    if ('pytorch' in backends) and (target_machine == 'aarch64'):
        pytorch_dependencies = "libgfortran5"

    df += '''
ENV TF_ADJUST_HUE_FUSED         1
ENV TF_ADJUST_SATURATION_FUSED  1
ENV TF_ENABLE_WINOGRAD_NONFUSED 1
ENV TF_AUTOTUNE_THRESHOLD       2
ENV TRITON_SERVER_GPU_ENABLED    {gpu_enabled}

# Create a user that can be used to run triton as
# non-root. Make sure that this user to given ID 1000. All server
# artifacts copied below are assign to this user.
ENV TRITON_SERVER_USER=triton-server
RUN userdel tensorrt-server > /dev/null 2>&1 || true && \
    if ! id -u $TRITON_SERVER_USER > /dev/null 2>&1 ; then \
        useradd $TRITON_SERVER_USER; \
    fi && \
    [ `id -u $TRITON_SERVER_USER` -eq 1000 ] && \
    [ `id -g $TRITON_SERVER_USER` -eq 1000 ]

# Ensure apt-get won't prompt for selecting options
ENV DEBIAN_FRONTEND=noninteractive

# Common dependencies. FIXME (can any of these be conditional? For
# example libcurl only needed for GCS?)
RUN apt-get update && \
    apt-get install -y --no-install-recommends \
            software-properties-common \
            libb64-0d \
            libcurl4-openssl-dev \
            libre2-5 \
            git \
            dirmngr \
            libnuma-dev \
            curl \
            {ort_dependencies} {pytorch_dependencies} && \
    rm -rf /var/lib/apt/lists/*
'''.format(gpu_enabled=gpu_enabled,
           ort_dependencies=ort_dependencies,
           pytorch_dependencies=pytorch_dependencies)

    if enable_gpu:
        df += install_dcgm_libraries(argmap['DCGM_VERSION'], target_machine)
        df += '''
# Extra defensive wiring for CUDA Compat lib
RUN ln -sf ${_CUDA_COMPAT_PATH}/lib.real ${_CUDA_COMPAT_PATH}/lib \
 && echo ${_CUDA_COMPAT_PATH}/lib > /etc/ld.so.conf.d/00-cuda-compat.conf \
 && ldconfig \
 && rm -f ${_CUDA_COMPAT_PATH}/lib
'''

    # Add dependencies needed for python backend
    if 'python' in backends:
        df += '''
# python3, python3-pip and some pip installs required for the python backend
RUN apt-get update && \
    apt-get install -y --no-install-recommends \
            python3 libarchive-dev \
            python3-pip \
            libpython3-dev && \
    pip3 install --upgrade pip && \
    pip3 install --upgrade wheel setuptools && \
    pip3 install --upgrade numpy && \
    rm -rf /var/lib/apt/lists/*
'''
    df += '''
WORKDIR /opt/tritonserver
RUN rm -fr /opt/tritonserver/*
COPY --chown=1000:1000 nvidia_entrypoint.sh .
ENTRYPOINT ["/opt/tritonserver/nvidia_entrypoint.sh"]
'''
    df += '''
ENV NVIDIA_BUILD_ID {}
LABEL com.nvidia.build.id={}
LABEL com.nvidia.build.ref={}
'''.format(argmap['NVIDIA_BUILD_ID'], argmap['NVIDIA_BUILD_ID'],
           argmap['NVIDIA_BUILD_REF'])

    return df


def create_dockerfile_windows(ddir, dockerfile_name, argmap, backends,
                              repoagents):
    df = '''
#
# Multistage build.
#
ARG TRITON_VERSION={}
ARG TRITON_CONTAINER_VERSION={}

ARG BASE_IMAGE={}
ARG BUILD_IMAGE=tritonserver_build

############################################################################
##  Build image
############################################################################
FROM ${{BUILD_IMAGE}} AS tritonserver_build

############################################################################
##  Production stage: Create container with just inference server executable
############################################################################
FROM ${{BASE_IMAGE}}

ARG TRITON_VERSION
ARG TRITON_CONTAINER_VERSION

ENV TRITON_SERVER_VERSION ${{TRITON_VERSION}}
ENV NVIDIA_TRITON_SERVER_VERSION ${{TRITON_CONTAINER_VERSION}}
LABEL com.nvidia.tritonserver.version="${{TRITON_SERVER_VERSION}}"

RUN setx path "%path%;C:\opt\tritonserver\bin"
'''.format(argmap['TRITON_VERSION'], argmap['TRITON_CONTAINER_VERSION'],
           argmap['BASE_IMAGE'])
    df += '''
WORKDIR /opt/tritonserver
RUN rmdir /S/Q * || exit 0
COPY LICENSE .
COPY TRITON_VERSION .
COPY NVIDIA_Deep_Learning_Container_License.pdf .
COPY --from=tritonserver_build /tmp/tritonbuild/install/bin bin
COPY --from=tritonserver_build /tmp/tritonbuild/install/lib/tritonserver.lib lib/
COPY --from=tritonserver_build /tmp/tritonbuild/install/include/triton/core include/triton/core
'''

    for noncore in NONCORE_BACKENDS:
        if noncore in backends:
            df += '''
COPY --from=tritonserver_build /tmp/tritonbuild/install/backends backends
'''
            break

    df += '''
ENTRYPOINT []
ENV NVIDIA_BUILD_ID {}
LABEL com.nvidia.build.id={}
LABEL com.nvidia.build.ref={}
'''.format(argmap['NVIDIA_BUILD_ID'], argmap['NVIDIA_BUILD_ID'],
           argmap['NVIDIA_BUILD_REF'])

    mkdir(ddir)
    with open(os.path.join(ddir, dockerfile_name), "w") as dfile:
        dfile.write(df)


def container_build(images, backends, repoagents, endpoints):
    # The cmake, build and install directories within the container.
    build_dir = os.path.join(os.sep, 'tmp', 'tritonbuild')
    install_dir = os.path.join(os.sep, 'tmp', 'tritonbuild', 'install')
    if target_platform() == 'windows':
        cmake_dir = os.path.normpath('c:/workspace/build')
    else:
        cmake_dir = '/workspace/build'

    # We can't use docker module for building container because it
    # doesn't stream output and it also seems to handle cache-from
    # incorrectly which leads to excessive rebuilds in the multistage
    # build.
    if 'base' in images:
        base_image = images['base']
    elif target_platform() == 'windows':
        base_image = 'mcr.microsoft.com/dotnet/framework/sdk:4.8'
    elif FLAGS.enable_gpu:
        base_image = 'nvcr.io/nvidia/tritonserver:{}-py3-min'.format(
            FLAGS.upstream_container_version)
    else:
        base_image = 'ubuntu:20.04'

    dockerfileargmap = {
        'NVIDIA_BUILD_REF':
            '' if FLAGS.build_sha is None else FLAGS.build_sha,
        'NVIDIA_BUILD_ID':
            '<unknown>' if FLAGS.build_id is None else FLAGS.build_id,
        'TRITON_VERSION':
            FLAGS.version,
        'TRITON_CONTAINER_VERSION':
            FLAGS.container_version,
        'BASE_IMAGE':
            base_image,
        'DCGM_VERSION':
            '' if FLAGS.version is None or FLAGS.version
            not in TRITON_VERSION_MAP else TRITON_VERSION_MAP[FLAGS.version][5],
    }

    cachefrommap = [
        'tritonserver_buildbase', 'tritonserver_buildbase_cache0',
        'tritonserver_buildbase_cache1'
    ]

    cachefromargs = ['--cache-from={}'.format(k) for k in cachefrommap]
    commonargs = [
        'docker', 'build', '-f',
        os.path.join(FLAGS.build_dir, 'Dockerfile.buildbase')
    ]
    if not FLAGS.no_container_pull:
        commonargs += [
            '--pull',
        ]

    # Windows docker runs in a VM and memory needs to be specified
    # explicitly.
    if target_platform() == 'windows':
        commonargs += ['--memory', FLAGS.container_memory]

    log_verbose('buildbase container {}'.format(commonargs + cachefromargs))
    create_dockerfile_buildbase(FLAGS.build_dir, 'Dockerfile.buildbase',
                                dockerfileargmap)
    try:
        # Create buildbase image, this is an image with all
        # dependencies needed for the build.
        p = subprocess.Popen(commonargs + cachefromargs +
                             ['-t', 'tritonserver_buildbase', '.'])
        p.wait()
        fail_if(p.returncode != 0, 'docker build tritonserver_buildbase failed')

        # Need to extract env from the base image so that we can
        # access library versions.
        buildbase_env_filepath = os.path.join(FLAGS.build_dir, 'buildbase_env')
        with open(buildbase_env_filepath, 'w') as f:
            if target_platform() == 'windows':
                envargs = [
                    'docker', 'run', '--rm', 'tritonserver_buildbase',
                    'cmd.exe', '/c', 'set'
                ]
            else:
                envargs = [
                    'docker', 'run', '--rm', 'tritonserver_buildbase', 'env'
                ]
            log_verbose('buildbase env {}'.format(envargs))
            p = subprocess.Popen(envargs, stdout=f)
            p.wait()
            fail_if(p.returncode != 0,
                    'extracting tritonserver_buildbase env failed')

        buildbase_env = {}
        with open(buildbase_env_filepath, 'r') as f:
            for line in f:
                kv = line.strip().split('=', 1)
                if len(kv) == 2:
                    key, value = kv
                    buildbase_env[key] = value

        # We set the following env in the build docker container
        # launch below to pass necessary versions into the build. By
        # prepending the envvars with TRITONBUILD_ prefix we indicate
        # that the build.py execution within the container should set
        # the corresponding variables in cmake invocation.
        dockerrunenvargs = []
        for k in ['TRT_VERSION', 'DALI_VERSION']:
            if k in buildbase_env:
                dockerrunenvargs += [
                    '--env', 'TRITONBUILD_{}={}'.format(k, buildbase_env[k])
                ]

        # Before attempting to run the new image, make sure any
        # previous 'tritonserver_builder' container is removed.
        client = docker.from_env(timeout=3600)

        try:
            existing = client.containers.get('tritonserver_builder')
            existing.remove(force=True)
        except docker.errors.NotFound:
            pass  # ignore

        # Next run build.py inside the container with the same flags
        # as was used to run this instance, except:
        #
        # --no-container-build is added so that within the buildbase
        # container we just created we do not attempt to do a nested
        # container build
        #
        # Add --version, --container-version and
        # --upstream-container-version flags since they can be set
        # automatically and so may not be in sys.argv
        #
        # --cmake-dir is overridden to 'cmake_dir'
        #
        # --build-dir is added/overridden to 'build_dir'
        #
        # --install-dir is added/overridden to 'install_dir'
        runargs = [
            'python3',
            './build.py',
        ]
        runargs += sys.argv[1:]
        runargs += [
            '--no-container-build',
        ]
        if FLAGS.version is not None:
            runargs += ['--version', FLAGS.version]
        if FLAGS.container_version is not None:
            runargs += ['--container-version', FLAGS.container_version]
        if FLAGS.upstream_container_version is not None:
            runargs += [
                '--upstream-container-version', FLAGS.upstream_container_version
            ]

        runargs += ['--cmake-dir', cmake_dir]
        runargs += ['--build-dir', build_dir]
        runargs += ['--install-dir', install_dir]

        dockerrunargs = [
            'docker', 'run', '--name', 'tritonserver_builder', '-w',
            '/workspace'
        ]
        if target_platform() == 'windows':
            # Windows docker runs in a VM and memory needs to be
            # specified explicitly.
            dockerrunargs += ['--memory', FLAGS.container_memory]
            dockerrunargs += [
                '-v', '\\\\.\pipe\docker_engine:\\\\.\pipe\docker_engine'
            ]
        else:
            dockerrunargs += ['-v', '/var/run/docker.sock:/var/run/docker.sock']
        dockerrunargs += dockerrunenvargs
        dockerrunargs += [
            'tritonserver_buildbase',
        ]
        dockerrunargs += runargs

        log_verbose(dockerrunargs)
        p = subprocess.Popen(dockerrunargs)
        p.wait()
        fail_if(p.returncode != 0, 'docker run tritonserver_builder failed')

        container = client.containers.get('tritonserver_builder')

        # It is possible to copy the install artifacts from the
        # container at this point (and, for example put them in the
        # specified install directory on the host). But for container
        # build we just want to use the artifacts in the server base
        # container which is created below.
        #mkdir(FLAGS.install_dir)
        #tarfilename = os.path.join(FLAGS.install_dir, 'triton.tar')
        #install_tar, stat_tar = container.get_archive(install_dir)
        #with open(tarfilename, 'wb') as taroutfile:
        #    for d in install_tar:
        #        taroutfile.write(d)
        #untar(FLAGS.install_dir, tarfilename)

        # Build is complete, save the container as the
        # tritonserver_build image. We must do this in two steps:
        #
        #   1. Commit the container as image
        #   "tritonserver_builder_image". This image can't be used
        #   directly because it binds the /var/run/docker.sock mount
        #   and so you would need to always run with that mount
        #   specified... so it can be used this way but very
        #   inconvenient.
        #
        #   2. Perform a docker build to create "tritonserver_build"
        #   from "tritonserver_builder_image" that is essentially
        #   identical but removes the mount.
        try:
            client.images.remove('tritonserver_builder_image', force=True)
        except docker.errors.ImageNotFound:
            pass  # ignore

        container.commit('tritonserver_builder_image', 'latest')
        container.remove(force=True)

        create_dockerfile_build(FLAGS.build_dir, 'Dockerfile.build', backends)
        p = subprocess.Popen([
            'docker', 'build', '-t', 'tritonserver_build', '-f',
            os.path.join(FLAGS.build_dir, 'Dockerfile.build'), '.'
        ])
        p.wait()
        fail_if(p.returncode != 0, 'docker build tritonserver_build failed')

        # Final base image... this is a multi-stage build that uses
        # the install artifacts from the tritonserver_build
        # container.
        if target_platform() == 'windows':
            create_dockerfile_windows(FLAGS.build_dir, 'Dockerfile',
                                      dockerfileargmap, backends, repoagents)
        else:
            create_dockerfile_linux(FLAGS.build_dir, 'Dockerfile',
                                    dockerfileargmap, backends, repoagents,
                                    endpoints)
        p = subprocess.Popen([
            'docker', 'build', '-f',
            os.path.join(FLAGS.build_dir, 'Dockerfile')
        ] + ['-t', 'tritonserver', '.'])
        p.wait()
        fail_if(p.returncode != 0, 'docker build tritonserver failed')

    except Exception as e:
        logging.error(traceback.format_exc())
        fail('container build failed')


if __name__ == '__main__':
    parser = argparse.ArgumentParser()

    group_qv = parser.add_mutually_exclusive_group()
    group_qv.add_argument('-q',
                          '--quiet',
                          action="store_true",
                          required=False,
                          help='Disable console output.')
    group_qv.add_argument('-v',
                          '--verbose',
                          action="store_true",
                          required=False,
                          help='Enable verbose output.')

    parser.add_argument('--no-container-build',
                        action="store_true",
                        required=False,
                        help='Do not use Docker container for build.')
    parser.add_argument(
        '--no-container-pull',
        action="store_true",
        required=False,
        help='Do not use Docker --pull argument when building container.')
    parser.add_argument(
        '--container-memory',
        default="8g",
        required=False,
        help='Value for Docker --memory argument. Used only for windows builds.'
    )
    parser.add_argument(
        '--target-platform',
        required=False,
        default=None,
        help=
        'Target platform for build, can be "linux", "windows" or "jetpack". If not specified, build targets the current platform.'
    )
    parser.add_argument(
        '--target-machine',
        required=False,
        default=None,
        help=
        'Target machine/architecture for build. If not specified, build targets the current machine/architecture.'
    )

    parser.add_argument('--build-id',
                        type=str,
                        required=False,
                        help='Build ID associated with the build.')
    parser.add_argument('--build-sha',
                        type=str,
                        required=False,
                        help='SHA associated with the build.')
    parser.add_argument(
        '--build-dir',
        type=str,
        required=True,
        help=
        'Build directory. All repo clones and builds will be performed in this directory.'
    )
    parser.add_argument(
        '--install-dir',
        type=str,
        required=False,
        default=None,
        help='Install directory, default is <builddir>/opt/tritonserver.')
    parser.add_argument(
        '--cmake-dir',
        type=str,
        required=False,
        help='Directory containing the CMakeLists.txt file for Triton server.')
    parser.add_argument(
        '--library-paths',
        action='append',
        required=False,
        default=None,
        help=
        'Specify library paths for respective backends in build as <backend-name>[:<library_path>].'
    )
    parser.add_argument(
        '--build-type',
        required=False,
        default='Release',
        help=
        'Build type, one of "Release", "Debug", "RelWithDebInfo" or "MinSizeRel". Default is "Release".'
    )
    parser.add_argument(
        '-j',
        '--build-parallel',
        type=int,
        required=False,
        default=None,
        help='Build parallelism. Defaults to 2 * number-of-cores.')

    parser.add_argument(
        '--github-organization',
        type=str,
        required=False,
        default='https://github.com/triton-inference-server',
        help=
        'The GitHub organization containing the repos used for the build. Defaults to "https://github.com/triton-inference-server".'
    )
    parser.add_argument(
        '--version',
        type=str,
        required=False,
        help=
        'The Triton version. If not specified defaults to the value in the TRITON_VERSION file.'
    )
    parser.add_argument(
        '--container-version',
        type=str,
        required=False,
        help=
        'The Triton container version to build. If not specified the container version will be chosen automatically based on --version value.'
    )
    parser.add_argument(
        '--upstream-container-version',
        type=str,
        required=False,
        help=
        'The upstream container version to use for the build. If not specified the upstream container version will be chosen automatically based on --version value.'
    )
    parser.add_argument(
        '--container-prebuild-command',
        type=str,
        required=False,
        help=
        'When performing a container build, this command will be executed within the container just before the build it performed.'
    )
    parser.add_argument(
        '--no-container-source',
        action="store_true",
        required=False,
        help='Do not include OSS source code in Docker container.')
    parser.add_argument(
        '--image',
        action='append',
        required=False,
        help=
        'Use specified Docker image in build as <image-name>,<full-image-name>. <image-name> can be "base", "tensorflow1", "tensorflow2", or "pytorch".'
    )

    parser.add_argument('--enable-logging',
                        action="store_true",
                        required=False,
                        help='Enable logging.')
    parser.add_argument('--enable-stats',
                        action="store_true",
                        required=False,
                        help='Enable statistics collection.')
    parser.add_argument('--enable-metrics',
                        action="store_true",
                        required=False,
                        help='Enable metrics reporting.')
    parser.add_argument('--enable-gpu-metrics',
                        action="store_true",
                        required=False,
                        help='Include GPU metrics in reported metrics.')
    parser.add_argument('--enable-tracing',
                        action="store_true",
                        required=False,
                        help='Enable tracing.')
    parser.add_argument('--enable-nvtx',
                        action="store_true",
                        required=False,
                        help='Enable NVTX.')
    parser.add_argument('--enable-gpu',
                        action="store_true",
                        required=False,
                        help='Enable GPU support.')
    parser.add_argument('--enable-mali-gpu',
                        action="store_true",
                        required=False,
                        help='Enable ARM MALI GPU support.')
    parser.add_argument(
        '--min-compute-capability',
        type=str,
        required=False,
        default='6.0',
        help='Minimum CUDA compute capability supported by server.')

    parser.add_argument(
        '--endpoint',
        action='append',
        required=False,
        help=
        'Include specified endpoint in build. Allowed values are "grpc", "http", "vertex-ai" and "sagemaker".'
    )
    parser.add_argument(
        '--filesystem',
        action='append',
        required=False,
        help=
        'Include specified filesystem in build. Allowed values are "gcs", "azure_storage" and "s3".'
    )
    parser.add_argument('--no-core-build',
                        action="store_true",
                        required=False,
                        help='Do not build Triton core library.')
    parser.add_argument(
        '--backend',
        action='append',
        required=False,
        help=
        'Include specified backend in build as <backend-name>[:<repo-tag>]. If <repo-tag> starts with "pull/" then it refers to a pull-request reference, otherwise <repo-tag> indicates the git tag/branch to use for the build. If the version is non-development then the default <repo-tag> is the release branch matching the container version (e.g. version 21.11 -> branch r21.11); otherwise the default <repo-tag> is "main" (e.g. version 21.11dev -> branch main).'
    )
    parser.add_argument(
        '--repo-tag',
        action='append',
        required=False,
        help=
        'The version of a component to use in the build as <component-name>:<repo-tag>. <component-name> can be "common", "core", "backend" or "thirdparty". If <repo-tag> starts with "pull/" then it refers to a pull-request reference, otherwise <repo-tag> indicates the git tag/branch. If the version is non-development then the default <repo-tag> is the release branch matching the container version (e.g. version 21.11 -> branch r21.11); otherwise the default <repo-tag> is "main" (e.g. version 21.11dev -> branch main).'
    )
    parser.add_argument(
        '--repoagent',
        action='append',
        required=False,
        help=
        'Include specified repo agent in build as <repoagent-name>[:<repo-tag>]. If <repo-tag> starts with "pull/" then it refers to a pull-request reference, otherwise <repo-tag> indicates the git tag/branch to use for the build. If the version is non-development then the default <repo-tag> is the release branch matching the container version (e.g. version 21.11 -> branch r21.11); otherwise the default <repo-tag> is "main" (e.g. version 21.11dev -> branch main).'
    )
    parser.add_argument(
        '--no-force-clone',
        action="store_true",
        default=False,
        help='Do not create fresh clones of repos that have already been cloned.'
    )
    parser.add_argument(
        '--extra-core-cmake-arg',
        action='append',
        required=False,
        help=
        'Extra CMake argument as <name>=<value>. The argument is passed to CMake as -D<name>=<value> and is included after all CMake arguments added by build.py for the core builds.'
    )
    parser.add_argument(
        '--override-core-cmake-arg',
        action='append',
        required=False,
        help=
        'Override specified CMake argument in the build as <name>=<value>. The argument is passed to CMake as -D<name>=<value>. This flag only impacts CMake arguments that are used by build.py. To unconditionally add a CMake argument to the core build use --extra-core-cmake-arg.'
    )
    parser.add_argument(
        '--extra-backend-cmake-arg',
        action='append',
        required=False,
        help=
        'Extra CMake argument for a backend build as <backend>:<name>=<value>. The argument is passed to CMake as -D<name>=<value> and is included after all CMake arguments added by build.py for the backend.'
    )
    parser.add_argument(
        '--override-backend-cmake-arg',
        action='append',
        required=False,
        help=
        'Override specified backend CMake argument in the build as <backend>:<name>=<value>. The argument is passed to CMake as -D<name>=<value>. This flag only impacts CMake arguments that are used by build.py. To unconditionally add a CMake argument to the backend build use --extra-backend-cmake-arg.'
    )

    FLAGS = parser.parse_args()

    if FLAGS.image is None:
        FLAGS.image = []
    if FLAGS.repo_tag is None:
        FLAGS.repo_tag = []
    if FLAGS.backend is None:
        FLAGS.backend = []
    if FLAGS.endpoint is None:
        FLAGS.endpoint = []
    if FLAGS.filesystem is None:
        FLAGS.filesystem = []
    if FLAGS.repoagent is None:
        FLAGS.repoagent = []
    if FLAGS.library_paths is None:
        FLAGS.library_paths = []
    if FLAGS.extra_core_cmake_arg is None:
        FLAGS.extra_core_cmake_arg = []
    if FLAGS.override_core_cmake_arg is None:
        FLAGS.override_core_cmake_arg = []
    if FLAGS.override_backend_cmake_arg is None:
        FLAGS.override_backend_cmake_arg = []
    if FLAGS.extra_backend_cmake_arg is None:
        FLAGS.extra_backend_cmake_arg = []

    # FLAGS.cmake_dir is required for non-container builds. For
    # container builds it is set above to the value appropriate for
    # building within the buildbase container.
    if FLAGS.no_container_build:
        if FLAGS.cmake_dir is None:
            fail('--cmake-dir required for Triton core build')

    # Determine the versions. Start with Triton version, if --version
    # is not explicitly specified read from TRITON_VERSION file.
    if FLAGS.version is None:
        with open('TRITON_VERSION', "r") as vfile:
            FLAGS.version = vfile.readline().strip()

    log('platform {}'.format(target_platform()))
    log('machine {}'.format(target_machine()))
    log('version {}'.format(FLAGS.version))

    # Determine the default repo-tag that should be used for images,
    # backends and repo-agents if a repo-tag is not given
    # explicitly. For release branches we use the release branch as
    # the default, otherwise we use 'main'.
    default_repo_tag = 'main'
    cver = FLAGS.container_version
    if cver is None:
        if FLAGS.version not in TRITON_VERSION_MAP:
            fail(
                'unable to determine default repo-tag, container version not known for {}'
                .format(FLAGS.version))
        cver = TRITON_VERSION_MAP[FLAGS.version][0]
    if not cver.endswith('dev'):
        default_repo_tag = 'r' + cver
    log('default repo-tag: {}'.format(default_repo_tag))

    # For other versions use the TRITON_VERSION_MAP unless explicitly
    # given.
    if not FLAGS.no_container_build:
        FLAGS.container_version, FLAGS.upstream_container_version = get_container_versions(
            FLAGS.version, FLAGS.container_version,
            FLAGS.upstream_container_version)

        log('container version {}'.format(FLAGS.container_version))
        log('upstream container version {}'.format(
            FLAGS.upstream_container_version))

    # Initialize map of backends to build and repo-tag for each.
    backends = {}
    for be in FLAGS.backend:
        parts = be.split(':')
        if len(parts) == 1:
            parts.append(default_repo_tag)
        log('backend "{}" at tag/branch "{}"'.format(parts[0], parts[1]))
        backends[parts[0]] = parts[1]

    # Initialize map of repo agents to build and repo-tag for each.
    repoagents = {}
    for be in FLAGS.repoagent:
        parts = be.split(':')
        if len(parts) == 1:
            parts.append(default_repo_tag)
        log('repoagent "{}" at tag/branch "{}"'.format(parts[0], parts[1]))
        repoagents[parts[0]] = parts[1]

    # Initialize map of docker images.
    images = {}
    for img in FLAGS.image:
        parts = img.split(',')
        fail_if(
            len(parts) != 2,
            '--image must specify <image-name>,<full-image-registry>')
        fail_if(
            parts[0] not in ['base', 'pytorch', 'tensorflow1', 'tensorflow2'],
            'unsupported value for --image')
        log('image "{}": "{}"'.format(parts[0], parts[1]))
        images[parts[0]] = parts[1]

    # Initialize map of library paths for each backend.
    library_paths = {}
    for lpath in FLAGS.library_paths:
        parts = lpath.split(':')
        if len(parts) == 2:
            log('backend "{}" library path "{}"'.format(parts[0], parts[1]))
            library_paths[parts[0]] = parts[1]

    # Parse any explicitly specified cmake arguments
    for cf in FLAGS.extra_core_cmake_arg:
        parts = cf.split('=')
        fail_if(
            len(parts) != 2,
            '--extra-core-cmake-arg must specify <name>=<value>')
        log('CMake core extra "-D{}={}"'.format(parts[0], parts[1]))
        EXTRA_CORE_CMAKE_FLAGS[parts[0]] = parts[1]

    for cf in FLAGS.override_core_cmake_arg:
        parts = cf.split('=')
        fail_if(
            len(parts) != 2,
            '--override-core-cmake-arg must specify <name>=<value>')
        log('CMake core override "-D{}={}"'.format(parts[0], parts[1]))
        OVERRIDE_CORE_CMAKE_FLAGS[parts[0]] = parts[1]

    for cf in FLAGS.extra_backend_cmake_arg:
        parts = cf.split(':', 1)
        fail_if(
            len(parts) != 2,
            '--extra-backend-cmake-arg must specify <backend>:<name>=<value>')
        be = parts[0]
        parts = parts[1].split('=', 1)
        fail_if(
            len(parts) != 2,
            '--extra-backend-cmake-arg must specify <backend>:<name>=<value>')
        fail_if(
            be not in backends,
            '--extra-backend-cmake-arg specifies backend "{}" which is not included in build'
            .format(be))
        log('backend "{}" CMake extra "-D{}={}"'.format(be, parts[0], parts[1]))
        if be not in EXTRA_BACKEND_CMAKE_FLAGS:
            EXTRA_BACKEND_CMAKE_FLAGS[be] = {}
        EXTRA_BACKEND_CMAKE_FLAGS[be][parts[0]] = parts[1]

    for cf in FLAGS.override_backend_cmake_arg:
        parts = cf.split(':', 1)
        fail_if(
            len(parts) != 2,
            '--override-backend-cmake-arg must specify <backend>:<name>=<value>'
        )
        be = parts[0]
        parts = parts[1].split('=', 1)
        fail_if(
            len(parts) != 2,
            '--override-backend-cmake-arg must specify <backend>:<name>=<value>'
        )
        parts = cf.split(':')
        fail_if(
            be not in backends,
            '--override-backend-cmake-arg specifies backend "{}" which is not included in build'
            .format(be))
        log('backend "{}" CMake override "-D{}={}"'.format(
            ve, parts[0], parts[1]))
        if be not in OVERRIDE_BACKEND_CMAKE_FLAGS:
            OVERRIDE_BACKEND_CMAKE_FLAGS[be] = {}
        OVERRIDE_BACKEND_CMAKE_FLAGS[be][parts[0]] = parts[1]

    # If --container-build is specified then we perform the actual
    # build within a build container and then from that create a
    # tritonserver container holding the results of the build.
    if not FLAGS.no_container_build:
        import docker

        container_build(images, backends, repoagents, FLAGS.endpoint)
        sys.exit(0)

    # If there is a container pre-build command assume this invocation
    # is being done within the build container and so run the
    # pre-build command.
    if (FLAGS.container_prebuild_command):
        prebuild_command()

    log('Building Triton Inference Server')

    if FLAGS.install_dir is None:
        FLAGS.install_dir = os.path.join(FLAGS.build_dir, "opt", "tritonserver")
    if FLAGS.build_parallel is None:
        FLAGS.build_parallel = multiprocessing.cpu_count() * 2

    # Initialize map of common components and repo-tag for each.
    components = {
        'common': default_repo_tag,
        'core': default_repo_tag,
        'backend': default_repo_tag,
        'thirdparty': default_repo_tag
    }
    for be in FLAGS.repo_tag:
        parts = be.split(':')
        fail_if(
            len(parts) != 2,
            '--repo-tag must specify <component-name>:<repo-tag>')
        fail_if(
            parts[0] not in components,
            '--repo-tag <component-name> must be "common", "core", "backend", or "thirdparty"'
        )
        components[parts[0]] = parts[1]
    for c in components:
        log('component "{}" at tag/branch "{}"'.format(c, components[c]))

    # Build the core server. For now the core is contained in this
    # repo so we just build in place
    if not FLAGS.no_core_build:
        repo_build_dir = os.path.join(FLAGS.build_dir, 'tritonserver', 'build')
        repo_install_dir = os.path.join(FLAGS.build_dir, 'tritonserver',
                                        'install')

        mkdir(repo_build_dir)
        cmake(repo_build_dir,
              core_cmake_args(components, backends, repo_install_dir))
        makeinstall(repo_build_dir, target='server')

        core_install_dir = FLAGS.install_dir
        mkdir(core_install_dir)
        cpdir(repo_install_dir, core_install_dir)

    # Build each backend...
    for be in backends:
        # Core backends are not built separately from core so skip...
        if (be in CORE_BACKENDS):
            continue

        repo_build_dir = os.path.join(FLAGS.build_dir, be, 'build')
        repo_install_dir = os.path.join(FLAGS.build_dir, be, 'install')

        mkdir(FLAGS.build_dir)
        # If armnn_tflite backend, source from external repo for git clone
        if be == 'armnn_tflite':
            gitclone(FLAGS.build_dir, backend_repo(be), backends[be], be,
                     'https://gitlab.com/arm-research/smarter/')
        else:
            gitclone(FLAGS.build_dir, backend_repo(be), backends[be], be,
                     FLAGS.github_organization)
        mkdir(repo_build_dir)
        cmake(
            repo_build_dir,
            backend_cmake_args(images, components, be, repo_install_dir,
                               library_paths))
        makeinstall(repo_build_dir)

        backend_install_dir = os.path.join(FLAGS.install_dir, 'backends', be)
        rmdir(backend_install_dir)
        mkdir(backend_install_dir)
        cpdir(os.path.join(repo_install_dir, 'backends', be),
              backend_install_dir)

    # Build each repo agent...
    for ra in repoagents:
        repo_build_dir = os.path.join(FLAGS.build_dir, ra, 'build')
        repo_install_dir = os.path.join(FLAGS.build_dir, ra, 'install')

        mkdir(FLAGS.build_dir)
        gitclone(FLAGS.build_dir, repoagent_repo(ra), repoagents[ra], ra,
                 FLAGS.github_organization)
        mkdir(repo_build_dir)
        cmake(repo_build_dir,
              repoagent_cmake_args(images, components, ra, repo_install_dir))
        makeinstall(repo_build_dir)

        repoagent_install_dir = os.path.join(FLAGS.install_dir, 'repoagents',
                                             ra)
        rmdir(repoagent_install_dir)
        mkdir(repoagent_install_dir)
        cpdir(os.path.join(repo_install_dir, 'repoagents', ra),
              repoagent_install_dir)<|MERGE_RESOLUTION|>--- conflicted
+++ resolved
@@ -509,14 +509,8 @@
     else:
         image = 'nvcr.io/nvidia/pytorch:{}-py3'.format(
             FLAGS.upstream_container_version)
-<<<<<<< HEAD
     cargs = [
         '-DTRITON_PYTORCH_DOCKER_IMAGE={}'.format(image),
-=======
-    return [
-        cmake_backend_arg('pytorch', 'TRITON_PYTORCH_DOCKER_IMAGE', None,
-                          image),
->>>>>>> 72837b72
     ]
     if FLAGS.enable_gpu:
         cargs.append('-DTRITON_PYTORCH_ENABLE_TORCHTRT=ON')
