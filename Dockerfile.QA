# Copyright 2018-2023, NVIDIA CORPORATION & AFFILIATES. All rights reserved.
#
# Redistribution and use in source and binary forms, with or without
# modification, are permitted provided that the following conditions
# are met:
#  * Redistributions of source code must retain the above copyright
#    notice, this list of conditions and the following disclaimer.
#  * Redistributions in binary form must reproduce the above copyright
#    notice, this list of conditions and the following disclaimer in the
#    documentation and/or other materials provided with the distribution.
#  * Neither the name of NVIDIA CORPORATION nor the names of its
#    contributors may be used to endorse or promote products derived
#    from this software without specific prior written permission.
#
# THIS SOFTWARE IS PROVIDED BY THE COPYRIGHT HOLDERS ``AS IS'' AND ANY
# EXPRESS OR IMPLIED WARRANTIES, INCLUDING, BUT NOT LIMITED TO, THE
# IMPLIED WARRANTIES OF MERCHANTABILITY AND FITNESS FOR A PARTICULAR
# PURPOSE ARE DISCLAIMED.  IN NO EVENT SHALL THE COPYRIGHT OWNER OR
# CONTRIBUTORS BE LIABLE FOR ANY DIRECT, INDIRECT, INCIDENTAL, SPECIAL,
# EXEMPLARY, OR CONSEQUENTIAL DAMAGES (INCLUDING, BUT NOT LIMITED TO,
# PROCUREMENT OF SUBSTITUTE GOODS OR SERVICES; LOSS OF USE, DATA, OR
# PROFITS; OR BUSINESS INTERRUPTION) HOWEVER CAUSED AND ON ANY THEORY
# OF LIABILITY, WHETHER IN CONTRACT, STRICT LIABILITY, OR TORT
# (INCLUDING NEGLIGENCE OR OTHERWISE) ARISING IN ANY WAY OUT OF THE USE
# OF THIS SOFTWARE, EVEN IF ADVISED OF THE POSSIBILITY OF SUCH DAMAGE.

ARG BASE_IMAGE=tritonserver
ARG CIBASE_IMAGE=tritonserver_cibase
ARG SDK_IMAGE=tritonserver_sdk
ARG TRITON_REPO_ORGANIZATION=http://github.com/triton-inference-server
ARG TRITON_COMMON_REPO_TAG=main
ARG TRITON_CORE_REPO_TAG=main
ARG TRITON_THIRD_PARTY_REPO_TAG=main
ARG TRITON_BACKEND_REPO_TAG=main
ARG TRITONTMP_DIR=/tmp
ARG IGPU_BUILD=0

############################################################################
## Test artifacts built as part of the tritonserver build are
## available in CIBASE_IMAGE. Copy these artifacts into the QA area.
############################################################################
FROM ${CIBASE_IMAGE} AS cibase

ARG TRITONTMP_DIR
ARG TRITON_REPO_ORGANIZATION
ARG TRITON_COMMON_REPO_TAG
ARG TRITON_CORE_REPO_TAG
ARG TRITON_THIRD_PARTY_REPO_TAG
ARG TRITON_BACKEND_REPO_TAG
ARG IGPU_BUILD

# Ensure apt-get won't prompt for selecting options
ENV DEBIAN_FRONTEND=noninteractive

RUN apt-get update && \
    apt-get install -y --no-install-recommends \
            build-essential \
            libarchive-dev \
            libboost-dev \
            python3-dev \
            python3-pip \
            rapidjson-dev \
            software-properties-common && \
    rm -rf /var/lib/apt/lists/*

RUN pip3 install --upgrade pip && \
    pip3 install --upgrade wheel setuptools

RUN apt update -q=2 \
    && apt install -y gpg wget \
    && wget -O - https://apt.kitware.com/keys/kitware-archive-latest.asc 2>/dev/null | gpg --dearmor - |  tee /usr/share/keyrings/kitware-archive-keyring.gpg >/dev/null \
    && . /etc/os-release \
    && echo "deb [signed-by=/usr/share/keyrings/kitware-archive-keyring.gpg] https://apt.kitware.com/ubuntu/ $UBUNTU_CODENAME main" | tee /etc/apt/sources.list.d/kitware.list >/dev/null \
    && apt-get update -q=2 \
    && apt-get install -y --no-install-recommends cmake=3.27.7* cmake-data=3.27.7*

# Add inception_graphdef model to example repo
WORKDIR /workspace/docs/examples/model_repository
RUN mkdir -p inception_graphdef/1 && \
    wget -O ${TRITONTMP_DIR}/inception_v3_2016_08_28_frozen.pb.tar.gz \
        https://storage.googleapis.com/download.tensorflow.org/models/inception_v3_2016_08_28_frozen.pb.tar.gz && \
    (cd ${TRITONTMP_DIR} && tar xzf inception_v3_2016_08_28_frozen.pb.tar.gz) && \
    mv ${TRITONTMP_DIR}/inception_v3_2016_08_28_frozen.pb inception_graphdef/1/model.graphdef

# Update the qa/ directory with test executables, models, etc.
WORKDIR /workspace
RUN mkdir -p qa/common && \
    cp -r /workspace/src/test/models/repeat_int32 qa/L0_decoupled/models/ && \
    cp -r /workspace/src/test/models/square_int32 qa/L0_decoupled/models/ && \
    mkdir qa/L0_simple_example/models && \
    cp -r docs/examples/model_repository/simple qa/L0_simple_example/models/. && \
    mkdir qa/L0_simple_go_client/models && \
    cp -r docs/examples/model_repository/simple qa/L0_simple_go_client/models/. && \
    mkdir qa/L0_backend_release/simple_models && \
    cp -r docs/examples/model_repository/simple qa/L0_backend_release/simple_models/. && \
    mkdir qa/L0_simple_nodejs_client/models && \
    cp -r docs/examples/model_repository/simple qa/L0_simple_nodejs_client/models/. && \
    mkdir qa/L0_backend_release/simple_seq_models && \
    cp -r /workspace/docs/examples/model_repository/simple_sequence qa/L0_backend_release/simple_seq_models/. && \
    mkdir qa/L0_shared_memory/models && \
    cp -r docs/examples/model_repository/simple qa/L0_shared_memory/models/. && \
    mkdir qa/L0_cuda_shared_memory/models && \
    cp -r docs/examples/model_repository/simple qa/L0_cuda_shared_memory/models/. && \
    mkdir qa/L0_client_java/models && \
    cp -r docs/examples/model_repository/simple qa/L0_client_java/models && \
    mkdir qa/L0_grpc/models && \
    cp -r docs/examples/model_repository/simple qa/L0_grpc/models && \
    cp -r docs/examples/model_repository/simple_dyna_sequence qa/L0_grpc/models && \
    cp -r docs/examples/model_repository/simple_int8 qa/L0_grpc/models && \
    cp -r docs/examples/model_repository/simple_identity qa/L0_grpc/models && \
    cp -r docs/examples/model_repository/simple_sequence qa/L0_grpc/models && \
    cp -r docs/examples/model_repository/simple_string qa/L0_grpc/models && \
    cp -r docs/examples/model_repository/inception_graphdef qa/L0_grpc/models && \
    mkdir qa/L0_grpc_state_cleanup/models && \
    cp -r /workspace/src/test/models/repeat_int32 qa/L0_grpc_state_cleanup/models/ && \
    mkdir qa/L0_http/models && \
    cp -r docs/examples/model_repository/simple qa/L0_http/models && \
    cp -r docs/examples/model_repository/simple_dyna_sequence qa/L0_http/models && \
    cp -r docs/examples/model_repository/simple_identity qa/L0_http/models && \
    cp -r docs/examples/model_repository/simple_sequence qa/L0_http/models && \
    cp -r docs/examples/model_repository/simple_string qa/L0_http/models && \
    cp -r docs/examples/model_repository/inception_graphdef qa/L0_http/models && \
    mkdir qa/L0_https/models && \
    cp -r docs/examples/model_repository/simple qa/L0_https/models/. && \
    mkdir qa/L0_secure_grpc/models && \
    cp -r docs/examples/model_repository/simple qa/L0_secure_grpc/models/. && \
<<<<<<< HEAD
    cp /tmp/tritonbuild/install/bin/simple qa/L0_simple_lib/. && \
    cp /tmp/tritonbuild/install/bin/memory_alloc qa/L0_io/. && \
    cp /tmp/tritonbuild/install/bin/peer_access qa/L0_io/. && \
    cp /tmp/tritonbuild/install/bin/multi_server qa/L0_multi_server/. && \
    cp /tmp/tritonbuild/tritonserver/build/test-util/install/bin/memory_test qa/L0_memory/. && \
    cp /tmp/tritonbuild/tritonserver/build/test-util/install/bin/pinned_memory_manager_test qa/L0_memory/. && \
    cp /tmp/tritonbuild/tritonserver/build/test-util/install/bin/triton_repo_agent_test qa/L0_triton_repo_agent/. && \
    cp /tmp/tritonbuild/tritonserver/build/test-util/install/lib/libtritonrepoagent_relocation.so qa/L0_triton_repo_agent/. && \
=======
    cp bin/simple qa/L0_simple_lib/. && \
    cp bin/memory_alloc qa/L0_io/. && \
    cp bin/multi_server qa/L0_multi_server/. && \
    cp bin/memory_test qa/L0_memory/. && \
    cp bin/pinned_memory_manager_test qa/L0_memory/. && \
    cp bin/repo_agent_test qa/L0_triton_repo_agent/. && \
    cp lib/libtritonrepoagent_relocation.so qa/L0_triton_repo_agent/. && \
>>>>>>> 06b73f30
    mkdir qa/L0_query/models/query/1 && \
    cp tritonbuild/tritonserver/backends/query/libtriton_query.so qa/L0_query/models/query/1/. && \
    cp bin/query_test qa/L0_query/. && \
    mkdir qa/L0_iterative_sequence/models/iterative_sequence/1 && \
    cp tritonbuild/tritonserver/backends/iterative_sequence/libtriton_iterative_sequence.so qa/L0_iterative_sequence/models/iterative_sequence/1/. && \
    cp bin/register_api_test qa/L0_register/. && \
    cp bin/async_work_queue_test qa/L0_async_work_queue/. && \
    cp tritonbuild/tritonserver/backends/implicit_state/libtriton_implicit_state.so \
       qa/L0_implicit_state/. && \
    mkdir qa/L0_data_compression/models && \
    cp -r docs/examples/model_repository/simple qa/L0_data_compression/models && \
    cp bin/data_compressor_test qa/L0_data_compression/. && \
    cp bin/metrics_api_test qa/L0_metrics/. && \
    cp bin/response_cache_test qa/L0_response_cache/. && \
    cp bin/request_cancellation_test qa/L0_request_cancellation/. && \
    cp bin/triton_json_test qa/L0_json/. && \
    cp bin/backend_output_detail_test qa/L0_backend_output_detail/. && \
    cp -r deploy/mlflow-triton-plugin qa/L0_mlflow/.

RUN mkdir -p qa/pkgs && \
    cp python/triton*.whl qa/pkgs/. && \
    cp -rf python/test/. qa/L0_python_api/.

# caffe2plan will not exist if the build was done without TensorRT enabled
RUN if [ -f bin/caffe2plan ]; then \
       cp bin/caffe2plan qa/common/.; \
    fi

RUN mkdir -p qa/L0_simple_ensemble/models/simple/1 && \
    cp docs/examples/model_repository/simple/1/model.graphdef \
        qa/L0_simple_ensemble/models/simple/1/. && \
    mkdir -p qa/L0_simple_ensemble/models/simple/2 && \
    cp docs/examples/model_repository/simple/1/model.graphdef \
        qa/L0_simple_ensemble/models/simple/2/. && \
    mkdir -p qa/L0_socket/models/simple/1 && \
    cp docs/examples/model_repository/simple/1/model.graphdef \
        qa/L0_socket/models/simple/1/.

RUN mkdir -p qa/L0_backend_identity/models && \
    cp -r src/test/models/identity_fp32 qa/L0_backend_identity/models/. && \
    mkdir -p qa/L0_backend_identity/models/identity_fp32/1

RUN mkdir -p qa/custom_models/custom_sequence_int32/1 && \
    cp tritonbuild/tritonserver/backends/sequence/libtriton_sequence.so \
        qa/custom_models/custom_sequence_int32/1/. && \
    mkdir -p qa/custom_models/custom_dyna_sequence_int32/1 && \
    cp tritonbuild/tritonserver/backends/dyna_sequence/libtriton_dyna_sequence.so \
        qa/custom_models/custom_dyna_sequence_int32/1/.

# L0_lifecycle needs No-GPU build of identity backend.
RUN cd tritonbuild/identity && \
    rm -rf install build && mkdir build && cd build && \
    cmake -DTRITON_ENABLE_GPU=OFF \
        -DCMAKE_INSTALL_PREFIX:PATH=/workspace/tritonbuild/identity/install \
        -DTRITON_REPO_ORGANIZATION:STRING=${TRITON_REPO_ORGANIZATION} \
        -DTRITON_COMMON_REPO_TAG:STRING=${TRITON_COMMON_REPO_TAG} \
        -DTRITON_CORE_REPO_TAG:STRING=${TRITON_CORE_REPO_TAG} \
        -DTRITON_THIRD_PARTY_REPO_TAG:STRING=${TRITON_THIRD_PARTY_REPO_TAG} \
        -DTRITON_BACKEND_REPO_TAG:STRING=${TRITON_BACKEND_REPO_TAG} .. && \
    make -j16 install

# L0_backend_python test require triton_shm_monitor
RUN cd tritonbuild/python && \
    rm -rf install build && mkdir build && cd build && \
    cmake -DCMAKE_INSTALL_PREFIX:PATH=/workspace/tritonbuild/python/install \
        -DTRITON_REPO_ORGANIZATION:STRING=${TRITON_REPO_ORGANIZATION} \
        -DTRITON_COMMON_REPO_TAG:STRING=${TRITON_COMMON_REPO_TAG} \
        -DTRITON_CORE_REPO_TAG:STRING=${TRITON_CORE_REPO_TAG} \
        -DTRITON_BACKEND_REPO_TAG:STRING=${TRITON_BACKEND_REPO_TAG} .. && \
    make -j16 triton-shm-monitor install

RUN cp tritonbuild/identity/install/backends/identity/libtriton_identity.so \
        qa/L0_lifecycle/. && \
    cp tritonbuild/python/install/backends/python/triton_shm_monitor*.so \
        qa/common/. && \
    mkdir -p qa/L0_perf_nomodel/custom_models/custom_zero_1_float32/1 && \
    mkdir -p qa/L0_perf_pyclients/custom_models/custom_zero_1_int32/1 && \
    mkdir -p qa/L0_infer_shm && \
    cp -r qa/L0_infer/. qa/L0_infer_shm && \
    mkdir -p qa/L0_infer_cudashm && \
    cp -r qa/L0_infer/. qa/L0_infer_cudashm && \
    mkdir -p qa/L0_infer_valgrind && \
    cp -r qa/L0_infer/. qa/L0_infer_valgrind && \
    mkdir -p qa/L0_trt_shape_tensors_shm && \
    cp -r qa/L0_trt_shape_tensors/. qa/L0_trt_shape_tensors_shm && \
    mkdir -p qa/L0_trt_shape_tensors_cudashm && \
    cp -r qa/L0_trt_shape_tensors/. qa/L0_trt_shape_tensors_cudashm && \
    mkdir -p qa/L0_batcher_shm && \
    cp -r qa/L0_batcher/. qa/L0_batcher_shm && \
    mkdir -p qa/L0_batcher_cudashm && \
    cp -r qa/L0_batcher/. qa/L0_batcher_cudashm && \
    mkdir -p qa/L0_batcher_valgrind && \
    cp -r qa/L0_batcher/. qa/L0_batcher_valgrind && \
    mkdir -p qa/L0_sequence_batcher_shm && \
    cp -r qa/L0_sequence_batcher/. qa/L0_sequence_batcher_shm && \
    mkdir -p qa/L0_sequence_batcher_cudashm && \
    cp -r qa/L0_sequence_batcher/. qa/L0_sequence_batcher_cudashm && \
    mkdir -p qa/L0_sequence_batcher_valgrind && \
    cp -r qa/L0_sequence_batcher/. qa/L0_sequence_batcher_valgrind && \
    mkdir -p qa/L0_perf_nomodel_shm && \
    cp -r qa/L0_perf_nomodel/. qa/L0_perf_nomodel_shm && \
    mkdir -p qa/L0_perf_nomodel_cudashm && \
    cp -r qa/L0_perf_nomodel/. qa/L0_perf_nomodel_cudashm

# L0_model_control_stress will not be present if gitlab tests are not available
RUN if [ -d qa/L0_model_control_stress ]; then \
        mkdir -p qa/L0_model_control_stress_valgrind && \
            cp -r qa/L0_model_control_stress/. qa/L0_model_control_stress_valgrind && \
            mkdir -p qa/L0_model_control_stress_valgrind_massif && \
            cp -r qa/L0_model_control_stress/. qa/L0_model_control_stress_valgrind_massif; \
    fi

RUN mkdir -p qa/L0_decoupled/models/repeat_int32/1 && \
    mkdir -p qa/L0_decoupled/models/square_int32/1 && \
    mkdir -p qa/L0_decoupled/models/identity_int32/1 && \
    mkdir -p qa/L0_decoupled/models/simple_repeat/1 && \
    mkdir -p qa/L0_decoupled/models/fan_repeat/1 && \
    mkdir -p qa/L0_decoupled/models/sequence_repeat/1 && \
    mkdir -p qa/L0_decoupled/models/repeat_square/1 && \
    mkdir -p qa/L0_decoupled/models/nested_square/1 && \
    mkdir -p qa/L0_grpc_state_cleanup/models/repeat_int32/1

RUN if [ "$IGPU_BUILD" == "0" ]; then \
        cp backends/repeat/libtriton_repeat.so qa/L0_model_config && \
        cp backends/repeat/libtriton_repeat.so qa/L0_decoupled/models/repeat_int32/1 && \
        cp backends/repeat/libtriton_repeat.so qa/L0_grpc_state_cleanup/models/repeat_int32/1/. && \
        cp backends/square/libtriton_square.so qa/L0_decoupled/models/square_int32/1; \
    fi

RUN cp -r qa/L0_decoupled/models qa/L0_decoupled/python_models/ && \
    cp /workspace/tritonbuild/python/examples/decoupled/repeat_model.py \
        qa/L0_decoupled/python_models/repeat_int32/1/. && \
    cp /workspace/tritonbuild/python/examples/decoupled/repeat_config.pbtxt \
        qa/L0_decoupled/python_models/repeat_int32/. && \
    cp /workspace/tritonbuild/python/examples/decoupled/square_model.py \
        qa/L0_decoupled/python_models/square_int32/1/. && \
    cp /workspace/tritonbuild/python/examples/decoupled/square_config.pbtxt \
        qa/L0_decoupled/python_models/square_int32/.

RUN mkdir -p qa/L0_repoagent_checksum/models/identity_int32/1 && \
    cp tritonbuild/identity/install/backends/identity/libtriton_identity.so \
        qa/L0_repoagent_checksum/models/identity_int32/1/.
RUN mkdir -p qa/L0_passive_instance/models/distributed_int32_int32_int32/1 && \
    cp tritonbuild/tritonserver/backends/distributed_addsub/libtriton_distributed_addsub.so \
        qa/L0_passive_instance/models/distributed_int32_int32_int32/1/.

############################################################################
## Copy artifacts from sdk container
############################################################################
FROM ${SDK_IMAGE} AS sdk

ARG TARGETPLATFORM
WORKDIR /workspace
COPY --from=cibase /workspace/qa/ qa/
RUN mkdir -p qa/clients && mkdir -p qa/pkgs && \
    cp -a install/bin/* qa/clients/. && \
    cp install/lib/libgrpcclient.so qa/clients/. && \
    cp install/lib/libhttpclient.so qa/clients/. && \
    cp install/python/*.py qa/clients/. && \
    cp install/python/triton*.whl qa/pkgs/. && \
    cp install/java/examples/*.jar qa/clients/.
RUN cp client/src/grpc_generated/go/*.go qa/L0_simple_go_client/. && \
    cp client/src/grpc_generated/javascript/*.js qa/L0_simple_nodejs_client/. && \
    cp client/src/grpc_generated/javascript/*.json qa/L0_simple_nodejs_client/. && \
    cp -r client/src/grpc_generated/java qa/L0_client_java/.

############################################################################
## Create CI enabled image
############################################################################
FROM $BASE_IMAGE

ARG TARGETPLATFORM

# Ensure apt-get won't prompt for selecting options
ENV DEBIAN_FRONTEND=noninteractive

# install platform specific packages
RUN if [ $(cat /etc/os-release | grep 'VERSION_ID="20.04"' | wc -l) -ne 0 ]; then \
        apt-get update && \
        apt-get install -y --no-install-recommends \
                libpng-dev; \
    elif [ $(cat /etc/os-release | grep 'VERSION_ID="22.04"' | wc -l) -ne 0 ]; then \
        apt-get update && \
        apt-get install -y --no-install-recommends \
                libpng-dev; \
    elif [ $(cat /etc/os-release | grep 'VERSION_ID="18.04"' | wc -l) -ne 0 ]; then \
        apt-get update && \
        apt-get install -y --no-install-recommends \
                libpng-dev; \
    else \
        echo "Ubuntu version must be either 18.04, 20.04 or 22.04" && \
        exit 1; \
    fi

# CI/QA for memcheck requires valgrind
# libarchive-dev is required by Python backend
RUN apt-get update && apt-get install -y --no-install-recommends \
                              curl \
                              gdb \
                              libopencv-dev \
                              libarchive-dev \
                              libopencv-core-dev \
                              libzmq3-dev \
                              maven \
                              openjdk-11-jdk \
                              nginx \
                              npm \
                              protobuf-compiler \
                              python3-dev \
                              python3-pip \
                              python3-protobuf \
                              python3-setuptools \
                              swig \
                              valgrind && \
    rm -rf /var/lib/apt/lists/*

# CI/QA expects "python" executable (not python3).
RUN rm -f /usr/bin/python && \
    ln -s /usr/bin/python3 /usr/bin/python

RUN pip3 install --upgrade wheel setuptools && \
    pip3 install --upgrade numpy pillow attrdict future grpcio requests gsutil \
                           awscli six grpcio-channelz prettytable virtualenv \
                           check-jsonschema

# go needed for example go client test.
RUN if [ "$TARGETPLATFORM" = "linux/arm64" ]; then \
      wget https://golang.org/dl/go1.19.1.linux-arm64.tar.gz && \
      rm -rf /usr/local/go && tar -C /usr/local -xzf go1.19.1.linux-arm64.tar.gz && \
      rm -f go1.19.1.linux-arm64.tar.gz; \
    else \
      wget https://golang.org/dl/go1.19.1.linux-amd64.tar.gz && \
      rm -rf /usr/local/go && tar -C /usr/local -xzf go1.19.1.linux-amd64.tar.gz && \
      rm -f go1.19.1.linux-amd64.tar.gz; \
    fi
ENV GOPATH /root/go
ENV PATH $PATH:/usr/local/go/bin:$GOPATH/bin
RUN GO111MODULE=off go get github.com/golang/protobuf/protoc-gen-go && \
    GO111MODULE=off go get google.golang.org/grpc

# CI expects tests in /opt/tritonserver/qa. The triton-server (1000)
# user should own all artifacts in case CI is run using triton-server
# user.
WORKDIR /opt/tritonserver
COPY --chown=1000:1000 --from=sdk /workspace/qa/ qa/

# Remove CI tests that are meant to run only on build image and
# install the tritonserver/triton python client APIs.
RUN rm -fr qa/L0_copyrights qa/L0_build_variants && \
    find qa/pkgs/ -maxdepth 1 -type f -name \
    "tritonclient-*linux*.whl" | xargs printf -- '%s[all]' | \
    xargs pip3 install --upgrade

# Install Triton Python API
RUN find qa/pkgs/ -maxdepth 1 -type f -name \
    "tritonserver-*.whl" | xargs -I {} pip3 install --upgrade {}[all]

ENV LD_LIBRARY_PATH /opt/tritonserver/qa/clients:${LD_LIBRARY_PATH}

# DLIS-3631: Needed to run Perf Analyzer CI tests correctly
ENV LD_LIBRARY_PATH /opt/hpcx/ompi/lib:${LD_LIBRARY_PATH}

# Required for PyTorch to pickup the correct HPCX libraries
ENV LD_LIBRARY_PATH /opt/hpcx/ucc/lib/:/opt/hpcx/ucx/lib/:${LD_LIBRARY_PATH}<|MERGE_RESOLUTION|>--- conflicted
+++ resolved
@@ -124,16 +124,6 @@
     cp -r docs/examples/model_repository/simple qa/L0_https/models/. && \
     mkdir qa/L0_secure_grpc/models && \
     cp -r docs/examples/model_repository/simple qa/L0_secure_grpc/models/. && \
-<<<<<<< HEAD
-    cp /tmp/tritonbuild/install/bin/simple qa/L0_simple_lib/. && \
-    cp /tmp/tritonbuild/install/bin/memory_alloc qa/L0_io/. && \
-    cp /tmp/tritonbuild/install/bin/peer_access qa/L0_io/. && \
-    cp /tmp/tritonbuild/install/bin/multi_server qa/L0_multi_server/. && \
-    cp /tmp/tritonbuild/tritonserver/build/test-util/install/bin/memory_test qa/L0_memory/. && \
-    cp /tmp/tritonbuild/tritonserver/build/test-util/install/bin/pinned_memory_manager_test qa/L0_memory/. && \
-    cp /tmp/tritonbuild/tritonserver/build/test-util/install/bin/triton_repo_agent_test qa/L0_triton_repo_agent/. && \
-    cp /tmp/tritonbuild/tritonserver/build/test-util/install/lib/libtritonrepoagent_relocation.so qa/L0_triton_repo_agent/. && \
-=======
     cp bin/simple qa/L0_simple_lib/. && \
     cp bin/memory_alloc qa/L0_io/. && \
     cp bin/multi_server qa/L0_multi_server/. && \
@@ -141,7 +131,6 @@
     cp bin/pinned_memory_manager_test qa/L0_memory/. && \
     cp bin/repo_agent_test qa/L0_triton_repo_agent/. && \
     cp lib/libtritonrepoagent_relocation.so qa/L0_triton_repo_agent/. && \
->>>>>>> 06b73f30
     mkdir qa/L0_query/models/query/1 && \
     cp tritonbuild/tritonserver/backends/query/libtriton_query.so qa/L0_query/models/query/1/. && \
     cp bin/query_test qa/L0_query/. && \
