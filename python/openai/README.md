<!--
# Copyright (c) 2024-2025, NVIDIA CORPORATION. All rights reserved.
#
# Redistribution and use in source and binary forms, with or without
# modification, are permitted provided that the following conditions
# are met:
#  * Redistributions of source code must retain the above copyright
#    notice, this list of conditions and the following disclaimer.
#  * Redistributions in binary form must reproduce the above copyright
#    notice, this list of conditions and the following disclaimer in the
#    documentation and/or other materials provided with the distribution.
#  * Neither the name of NVIDIA CORPORATION nor the names of its
#    contributors may be used to endorse or promote products derived
#    from this software without specific prior written permission.
#
# THIS SOFTWARE IS PROVIDED BY THE COPYRIGHT HOLDERS ``AS IS'' AND ANY
# EXPRESS OR IMPLIED WARRANTIES, INCLUDING, BUT NOT LIMITED TO, THE
# IMPLIED WARRANTIES OF MERCHANTABILITY AND FITNESS FOR A PARTICULAR
# PURPOSE ARE DISCLAIMED.  IN NO EVENT SHALL THE COPYRIGHT OWNER OR
# CONTRIBUTORS BE LIABLE FOR ANY DIRECT, INDIRECT, INCIDENTAL, SPECIAL,
# EXEMPLARY, OR CONSEQUENTIAL DAMAGES (INCLUDING, BUT NOT LIMITED TO,
# PROCUREMENT OF SUBSTITUTE GOODS OR SERVICES; LOSS OF USE, DATA, OR
# PROFITS; OR BUSINESS INTERRUPTION) HOWEVER CAUSED AND ON ANY THEORY
# OF LIABILITY, WHETHER IN CONTRACT, STRICT LIABILITY, OR TORT
# (INCLUDING NEGLIGENCE OR OTHERWISE) ARISING IN ANY WAY OUT OF THE USE
# OF THIS SOFTWARE, EVEN IF ADVISED OF THE POSSIBILITY OF SUCH DAMAGE.
-->
# OpenAI-Compatible Frontend for Triton Inference Server (Beta)

> [!NOTE]
> The OpenAI-Compatible API is currently in BETA. Its features and functionality
> are subject to change as we collect feedback. We're excited to hear any thoughts
> you have and what features you'd like to see!

## Pre-requisites

1. Docker + NVIDIA Container Runtime
2. A correctly configured `HF_TOKEN` for access to HuggingFace models.
    - The current examples and testing primarily use the
      [`meta-llama/Meta-Llama-3.1-8B-Instruct`](https://huggingface.co/meta-llama/Meta-Llama-3.1-8B-Instruct)
      model, but you can manually bring your own models and adjust accordingly.

## VLLM

1. Launch the container and install dependencies:
  - Mounts the `~/.huggingface/cache` for re-use of downloaded models across runs, containers, etc.
  - Sets the [`HF_TOKEN`](https://huggingface.co/docs/huggingface_hub/en/package_reference/environment_variables#hftoken) environment variable to
    access gated models, make sure this is set in your local environment if needed.

```bash
docker run -it --net=host --gpus all --rm \
  -v ${HOME}/.cache/huggingface:/root/.cache/huggingface \
  -e HF_TOKEN \
<<<<<<< HEAD
  nvcr.io/nvidia/tritonserver:25.06-vllm-python-py3
=======
  nvcr.io/nvidia/tritonserver:25.07-vllm-python-py3
>>>>>>> 559f87bd
```

2. Launch the OpenAI-compatible Triton Inference Server:
```bash
cd /opt/tritonserver/python/openai

# NOTE: Adjust the --tokenizer based on the model being used
python3 openai_frontend/main.py --model-repository tests/vllm_models --tokenizer meta-llama/Meta-Llama-3.1-8B-Instruct
```

<details>
<summary>Example output</summary>

```
...
+-----------------------+---------+--------+
| Model                 | Version | Status |
+-----------------------+---------+--------+
| llama-3.1-8b-instruct | 1       | READY  | <- Correct Model Loaded in Triton
+-----------------------+---------+--------+
...
Found model: name='llama-3.1-8b-instruct', backend='vllm'
[WARNING] Adding CORS for the following origins: ['http://localhost']
INFO:     Started server process [126]
INFO:     Waiting for application startup.
INFO:     Application startup complete.
INFO:     Uvicorn running on http://0.0.0.0:9000 (Press CTRL+C to quit) <- OpenAI Frontend Started Successfully
```

</details>

3. Send a `/v1/chat/completions` request:
  - Note the use of `jq` is optional, but provides a nicely formatted output for JSON responses.
```bash
MODEL="llama-3.1-8b-instruct"
curl -s http://localhost:9000/v1/chat/completions -H 'Content-Type: application/json' -d '{
  "model": "'${MODEL}'",
  "messages": [{"role": "user", "content": "Say this is a test!"}]
}' | jq
```

<details>
<summary>Example output</summary>

```json
{
  "id": "cmpl-0242093d-51ae-11f0-b339-e7480668bfbe",
  "choices": [
    {
      "finish_reason": "stop",
      "index": 0,
      "message":
      {
        "content": "This is only a test.",
        "tool_calls": null,
        "role": "assistant",
        "function_call": null
      },
      "logprobs": null
    }
  ],
  "created": 1750846825,
  "model": "llama-3.1-8b-instruct",
  "system_fingerprint": null,
  "object": "chat.completion",
  "usage": {
    "completion_tokens": 7,
    "prompt_tokens": 42,
    "total_tokens": 49
  }
}
```

</details>

4. Send a `/v1/completions` request:
  - Note the use of `jq` is optional, but provides a nicely formatted output for JSON responses.
```bash
MODEL="llama-3.1-8b-instruct"
curl -s http://localhost:9000/v1/completions -H 'Content-Type: application/json' -d '{
  "model": "'${MODEL}'",
  "prompt": "Machine learning is"
}' | jq
```

<details>
<summary>Example output</summary>

```json
{
  "id": "cmpl-58fba3a0-51ae-11f0-859d-e7480668bfbe",
  "choices": [
    {
      "finish_reason": "stop",
      "index": 0,
      "logprobs": null,
      "text": " an amazing field that can truly understand the hidden patterns that exist in the data,"
    }
  ],
  "created": 1750846970,
  "model": "llama-3.1-8b-instruct",
  "system_fingerprint": null,
  "object": "text_completion",
  "usage": {
    "completion_tokens": 16,
    "prompt_tokens": 4,
    "total_tokens": 20
  }
}
```

</details>

5. Benchmark with `genai-perf`:
- To install genai-perf in this container, see the instructions [here](https://github.com/triton-inference-server/perf_analyzer/tree/main/genai-perf#install-perf-analyzer-ubuntu-python-38)
- Or try using genai-perf from the [SDK container](https://github.com/triton-inference-server/perf_analyzer/tree/main/genai-perf#install-perf-analyzer-ubuntu-python-38)

```bash
MODEL="llama-3.1-8b-instruct"
TOKENIZER="meta-llama/Meta-Llama-3.1-8B-Instruct"
genai-perf profile \
  --model ${MODEL} \
  --tokenizer ${TOKENIZER} \
  --service-kind openai \
  --endpoint-type chat \
  --url localhost:9000 \
  --streaming
```

<details>
<summary>Example output</summary>

```
2024-10-14 22:43 [INFO] genai_perf.parser:82 - Profiling these models: llama-3.1-8b-instruct
2024-10-14 22:43 [INFO] genai_perf.wrapper:163 - Running Perf Analyzer : 'perf_analyzer -m llama-3.1-8b-instruct --async --input-data artifacts/llama-3.1-8b-instruct-openai-chat-concurrency1/inputs.json -i http --concurrency-range 1 --endpoint v1/chat/completions --service-kind openai -u localhost:9000 --measurement-interval 10000 --stability-percentage 999 --profile-export-file artifacts/llama-3.1-8b-instruct-openai-chat-concurrency1/profile_export.json'
                              NVIDIA GenAI-Perf | LLM Metrics
┏━━━━━━━━━━━━━━━━━━━━━━━━━━━━━━━━━━━┳━━━━━━━━┳━━━━━━━━┳━━━━━━━━┳━━━━━━━━┳━━━━━━━━┳━━━━━━━━┓
┃                         Statistic ┃    avg ┃    min ┃    max ┃    p99 ┃    p90 ┃    p75 ┃
┡━━━━━━━━━━━━━━━━━━━━━━━━━━━━━━━━━━━╇━━━━━━━━╇━━━━━━━━╇━━━━━━━━╇━━━━━━━━╇━━━━━━━━╇━━━━━━━━┩
│          Time to first token (ms) │  71.66 │  64.32 │  86.52 │  76.13 │  74.92 │  73.26 │
│          Inter token latency (ms) │  18.47 │  18.25 │  18.72 │  18.67 │  18.61 │  18.53 │
│              Request latency (ms) │ 348.00 │ 274.60 │ 362.27 │ 355.41 │ 352.29 │ 350.66 │
│            Output sequence length │  15.96 │  12.00 │  16.00 │  16.00 │  16.00 │  16.00 │
│             Input sequence length │ 549.66 │ 548.00 │ 551.00 │ 550.00 │ 550.00 │ 550.00 │
│ Output token throughput (per sec) │  45.84 │    N/A │    N/A │    N/A │    N/A │    N/A │
│      Request throughput (per sec) │   2.87 │    N/A │    N/A │    N/A │    N/A │    N/A │
└───────────────────────────────────┴────────┴────────┴────────┴────────┴────────┴────────┘
2024-10-14 22:44 [INFO] genai_perf.export_data.json_exporter:62 - Generating artifacts/llama-3.1-8b-instruct-openai-chat-concurrency1/profile_export_genai_perf.json
2024-10-14 22:44 [INFO] genai_perf.export_data.csv_exporter:71 - Generating artifacts/llama-3.1-8b-instruct-openai-chat-concurrency1/profile_export_genai_perf.csv
```

</details>

6. Use the OpenAI python client directly:
```python
from openai import OpenAI

client = OpenAI(
    base_url="http://localhost:9000/v1",
    api_key="EMPTY",
)

model = "llama-3.1-8b-instruct"
completion = client.chat.completions.create(
    model=model,
    messages=[
        {
            "role": "system",
            "content": "You are a helpful assistant.",
        },
        {"role": "user", "content": "What are LLMs?"},
    ],
    max_completion_tokens=256,
)

print(completion.choices[0].message.content)
```

7. Run tests (NOTE: The server should not be running, the tests will handle starting/stopping the server as necessary):
```bash
cd /opt/tritonserver/python/openai/
pip install -r requirements-test.txt

pytest -v tests/
```

### LoRA Adapters

If the command line argument `--lora-separator=<separator_string>` is provided
when starting the OpenAI Frontend, a vLLM LoRA adaptor listed on the
`multi_lora.json` may be selected by appending the LoRA name to the model name,
separated by the LoRA separator, on the inference request in
`<model_name><separator_string><lora_name>` format.

<details>
<summary>For example</summary>

```bash
# start server with model named gemma-2b
python3 openai_frontend/main.py --lora-separator=_lora_ ...

# inference without LoRA
curl -s http://localhost:9000/v1/completions -H 'Content-Type: application/json' -d '{
  "model": "gemma-2b",
  "temperature": 0,
  "prompt": "When was the wheel invented?"
}'
{
  ...
  "choices":[{..."text":"\n\nThe wheel was invented by the Sumerians in Mesopotamia around 350"}],
  ...
}

# inference with LoRA named doll
curl -s http://localhost:9000/v1/completions -H 'Content-Type: application/json' -d '{
  "model": "gemma-2b_lora_doll",
  "temperature": 0,
  "prompt": "When was the wheel invented?"
}'
{
  ...
  "choices":[{..."text":"\n\nThe wheel was invented in Mesopotamia around 3500 BC.\n\n"}],
  ...
}

# inference with LoRA named sheep
curl -s http://localhost:9000/v1/completions -H 'Content-Type: application/json' -d '{
  "model": "gemma-2b_lora_sheep",
  "temperature": 0,
  "prompt": "When was the wheel invented?"
}'
{
  ...
  "choices":[{..."text":"\n\nThe wheel was invented around 3000 BC in Mesopotamia.\n\n"}],
  ...
}
```

</details>

When listing or retrieving model(s), the model id will include the LoRA name in
the same `<model_name><separator_string><lora_name>` format for each LoRA
adapter listed on the `multi_lora.json`. Note: The LoRA name inclusion is
limited to locally stored models, inference requests are not limited though.

See the
[vLLM documentation](https://github.com/triton-inference-server/vllm_backend/blob/main/docs/llama_multi_lora_tutorial.md)
on how to serve a model with LoRA adapters.

## TensorRT-LLM

0. Prepare your model repository for a TensorRT-LLM model, build the engine, etc. You can try any of the following options:
  - [Triton CLI](https://github.com/triton-inference-server/triton_cli/)
  - [TRT-LLM Backend Quickstart](https://github.com/triton-inference-server/tensorrtllm_backend?tab=readme-ov-file#quick-start)

1. Launch the container:
  - Mounts the `~/.huggingface/cache` for re-use of downloaded models across runs, containers, etc.
  - Sets the [`HF_TOKEN`](https://huggingface.co/docs/huggingface_hub/en/package_reference/environment_variables#hftoken) environment variable to
    access gated models, make sure this is set in your local environment if needed.

```bash
docker run -it --net=host --gpus all --rm \
  -v ${HOME}/.cache/huggingface:/root/.cache/huggingface \
  -e HF_TOKEN \
  -e TRTLLM_ORCHESTRATOR=1 \
  nvcr.io/nvidia/tritonserver:24.11-trtllm-python-py3
```

2. Install dependencies inside the container:
```bash
# Install python bindings for tritonserver and tritonfrontend
pip install /opt/tritonserver/python/triton*.whl

# Install application requirements
git clone https://github.com/triton-inference-server/server.git
cd server/python/openai/
pip install -r requirements.txt
```

2. Launch the OpenAI server:
```bash
# NOTE: Adjust the --tokenizer based on the model being used
python3 openai_frontend/main.py --model-repository path/to/models --tokenizer meta-llama/Meta-Llama-3.1-8B-Instruct
```

3. Send a `/v1/chat/completions` request:
  - Note the use of `jq` is optional, but provides a nicely formatted output for JSON responses.
```bash
# MODEL should be the client-facing model name in your model repository for a pipeline like TRT-LLM.
# For example, this could also be "ensemble", or something like "gpt2" if generated from Triton CLI
MODEL="tensorrt_llm_bls"
curl -s http://localhost:9000/v1/chat/completions -H 'Content-Type: application/json' -d '{
  "model": "'${MODEL}'",
  "messages": [{"role": "user", "content": "Say this is a test!"}]
}' | jq
```

<details>
<summary>Example output</summary>

```json
{
  "id": "cmpl-704c758c-8a84-11ef-b106-107c6149ca79",
  "choices": [
    {
      "finish_reason": "stop",
      "index": 0,
      "message": {
        "content": "It looks like you're testing the system!",
        "tool_calls": null,
        "role": "assistant",
        "function_call": null
      },
      "logprobs": null
    }
  ],
  "created": 1728948689,
  "model": "llama-3-8b-instruct",
  "system_fingerprint": null,
  "object": "chat.completion",
  "usage": null
}
```

</details>

The other examples should be the same as vLLM, except that you should set `MODEL="tensorrt_llm_bls"` or `MODEL="ensemble"`,
everywhere applicable as seen in the example request above.

## KServe Frontends

To support serving requests through both the OpenAI-Compatible and
KServe Predict v2 frontends to the same running Triton Inference Server,
the `tritonfrontend` python bindings are included for optional use in this
application as well.

You can opt-in to including these additional frontends, assuming `tritonfrontend`
is installed, with `--enable-kserve-frontends` like below:

```
python3 openai_frontend/main.py \
  --model-repository tests/vllm_models \
  --tokenizer meta-llama/Meta-Llama-3.1-8B-Instruct \
  --enable-kserve-frontends
```

See `python3 openai_frontend/main.py --help` for more information on the
available arguments and default values.

For more information on the `tritonfrontend` python bindings, see the docs
[here](https://github.com/triton-inference-server/server/blob/main/docs/customization_guide/tritonfrontend.md).

## Model Parallelism Support

- [x] vLLM ([EngineArgs](https://github.com/triton-inference-server/vllm_backend/blob/main/README.md#using-the-vllm-backend))
    - ex: Configure `tensor_parallel_size: 2` in the
      [model.json](https://github.com/triton-inference-server/vllm_backend/blob/main/samples/model_repository/vllm_model/1/model.json)
- [x] TensorRT-LLM ([Orchestrator Mode](https://github.com/triton-inference-server/tensorrtllm_backend/blob/main/README.md#orchestrator-mode))
    - Set the following environment variable: `export TRTLLM_ORCHESTRATOR=1`
- [ ] TensorRT-LLM ([Leader Mode](https://github.com/triton-inference-server/tensorrtllm_backend/blob/main/README.md#leader-mode))
    - Not currently supported

## Tool Calling

The OpenAI frontend supports `tools` and `tool_choice` in the `v1/chat/completions` API. Please refer to the OpenAI API reference for more details about these parameters:
  [tools](https://platform.openai.com/docs/api-reference/chat/create#chat-create-tools),
  [tool_choice](https://platform.openai.com/docs/api-reference/chat/create#chat-create-tool_choice)

To enable the tool-calling feature, add the `--tool-call-parser {parser_name}` flag when starting the server. The two available parsers are `llama3` and `mistral`.
The `llama3` parser supports tool-calling features for LLaMA 3.1, 3.2, and 3.3 models, while the `mistral` parser supports tool-calling features for the Mistral Instruct model.

Example for launching the OpenAI frontend with a tool call parser:
```
python3 openai_frontend/main.py \
  --model-repository tests/vllm_models \
  --tokenizer meta-llama/Meta-Llama-3.1-8B-Instruct \
  --tool-call-parser llama3
```

Example for making a tool calling request:

```python
import json
from openai import OpenAI


def get_current_weather(city: str, state: str, unit: "str"):
    return (
        "The weather in Dallas, Texas is 85 degrees fahrenheit. It is "
        "partly cloudly, with highs in the 90's."
    )

available_tools = {"get_current_weather": get_current_weather}

openai_api_key = "EMPTY"
openai_api_base = "http://localhost:9000/v1"

client = OpenAI(
    api_key=openai_api_key,
    base_url=openai_api_base,
)

model = "llama-3.1-8b-instruct" # change this to the model in the repository

tools = [
    {
        "type": "function",
        "function": {
            "name": "get_current_weather",
            "description": "Get the current weather in a given location",
            "parameters": {
                "type": "object",
                "properties": {
                    "city": {
                        "type": "string",
                        "description": "The city to find the weather for, e.g. 'San Francisco'",
                    },
                    "state": {
                        "type": "string",
                        "description": "the two-letter abbreviation for the state that the city is"
                        " in, e.g. 'CA' which would mean 'California'",
                    },
                    "unit": {
                        "type": "string",
                        "description": "The unit to fetch the temperature in",
                        "enum": ["celsius", "fahrenheit"],
                    },
                },
                "required": ["city", "state", "unit"],
            },
        },
    }
]

messages = [
    {
        "role": "system",
        "content": "You're a helpful assistant! Answer the users question best you can.",
    },
    {"role": "user", "content": "What is the weather in Dallas, Texas in Fahrenheit?"},
]

tool_calls = client.chat.completions.create(
    messages=messages, model=model, tools=tools, max_completion_tokens=128
)
function_name = tool_calls.choices[0].message.tool_calls[0].function.name
function_arguments = tool_calls.choices[0].message.tool_calls[0].function.arguments

print(f"function name: " f"{function_name}")
print(f"function arguments: {function_arguments}")
print(f"tool calling result: {available_tools[function_name](**json.loads(function_arguments))}")
```

Example output:
```
function name: get_current_weather
function arguments: {"city": "Dallas", "state": "TX", "unit": "fahrenheit"}
tool calling result: The weather in Dallas, Texas is 85 degrees fahrenheit. It is partly cloudly, with highs in the 90's.
```

#### Named Tool Calling

The OpenAI frontend supports named function calling, utilizing guided decoding in the vLLM and TensorRT-LLM backends. Users can specify one of the tools in `tool_choice` to force the model to select a specific tool for function calling.

> [!NOTE]
> The latest release of TensorRT-LLM (v0.18.0) does not yet support guided decoding. To enable this feature, use a build from the main branch of TensorRT-LLM.
> For instructions on enabling guided decoding in the TensorRT-LLM backend, please refer to [this guide](https://github.com/triton-inference-server/tensorrtllm_backend/blob/main/docs/guided_decoding.md)

Example for making a named tool calling request:

```python
import json
from openai import OpenAI


def get_current_weather(city: str, state: str, unit: "str"):
    return (
        "The weather in Dallas, Texas is 85 degrees fahrenheit. It is "
        "partly cloudly, with highs in the 90's."
    )

def get_n_day_weather_forecast(city: str, state: str, unit: str, num_days: int):
    return (
        f"The weather in Dallas, Texas is 85 degrees fahrenheit in next {num_days} days."
    )

available_tools = {"get_current_weather": get_current_weather,
                  "get_n_day_weather_forecast": get_n_day_weather_forecast}

openai_api_key = "EMPTY"
openai_api_base = "http://localhost:9000/v1"
client = OpenAI(
    api_key=openai_api_key,
    base_url=openai_api_base,
)
model = "llama-3.1-8b-instruct" # change this to the model in the repository
tools = [
    {
        "type": "function",
        "function": {
            "name": "get_current_weather",
            "description": "Get the current weather in a given location",
            "parameters": {
                "type": "object",
                "properties": {
                    "city": {
                        "type": "string",
                        "description": "The city to find the weather for, e.g. 'San Francisco'",
                    },
                    "state": {
                        "type": "string",
                        "description": "the two-letter abbreviation for the state that the city is"
                        " in, e.g. 'CA' which would mean 'California'",
                    },
                    "unit": {
                        "type": "string",
                        "description": "The unit to fetch the temperature in",
                        "enum": ["celsius", "fahrenheit"],
                    },
                },
                "required": ["city", "state", "unit"],
            },
        },
    },
    {
        "type": "function",
        "function": {
            "name": "get_n_day_weather_forecast",
            "description": "Get an N-day weather forecast",
            "parameters": {
                "type": "object",
                "properties": {
                    "city": {
                        "type": "string",
                        "description": "The city to find the weather for, "
                        "e.g. 'San Francisco'",
                    },
                    "state": {
                        "type": "string",
                        "description": "must the two-letter abbreviation for the state "
                        "that the city is in, e.g. 'CA' which would "
                        "mean 'California'",
                    },
                    "unit": {
                        "type": "string",
                        "description": "The unit to fetch the temperature in",
                        "enum": ["celsius", "fahrenheit"],
                    },
                    "num_days": {
                        "type": "integer",
                        "description": "The number of days to forecast",
                    },
                },
                "required": ["city", "state", "unit", "num_days"],
            },
        },
     }
]

tool_choice = {"function": {"name": "get_n_day_weather_forecast"}, "type": "function"}

messages = [
    {
        "role": "system",
        "content": "You're a helpful assistant! Answer the users question best you can.",
    },
    {"role": "user", "content": "What is the weather in Dallas, Texas in Fahrenheit?"},
]

tool_calls = client.chat.completions.create(
    messages=messages, model=model, tools=tools, tool_choice=tool_choice, max_completion_tokens=128
)
function_name = tool_calls.choices[0].message.tool_calls[0].function.name
function_arguments = tool_calls.choices[0].message.tool_calls[0].function.arguments

print(f"function name: {function_name}")
print(f"function arguments: {function_arguments}")
print(f"tool calling result: {available_tools[function_name](**json.loads(function_arguments))}")
```

Example output:
```
function name: get_n_day_weather_forecast
function arguments: {"city": "Dallas", "state": "TX", "unit": "fahrenheit", num_days: 1}
tool calling result: The weather in Dallas, Texas is 85 degrees fahrenheit in next 1 days.
```<|MERGE_RESOLUTION|>--- conflicted
+++ resolved
@@ -51,11 +51,7 @@
 docker run -it --net=host --gpus all --rm \
   -v ${HOME}/.cache/huggingface:/root/.cache/huggingface \
   -e HF_TOKEN \
-<<<<<<< HEAD
-  nvcr.io/nvidia/tritonserver:25.06-vllm-python-py3
-=======
   nvcr.io/nvidia/tritonserver:25.07-vllm-python-py3
->>>>>>> 559f87bd
 ```
 
 2. Launch the OpenAI-compatible Triton Inference Server:
