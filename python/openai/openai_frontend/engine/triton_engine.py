# Copyright 2024-2025, NVIDIA CORPORATION & AFFILIATES. All rights reserved.
#
# Redistribution and use in source and binary forms, with or without
# modification, are permitted provided that the following conditions
# are met:
#  * Redistributions of source code must retain the above copyright
#    notice, this list of conditions and the following disclaimer.
#  * Redistributions in binary form must reproduce the above copyright
#    notice, this list of conditions and the following disclaimer in the
#    documentation and/or other materials provided with the distribution.
#  * Neither the name of NVIDIA CORPORATION nor the names of its
#    contributors may be used to endorse or promote products derived
#    from this software without specific prior written permission.
#
# THIS SOFTWARE IS PROVIDED BY THE COPYRIGHT HOLDERS ``AS IS'' AND ANY
# EXPRESS OR IMPLIED WARRANTIES, INCLUDING, BUT NOT LIMITED TO, THE
# IMPLIED WARRANTIES OF MERCHANTABILITY AND FITNESS FOR A PARTICULAR
# PURPOSE ARE DISCLAIMED.  IN NO EVENT SHALL THE COPYRIGHT OWNER OR
# CONTRIBUTORS BE LIABLE FOR ANY DIRECT, INDIRECT, INCIDENTAL, SPECIAL,
# EXEMPLARY, OR CONSEQUENTIAL DAMAGES (INCLUDING, BUT NOT LIMITED TO,
# PROCUREMENT OF SUBSTITUTE GOODS OR SERVICES; LOSS OF USE, DATA, OR
# PROFITS; OR BUSINESS INTERRUPTION) HOWEVER CAUSED AND ON ANY THEORY
# OF LIABILITY, WHETHER IN CONTRACT, STRICT LIABILITY, OR TORT
# (INCLUDING NEGLIGENCE OR OTHERWISE) ARISING IN ANY WAY OUT OF THE USE
# OF THIS SOFTWARE, EVEN IF ADVISED OF THE POSSIBILITY OF SUCH DAMAGE.


from __future__ import annotations

import base64
import json
import time
import uuid
from dataclasses import dataclass
from typing import (
    Any,
    AsyncIterable,
    AsyncIterator,
    Callable,
    Dict,
    List,
    Literal,
    Optional,
    Tuple,
    Union,
)

import numpy as np
import tritonserver
from engine.engine import LLMEngine
from engine.utils.chat import load_chat_template, parse_chat_messages
from engine.utils.tokenizer import get_tokenizer
from engine.utils.tool_call_parsers import ToolCallParser, ToolParserManager
from engine.utils.triton import (
    RequestKind,
    _create_trtllm_embedding_request,
    _create_trtllm_generate_request,
    _create_vllm_embedding_request,
    _create_vllm_generate_request,
    _get_output,
    _get_usage_from_response,
    _get_vllm_lora_names,
    _StreamingUsageAccumulator,
    _validate_triton_responses_non_streaming,
)
from schemas.openai import (
    ChatCompletionChoice,
    ChatCompletionFinishReason,
    ChatCompletionMessageToolCall,
    ChatCompletionMessageToolCallChunk,
    ChatCompletionNamedToolChoice,
    ChatCompletionResponseMessage,
    ChatCompletionStreamingResponseChoice,
    ChatCompletionStreamResponseDelta,
    ChatCompletionToolChoiceOption1,
    Choice,
    CompletionUsage,
    CreateChatCompletionRequest,
    CreateChatCompletionResponse,
    CreateChatCompletionStreamResponse,
    CreateCompletionRequest,
    CreateCompletionResponse,
    CreateEmbeddingRequest,
    CreateEmbeddingResponse,
    EmbeddingObject,
    FinishReason,
    Function1,
    Function2,
    Model,
    ObjectType,
)
from utils.utils import ClientError, ServerError


# TODO: Improve type hints
@dataclass
class TritonModelMetadata:
    # Name used in Triton model repository
    name: str
    # Name of backend used by Triton
    backend: str
    # Triton model object handle
    model: tritonserver.Model
    # Tokenizers used for chat templates
    tokenizer: Optional[Any]
    # LoRA names supported by the backend
    lora_names: Optional[List[str]]
    # Time that model was loaded by Triton
    create_time: int
    # Conversion format between OpenAI and Triton requests
    inference_request_converter: Callable
    embedding_request_converter: Callable


class TritonLLMEngine(LLMEngine):
    def __init__(
        self,
        server: tritonserver.Server,
        tokenizer: str,
        default_max_tokens: int,
        backend: Optional[str] = None,
        lora_separator: Optional[str] = None,
        tool_call_parser: Optional[str] = None,
        chat_template: Optional[str] = None,
    ):
        # Assume an already configured and started server
        self.server = server
        self.tokenizer = self._get_tokenizer(tokenizer)
        # TODO: Reconsider name of "backend" vs. something like "request_format"
        self.backend = backend
        self.lora_separator = lora_separator
        self.default_max_tokens = default_max_tokens

        # NOTE: Creation time and model metadata will be static at startup for
        # now, and won't account for dynamically loading/unloading models.
        self.create_time = int(time.time())
        self.model_metadata = self._get_model_metadata()
        self.tool_call_parser = (
            ToolParserManager.get_tool_parser_cls(tool_call_parser)
            if tool_call_parser
            else None
        )
        self.chat_template = load_chat_template(chat_template)

    def ready(self) -> bool:
        return self.server.ready()

    def metrics(self) -> str:
        return self.server.metrics()

    def models(self) -> List[Model]:
        models = []
        for metadata in self.model_metadata.values():
            model_names = [metadata.name]
            if (
                self.lora_separator is not None
                and len(self.lora_separator) > 0
                and metadata.lora_names is not None
            ):
                for lora_name in metadata.lora_names:
                    model_names.append(
                        f"{metadata.name}{self.lora_separator}{lora_name}"
                    )

            for model_name in model_names:
                models.append(
                    Model(
                        id=model_name,
                        created=metadata.create_time,
                        object=ObjectType.model,
                        owned_by="Triton Inference Server",
                    ),
                )

        return models

    async def chat(
        self, request: CreateChatCompletionRequest
    ) -> CreateChatCompletionResponse | AsyncIterator[str]:
        model_name, lora_name = self._get_model_and_lora_name(request.model)
        metadata = self.model_metadata.get(model_name)
        self._validate_chat_request(request, metadata, lora_name)

        conversation = parse_chat_messages(request.messages)

        add_generation_prompt = True

        tool_dicts = (
            None
            if request.tools is None
            else [tool.model_dump() for tool in request.tools]
        )

        prompt = metadata.tokenizer.apply_chat_template(
            conversation=conversation,
            tokenize=False,
            add_generation_prompt=add_generation_prompt,
            tools=tool_dicts,
            chat_template=self.chat_template,
        )

        # Convert to Triton request format and perform inference
        responses = metadata.model.async_infer(
            metadata.inference_request_converter(
                metadata.model, prompt, request, lora_name, self.default_max_tokens
            )
        )

        # Prepare and send responses back to client in OpenAI format
        request_id = f"cmpl-{uuid.uuid1()}"
        created = int(time.time())
        default_role = "assistant"
        role = self._get_first_response_role(
            conversation, add_generation_prompt, default_role
        )

        tool_call_parser = (
            self.tool_call_parser(metadata.tokenizer) if self.tool_call_parser else None
        )

        if request.stream:
            return self._streaming_chat_iterator(
                request_id,
                metadata.backend,
                created,
                request,
                role,
                tool_call_parser,
                responses,
            )

        # Response validation with decoupled models in mind
        responses = [response async for response in responses]
        _validate_triton_responses_non_streaming(responses)
        response = responses[0]
        text = _get_output(response)

        response_message, finish_reason = self._get_chat_completion_response_message(
            request=request,
            request_id=request_id,
            tool_call_parser=tool_call_parser,
            text=text,
            role=role,
            backend=metadata.backend,
        )

        usage = _get_usage_from_response(
            response, metadata.backend, RequestKind.GENERATION
        )

        return CreateChatCompletionResponse(
            id=request_id,
            choices=[
                ChatCompletionChoice(
                    index=0,
                    message=response_message,
                    logprobs=None,
                    finish_reason=finish_reason,
                )
            ],
            created=created,
            model=request.model,
            system_fingerprint=None,
            object=ObjectType.chat_completion,
            usage=usage,
        )

    def _get_chat_completion_response_message(
        self,
        request: CreateChatCompletionRequest,
        request_id: str,
        tool_call_parser: ToolCallParser,
        text: str,
        role: str,
        backend: str,
    ) -> Tuple[ChatCompletionResponseMessage, ChatCompletionFinishReason]:
        response_message: ChatCompletionResponseMessage
        auto_tools_called = False
        tool_function_name = self._get_named_function_name(request=request)
        if tool_function_name:
            response_message = ChatCompletionResponseMessage(
                content="",
                role=role,
                tool_calls=[
                    ChatCompletionMessageToolCall(
                        id=request_id,
                        type="function",
                        function=Function1(name=tool_function_name, arguments=text),
                    )
                ],
            )
        elif (
            tool_call_parser
            and request.tools
            and (
                request.tool_choice is None
                or request.tool_choice.root == ChatCompletionToolChoiceOption1.auto
            )
        ):
            response_message = tool_call_parser.parse_tool_calls(text, role, backend)
            auto_tools_called = (
                response_message.tool_calls is not None
                and len(response_message.tool_calls.root) > 0
            )
        else:
            response_message = ChatCompletionResponseMessage(
                content=text, role=role, tool_calls=None
            )

        finish_reason = (
            ChatCompletionFinishReason.tool_calls
            if auto_tools_called
            else ChatCompletionFinishReason.stop
        )

        return response_message, finish_reason

    async def completion(
        self, request: CreateCompletionRequest
    ) -> CreateCompletionResponse | AsyncIterator[str]:
        # Validate request and convert to Triton format
        model_name, lora_name = self._get_model_and_lora_name(request.model)
        metadata = self.model_metadata.get(model_name)
        self._validate_completion_request(request, metadata, lora_name)

        # Convert to Triton request format and perform inference
        responses = metadata.model.async_infer(
            metadata.inference_request_converter(
                metadata.model,
                request.prompt,
                request,
                lora_name,
                self.default_max_tokens,
            )
        )

        # Prepare and send responses back to client in OpenAI format
        request_id = f"cmpl-{uuid.uuid1()}"
        created = int(time.time())
        if request.stream:
            return self._streaming_completion_iterator(
                request_id, created, request, responses, metadata.backend
            )

        # Response validation with decoupled models in mind
        responses = [response async for response in responses]
        _validate_triton_responses_non_streaming(responses)
        response = responses[0]
        text = _get_output(response)

        usage = _get_usage_from_response(
            response, metadata.backend, RequestKind.GENERATION
        )

        choice = Choice(
            finish_reason=FinishReason.stop,
            index=0,
            logprobs=None,
            text=text,
        )
        return CreateCompletionResponse(
            id=request_id,
            choices=[choice],
            system_fingerprint=None,
            object=ObjectType.text_completion,
            created=created,
            model=request.model,
            usage=usage,
        )

    async def embedding(
        self, request: CreateEmbeddingRequest
    ) -> CreateEmbeddingResponse:
        # Validate request and convert to Triton format
        model_name, _ = self._get_model_and_lora_name(request.model)
        metadata = self.model_metadata.get(model_name)
        self._validate_embedding_request(request, metadata)

        # Convert to Triton request format and perform inference
        responses = metadata.model.async_infer(
            metadata.embedding_request_converter(
                metadata.model,
                request,
            )
        )

        # Response validation with decoupled models in mind
        responses = [response async for response in responses]
        _validate_triton_responses_non_streaming(responses)
        response = responses[0]

        # Extract embedding from response (currently stored as JSON string in text_output)
        embedding_json = _get_output(response)
        embedding_list = json.loads(embedding_json)

        usage = _get_usage_from_response(
            response, metadata.backend, RequestKind.EMBEDDING
        )

        embedding = self._get_embedding(embedding_list, request.encoding_format)
        embedding_obj = EmbeddingObject(
            embedding=embedding, index=0, object="embedding"
        )

        return CreateEmbeddingResponse(
            object="list",
            data=[embedding_obj],
            model=request.model,
            usage=usage,
        )

    @staticmethod
    def _get_embedding(
        embedding: List[float], encoding_format: Literal["float", "base64"]
    ) -> Union[list[float], str]:
        if encoding_format == "float":
            return embedding
        else:
            embedding_bytes = np.array(embedding, dtype="float32").tobytes()
            return base64.b64encode(embedding_bytes).decode("utf-8")

    # TODO: This behavior should be tested further
    def _get_first_response_role(
        self, conversation: List[Dict], add_generation_prompt: bool, default_role: str
    ) -> str:
        if add_generation_prompt:
            return default_role

        return conversation[-1]["role"]

    # TODO: Expose explicit flag to catch edge cases
    def _determine_request_converter(self, backend: str, request_type: RequestKind):
        # Allow manual override of backend request format if provided by user
        if self.backend:
            backend = self.backend

        # Request conversion from OpenAI format to backend-specific format
        if backend == "vllm":
            if request_type == RequestKind.GENERATION:
                return _create_vllm_generate_request
            else:
                return _create_vllm_embedding_request

        # Use TRT-LLM format as default for everything else. This could be
        # an ensemble, a python or BLS model, a TRT-LLM backend model, etc.
        if request_type == RequestKind.GENERATION:
            return _create_trtllm_generate_request
        else:
            return _create_trtllm_embedding_request

    def _get_model_and_lora_name(self, request_model_name: str):
        if self.lora_separator is None or len(self.lora_separator) == 0:
            return request_model_name, None

        names = request_model_name.split(self.lora_separator)
        if len(names) != 2:
            return request_model_name, None

        return names[0], names[1]

    def _get_tokenizer(self, tokenizer_name: str):
        tokenizer = None
        if tokenizer_name:
            tokenizer = get_tokenizer(tokenizer_name)

        return tokenizer

    def _get_model_metadata(self) -> Dict[str, TritonModelMetadata]:
        # One tokenizer and creation time shared for all loaded models for now.
        model_metadata = {}

        # Read all triton models and store the necessary metadata for each
        for name, _ in self.server.models().keys():
            model = self.server.model(name)
            backend = model.config()["backend"]
            # Explicitly handle ensembles to avoid any runtime validation errors
            if not backend and model.config()["platform"] == "ensemble":
                backend = "ensemble"
            print(f"Found model: {name=}, {backend=}")

            lora_names = None
            if self.backend == "vllm" or backend == "vllm":
                lora_names = _get_vllm_lora_names(
                    self.server.options.model_repository, name, model.version
                )

            metadata = TritonModelMetadata(
                name=name,
                backend=backend,
                model=model,
                tokenizer=self.tokenizer,
                lora_names=lora_names,
                create_time=self.create_time,
                inference_request_converter=self._determine_request_converter(
                    backend, RequestKind.GENERATION
                ),
                embedding_request_converter=self._determine_request_converter(
                    backend, RequestKind.EMBEDDING
                ),
            )
            model_metadata[name] = metadata

        return model_metadata

    def _get_streaming_chat_response_chunk(
        self,
        choice: ChatCompletionStreamingResponseChoice,
        request_id: str,
        created: int,
        model: str,
        usage: Optional[CompletionUsage] = None,
    ) -> CreateChatCompletionStreamResponse:
        return CreateChatCompletionStreamResponse(
            id=request_id,
            choices=[choice],
            created=created,
            model=model,
            system_fingerprint=None,
            object=ObjectType.chat_completion_chunk,
            usage=usage,
        )

    def _get_first_streaming_chat_response(
        self, request_id: str, created: int, model: str, role: str
    ) -> CreateChatCompletionStreamResponse:
        # First chunk has no content and sets the role
        choice = ChatCompletionStreamingResponseChoice(
            index=0,
            delta=ChatCompletionStreamResponseDelta(
                role=role, content="", function_call=None
            ),
            logprobs=None,
            finish_reason=None,
        )
        chunk = self._get_streaming_chat_response_chunk(
            choice, request_id, created, model, usage=None
        )
        return chunk

    async def _streaming_chat_iterator(
        self,
        request_id: str,
        backend: str,
        created: int,
        request: CreateChatCompletionRequest,
        role: str,
        tool_call_parser: ToolCallParser,
        responses: AsyncIterable,
    ) -> AsyncIterator[str]:
        model = request.model

        tool_function_name = self._get_named_function_name(request=request)

        # Determine whether tools are in use with "auto" tool choice
        tool_choice_auto = (
            tool_call_parser
            and not tool_function_name
            and self._should_stream_with_auto_tool_parsing(request)
        )

        previous_text = ""
        include_usage = request.stream_options and request.stream_options.include_usage
        usage_accumulator = _StreamingUsageAccumulator(backend)

        chunk = self._get_first_streaming_chat_response(
            request_id, created, model, role
        )
        yield f"data: {chunk.model_dump_json(exclude_unset=True)}\n\n"

        async for response in responses:
            delta_text = _get_output(response)
            if include_usage:
                usage_accumulator.update(response)

            (
                response_delta,
                finish_reason,
                current_text,
            ) = self._get_streaming_response_delta(
                previous_text=previous_text,
                delta_text=delta_text,
                tool_function_name=tool_function_name,
                tool_choice_auto=tool_choice_auto,
                tool_call_parser=tool_call_parser,
                backend=backend,
                is_final_response=response.final,
            )
            previous_text = current_text

            # if the response delta is None (e.g. because it was a
            # "control token" for tool calls or the parser otherwise
            # wasn't ready to send a token, then
            # get the next token without streaming a chunk
            if response_delta is None and finish_reason is None:
                continue

            if finish_reason and response_delta is None:
                response_delta = ChatCompletionStreamResponseDelta(content="")

            choice = ChatCompletionStreamingResponseChoice(
                index=0,
                delta=response_delta,
                logprobs=None,
                finish_reason=finish_reason,
            )

            chunk = self._get_streaming_chat_response_chunk(
                choice, request_id, created, model, usage=None
            )
            yield f"data: {chunk.model_dump_json(exclude_unset=True)}\n\n"

        # Send the final usage chunk if requested via stream_options.
        if include_usage:
            usage_payload = usage_accumulator.get_final_usage()
            if usage_payload:
                final_usage_chunk = CreateChatCompletionStreamResponse(
                    id=request_id,
                    choices=[],
                    created=created,
                    model=model,
                    system_fingerprint=None,
                    object=ObjectType.chat_completion_chunk,
                    usage=usage_payload,
                )
                yield f"data: {final_usage_chunk.model_dump_json(exclude_unset=True)}\n\n"

        yield "data: [DONE]\n\n"

    def _get_streaming_response_delta(
        self,
        previous_text: str,
        delta_text: str,
        tool_function_name: Optional[str],
        tool_choice_auto: bool,
        tool_call_parser: ToolCallParser,
        backend: str,
        is_final_response: bool,
    ) -> Tuple[
        Optional[ChatCompletionStreamResponseDelta],
        Optional[ChatCompletionFinishReason],
        str,
    ]:
        response_delta: Optional[ChatCompletionStreamResponseDelta]
        current_text = ""
        if tool_function_name:
            response_delta = ChatCompletionStreamResponseDelta(
                tool_calls=[
                    ChatCompletionMessageToolCallChunk(
                        index=0,
                        function=Function2(
                            name=tool_function_name, arguments=delta_text
                        ),
                    )
                ]
            )
        elif tool_choice_auto:
            current_text = previous_text + delta_text
            response_delta = tool_call_parser.parse_tool_calls_streaming(
                current_text=current_text, delta_text=delta_text, backend=backend
            )
        else:
            response_delta = ChatCompletionStreamResponseDelta(
                role=None, content=delta_text, function_call=None
            )

        if is_final_response:
            auto_tools_called = False
            if tool_call_parser:
                auto_tools_called = len(tool_call_parser.prev_tool_call_arr) > 0
                index = (
                    len(tool_call_parser.prev_tool_call_arr) - 1
                    if auto_tools_called
                    else 0
                )
            else:
                index = 0

            # check to make sure we haven't "forgotten" to stream
            # any tokens that were generated but previously
            # matched by partial json parsing, such as '}'.
            # only happens if we are NOT using guided decoding
            if (
                self._should_check_for_unstreamed_tool_arg_tokens(
                    response_delta=response_delta,
                    auto_tools_called=auto_tools_called,
                )
                and tool_call_parser
            ):
                latest_delta_len = 0
                if (
                    isinstance(response_delta.tool_calls[0].function, Function2)
                ) and isinstance(response_delta.tool_calls[0].function.arguments, str):
                    latest_delta_len = len(
                        response_delta.tool_calls[0].function.arguments
                    )
                # get the expected call based on partial JSON
                # parsing which "autocompletes" the JSON
                expected_call = json.dumps(
                    tool_call_parser.prev_tool_call_arr[index].get("arguments", {}),
                    ensure_ascii=False,
                )
                # get what we've streamed so far for arguments
                # for the current tool
                actual_call = tool_call_parser.streamed_args_for_tool[index]
                if latest_delta_len > 0:
                    actual_call = actual_call[:-latest_delta_len]

                # check to see if there's anything left to stream
                remaining_call = expected_call.replace(actual_call, "", 1)

                response_delta = ChatCompletionStreamResponseDelta(
                    tool_calls=[
                        ChatCompletionMessageToolCallChunk(
                            index=index,
                            function=Function2(arguments=remaining_call).model_dump(
                                exclude_none=True
                            ),
                        )
                    ]
                )

            finish_reason = (
                ChatCompletionFinishReason.tool_calls
                if auto_tools_called
                else ChatCompletionFinishReason.stop
            )
        else:
            finish_reason = None

        return response_delta, finish_reason, current_text

    def _validate_chat_request(
        self,
        request: CreateChatCompletionRequest,
        metadata: TritonModelMetadata,
        lora_name: str | None,
    ):
        """
        Validates a chat request to align with currently supported features.
        """

        # Reject missing internal information needed to do inference
        if not metadata:
            raise ClientError(f"Unknown model: {request.model}")

        if not metadata.tokenizer:
            raise ServerError("Unknown tokenizer")

        if not metadata.backend:
            raise ServerError("Unknown backend")

        if not metadata.inference_request_converter:
            raise ServerError(
                f"Unknown inference request format for model: {request.model}"
            )

        if not metadata.embedding_request_converter:
            raise ServerError(
                f"Unknown embedding request format for model: {request.model}"
            )

        if (
            metadata.lora_names is not None
            and lora_name is not None
            and lora_name not in metadata.lora_names
        ):
            raise ClientError(f"Unknown LoRA: {lora_name}; for model: {request.model}")

        # Reject unsupported features if requested
        if request.n and request.n > 1:
            raise ClientError(
                f"Received n={request.n}, but only single choice (n=1) is currently supported"
            )

        if request.logit_bias is not None or request.logprobs:
            raise ClientError("logit bias and log probs not currently supported")

        self._verify_chat_tool_call_settings(request=request)

        if request.stream_options and not request.stream:
            raise ClientError("`stream_options` can only be used when `stream` is True")

<<<<<<< HEAD
=======
        if (
            request.stream_options
            and request.stream_options.include_usage
            and metadata.backend != "vllm"
        ):
            raise ClientError(
                "`stream_options.include_usage` is currently only supported for the vLLM backend"
            )

>>>>>>> 75993ddf
    def _verify_chat_tool_call_settings(self, request: CreateChatCompletionRequest):
        if (
            request.tool_choice
            and request.tool_choice.root == ChatCompletionToolChoiceOption1.required
            and not request.tools
        ):
            raise ClientError(
                '"required" tool choice requires CreateChatCompletionRequest.tools to be provided'
            )

        if (
            request.tool_choice
            and isinstance(request.tool_choice.root, ChatCompletionNamedToolChoice)
            and not request.tools
        ):
            raise ClientError(
                "Named tool choice requires CreateChatCompletionRequest.tools to be provided"
            )

        if (
            request.tool_choice
            and request.tool_choice.root == ChatCompletionToolChoiceOption1.auto
            and self.tool_call_parser is None
        ):
            raise ClientError(
                '"auto" tool choice requires --tool-call-parser to be set'
            )

        if (
            request.tool_choice is None
            and request.tools
            and self.tool_call_parser is None
        ):
            raise ClientError(
                "having tools in the request requires --tool-call-parser to be set"
            )

    async def _streaming_completion_iterator(
        self,
        request_id: str,
        created: int,
        request: CreateCompletionRequest,
        responses: AsyncIterable,
        backend: str,
    ) -> AsyncIterator[str]:
        model = request.model
        include_usage = request.stream_options and request.stream_options.include_usage
        usage_accumulator = _StreamingUsageAccumulator(backend)

        async for response in responses:
            if include_usage:
                usage_accumulator.update(response)

            text = _get_output(response)
            choice = Choice(
                finish_reason=FinishReason.stop if response.final else None,
                index=0,
                logprobs=None,
                text=text,
            )
            chunk = CreateCompletionResponse(
                id=request_id,
                choices=[choice],
                system_fingerprint=None,
                object=ObjectType.text_completion,
                created=created,
                model=model,
                usage=None,
            )

            yield f"data: {chunk.model_dump_json(exclude_unset=True)}\n\n"

        # Send the final usage chunk if requested via stream_options.
        if include_usage:
            usage_payload = usage_accumulator.get_final_usage()
            if usage_payload:
                final_usage_chunk = CreateCompletionResponse(
                    id=request_id,
                    choices=[],
                    system_fingerprint=None,
                    object=ObjectType.text_completion,
                    created=created,
                    model=model,
                    usage=usage_payload,
                )
                yield f"data: {final_usage_chunk.model_dump_json(exclude_unset=True)}\n\n"

        yield "data: [DONE]\n\n"

    def _validate_completion_request(
        self,
        request: CreateCompletionRequest,
        metadata: TritonModelMetadata,
        lora_name: str | None,
    ):
        """
        Validates a completions request to align with currently supported features.
        """
        # Reject missing internal information needed to do inference
        if not metadata:
            raise ClientError(f"Unknown model: {request.model}")

        if not metadata.backend:
            raise ServerError("Unknown backend")

        if not metadata.inference_request_converter:
            raise ServerError(
                f"Unknown inference request format for model: {request.model}"
            )

        if not metadata.embedding_request_converter:
            raise ServerError(
                f"Unknown embedding request format for model: {request.model}"
            )

        if (
            metadata.lora_names is not None
            and lora_name is not None
            and lora_name not in metadata.lora_names
        ):
            raise ClientError(f"Unknown LoRA: {lora_name}; for model: {request.model}")

        # Reject unsupported features if requested
        if request.suffix is not None:
            raise ClientError("suffix is not currently supported")

        if not request.prompt:
            raise ClientError("prompt must be non-empty")

        # Currently only support single string as input
        if not isinstance(request.prompt, str):
            raise ClientError("only single string input is supported")

        if request.n and request.n > 1:
            raise ClientError(
                f"Received n={request.n}, but only single choice (n=1) is currently supported"
            )

        if request.best_of and request.best_of > 1:
            raise ClientError(
                f"Received best_of={request.best_of}, but only single choice (best_of=1) is currently supported"
            )

        if request.logit_bias is not None or request.logprobs is not None:
            raise ClientError("logit bias and log probs not supported")

        if request.stream_options and not request.stream:
            raise ClientError("`stream_options` can only be used when `stream` is True")

<<<<<<< HEAD
=======
        if (
            request.stream_options
            and request.stream_options.include_usage
            and metadata.backend != "vllm"
        ):
            raise ClientError(
                "`stream_options.include_usage` is currently only supported for the vLLM backend"
            )

>>>>>>> 75993ddf
    def _validate_embedding_request(
        self,
        request: CreateEmbeddingRequest,
        metadata: TritonModelMetadata,
    ):
        """
        Validates an embedding request to align with currently supported features.
        """

        # Reject missing internal information needed to do inference
        if not metadata:
            raise ClientError(f"Unknown model: {request.model}")

        if not metadata.backend:
            raise ServerError("Unknown backend")

        if not metadata.inference_request_converter:
            raise ServerError(
                f"Unknown inference request format for model: {request.model}"
            )

        if not metadata.embedding_request_converter:
            raise ServerError(
                f"Unknown embedding request format for model: {request.model}"
            )

    def _should_stream_with_auto_tool_parsing(
        self, request: CreateChatCompletionRequest
    ):
        has_tools = request.tools and self.tool_call_parser
        auto_tool = (
            request.tool_choice is None
            or request.tool_choice.root == ChatCompletionToolChoiceOption1.auto
        )
        return has_tools and auto_tool

    def _should_check_for_unstreamed_tool_arg_tokens(
        self, response_delta: ChatCompletionStreamResponseDelta, auto_tools_called
    ):
        return bool(
            auto_tools_called
            and self.tool_call_parser
            and response_delta
            and response_delta.tool_calls
            and response_delta.tool_calls[0]
            and response_delta.tool_calls[0].function
            and response_delta.tool_calls[0].function.arguments is not None
        )

    def _get_named_function_name(
        self, request: CreateChatCompletionRequest
    ) -> Optional[str]:
        if request.tool_choice and isinstance(
            request.tool_choice.root, ChatCompletionNamedToolChoice
        ):
            tool_choice_function_name = request.tool_choice.root.function.name
        else:
            tool_choice_function_name = None

        if (
            request.tool_choice
            and request.tool_choice.root == ChatCompletionToolChoiceOption1.required
        ):
            tool_choice_required_function_name = request.tools[0].function.name
        else:
            tool_choice_required_function_name = None

        return tool_choice_function_name or tool_choice_required_function_name<|MERGE_RESOLUTION|>--- conflicted
+++ resolved
@@ -780,18 +780,6 @@
         if request.stream_options and not request.stream:
             raise ClientError("`stream_options` can only be used when `stream` is True")
 
-<<<<<<< HEAD
-=======
-        if (
-            request.stream_options
-            and request.stream_options.include_usage
-            and metadata.backend != "vllm"
-        ):
-            raise ClientError(
-                "`stream_options.include_usage` is currently only supported for the vLLM backend"
-            )
-
->>>>>>> 75993ddf
     def _verify_chat_tool_call_settings(self, request: CreateChatCompletionRequest):
         if (
             request.tool_choice
@@ -941,18 +929,6 @@
         if request.stream_options and not request.stream:
             raise ClientError("`stream_options` can only be used when `stream` is True")
 
-<<<<<<< HEAD
-=======
-        if (
-            request.stream_options
-            and request.stream_options.include_usage
-            and metadata.backend != "vllm"
-        ):
-            raise ClientError(
-                "`stream_options.include_usage` is currently only supported for the vLLM backend"
-            )
-
->>>>>>> 75993ddf
     def _validate_embedding_request(
         self,
         request: CreateEmbeddingRequest,
