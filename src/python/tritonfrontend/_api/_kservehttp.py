--- conflicted
+++ resolved
@@ -61,13 +61,8 @@
                 "Incorrect type for options. options argument must be of type KServeHttp.Options"
             )
 
-<<<<<<< HEAD
+        # Converts dataclass instance -> python dictionary -> unordered_map<string, std::variant<...>>
         options_dict: dict[str, Union[int, bool, str]] = options.__dict__
-        # Converts dataclass instance -> python dictionary -> unordered_map<string, std::variant<...>>
-=======
-            # Converts dataclass instance -> python dictionary -> unordered_map<string, std::variant<...>>
-            options_dict: dict[str, Union[int, bool, str]] = options.__dict__
->>>>>>> 4402e3dd
 
         self.triton_frontend = TritonFrontendHttp(server_ptr, options_dict)
 
