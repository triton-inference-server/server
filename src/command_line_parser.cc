--- conflicted
+++ resolved
@@ -395,7 +395,7 @@
       {OPTION_MODEL_LOAD_THREAD_COUNT, "model-load-thread-count",
        Option::ArgInt,
        "The number of threads used to concurrently load models in "
-       "model repositories. Default is 2*<num_cpu_cores>."},
+       "model repositories. Default is 4."},
       {OPTION_MODEL_NAMESPACING, "model-namespacing", Option::ArgBool,
        "Whether model namespacing is enable or not. If true, models with the "
        "same name can be served if they are in different namespace."}};
@@ -679,18 +679,6 @@
        Option::ArgInt,
        "The number of threads used to accelerate copies and other operations "
        "required to manage input and output tensor contents. Default is 0."},
-<<<<<<< HEAD
-
-=======
-      {OPTION_MODEL_LOAD_THREAD_COUNT, "model-load-thread-count",
-       Option::ArgInt,
-       "The number of threads used to concurrently load models in "
-       "model repositories. Default is 4."},
-      {OPTION_BACKEND_CONFIG, "backend-config", "<string>,<string>=<string>",
-       "Specify a backend-specific configuration setting. The format of this "
-       "flag is --backend-config=<backend_name>,<setting>=<value>. Where "
-       "<backend_name> is the name of the backend, such as 'tensorrt'."},
->>>>>>> aa976dde
       {OPTION_HOST_POLICY, "host-policy", "<string>,<string>=<string>",
        "Specify a host policy setting associated with a policy name. The "
        "format of this flag is --host-policy=<policy_name>,<setting>=<value>. "
