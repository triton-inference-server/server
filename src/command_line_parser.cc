// Copyright 2022-2023, NVIDIA CORPORATION & AFFILIATES. All rights reserved.
//
// Redistribution and use in source and binary forms, with or without
// modification, are permitted provided that the following conditions
// are met:
//  * Redistributions of source code must retain the above copyright
//    notice, this list of conditions and the following disclaimer.
//  * Redistributions in binary form must reproduce the above copyright
//    notice, this list of conditions and the following disclaimer in the
//    documentation and/or other materials provided with the distribution.
//  * Neither the name of NVIDIA CORPORATION nor the names of its
//    contributors may be used to endorse or promote products derived
//    from this software without specific prior written permission.
//
// THIS SOFTWARE IS PROVIDED BY THE COPYRIGHT HOLDERS ``AS IS'' AND ANY
// EXPRESS OR IMPLIED WARRANTIES, INCLUDING, BUT NOT LIMITED TO, THE
// IMPLIED WARRANTIES OF MERCHANTABILITY AND FITNESS FOR A PARTICULAR
// PURPOSE ARE DISCLAIMED.  IN NO EVENT SHALL THE COPYRIGHT OWNER OR
// CONTRIBUTORS BE LIABLE FOR ANY DIRECT, INDIRECT, INCIDENTAL, SPECIAL,
// EXEMPLARY, OR CONSEQUENTIAL DAMAGES (INCLUDING, BUT NOT LIMITED TO,
// PROCUREMENT OF SUBSTITUTE GOODS OR SERVICES; LOSS OF USE, DATA, OR
// PROFITS; OR BUSINESS INTERRUPTION) HOWEVER CAUSED AND ON ANY THEORY
// OF LIABILITY, WHETHER IN CONTRACT, STRICT LIABILITY, OR TORT
// (INCLUDING NEGLIGENCE OR OTHERWISE) ARISING IN ANY WAY OUT OF THE USE
// OF THIS SOFTWARE, EVEN IF ADVISED OF THE POSSIBILITY OF SUCH DAMAGE.
//

#include "command_line_parser.h"
constexpr const char* GLOBAL_OPTION_GROUP = "";

#ifdef _WIN32
int optind = 1;
const char* optarg = nullptr;

bool
end_of_long_opts(const struct option* longopts)
{
  return (
      (longopts->name_ == nullptr) && (longopts->has_arg_ == 0) &&
      (longopts->flag_ == nullptr) && (longopts->val_ == 0));
}

int
getopt_long(
    int argc, char* const argv[], const char* optstring,
    const struct option* longopts, int* longindex)
{
  if ((longindex != NULL) || (optind >= argc)) {
    return -1;
  }
  const struct option* curr_longopt = longopts;
  std::string argv_str = argv[optind];
  size_t found = argv_str.find_first_of("=");
  std::string key = argv_str.substr(
      2, (found == std::string::npos) ? std::string::npos : (found - 2));
  while (!end_of_long_opts(curr_longopt)) {
    if (key == curr_longopt->name_) {
      if (curr_longopt->has_arg_ == required_argument) {
        if (found == std::string::npos) {
          optind++;
          if (optind >= argc) {
            std::cerr << argv[0] << ": option '" << argv_str
                      << "' requires an argument" << std::endl;
            return '?';
          }
          optarg = argv[optind];
        } else {
          optarg = (argv[optind] + found + 1);
        }
      }
      optind++;
      return curr_longopt->val_;
    }
    curr_longopt++;
  }
  return -1;
}
#endif

#include <algorithm>
#include <iomanip>
#include <iostream>
#include <string>

#include "common.h"

#define TRITONJSON_STATUSTYPE TRITONSERVER_Error*
#define TRITONJSON_STATUSRETURN(M) \
  return TRITONSERVER_ErrorNew(TRITONSERVER_ERROR_INTERNAL, (M).c_str())
#define TRITONJSON_STATUSSUCCESS nullptr
#include "triton/common/triton_json.h"


namespace triton { namespace server {

// [FIXME] expose following parse helpers for other type of parser
namespace {

// There must be specialization for the types to be parsed into so that
// the argument is properly validated and parsed. Attempted to use input
// opeartor (>>) but it will consume inproper argument without error
// (i.e. parse "1.4" to 'int' will return 1 but we want to report error).
template <typename T>
T ParseOption(const std::string& arg);

template <>
int
ParseOption(const std::string& arg)
{
  return std::stoi(arg);
}

template <>
uint64_t
ParseOption(const std::string& arg)
{
  return std::stoull(arg);
}

template <>
int64_t
ParseOption(const std::string& arg)
{
  return std::stoll(arg);
}

template <>
double
ParseOption(const std::string& arg)
{
  return std::stod(arg);
}

template <>
bool
ParseOption(const std::string& arg)
{
  // 'arg' need to comply with template declaration
  std::string larg = arg;
  std::transform(larg.begin(), larg.end(), larg.begin(), [](unsigned char c) {
    return std::tolower(c);
  });

  if ((larg == "true") || (larg == "on") || (larg == "1")) {
    return true;
  }
  if ((larg == "false") || (larg == "off") || (larg == "0")) {
    return false;
  }

  throw ParseException("invalid value for bool option: " + arg);
}

// Condition here merely to avoid compilation error, this function will
// be defined but not used otherwise.
#ifdef TRITON_ENABLE_LOGGING
int
ParseIntBoolOption(std::string arg)
{
  std::transform(arg.begin(), arg.end(), arg.begin(), [](unsigned char c) {
    return std::tolower(c);
  });

  if (arg == "true") {
    return 1;
  }
  if (arg == "false") {
    return 0;
  }

  return ParseOption<int>(arg);
}
#endif  // TRITON_ENABLE_LOGGING

std::string
PairsToJsonStr(std::vector<std::pair<std::string, std::string>> settings)
{
  triton::common::TritonJson::Value json(
      triton::common::TritonJson::ValueType::OBJECT);
  for (const auto& setting : settings) {
    const auto& key = setting.first;
    const auto& value = setting.second;
    json.SetStringObject(key.c_str(), value);
  }
  triton::common::TritonJson::WriteBuffer buffer;
  auto err = json.Write(&buffer);
  if (err != nullptr) {
    LOG_TRITONSERVER_ERROR(err, "failed to convert config to JSON");
  }
  return buffer.Contents();
}

template <typename T1, typename T2>
std::pair<T1, T2>
ParsePairOption(const std::string& arg, const std::string& delim_str)
{
  int delim = arg.find(delim_str);

  if ((delim < 0)) {
    std::stringstream ss;
    ss << "Cannot parse pair option due to incorrect number of inputs."
          "--<pair option> argument requires format <first>"
       << delim_str << "<second>. "
       << "Found: " << arg << std::endl;
    throw ParseException(ss.str());
  }

  std::string first_string = arg.substr(0, delim);
  std::string second_string = arg.substr(delim + delim_str.length());

  // Specific conversion from key-value string to actual key-value type,
  // should be extracted out of this function if we need to parse
  // more pair option of different types.
  return {ParseOption<T1>(first_string), ParseOption<T2>(second_string)};
}

#ifdef TRITON_ENABLE_GRPC
// Split 'options' by 'delim_str' and place splitted strings into a vector
std::vector<std::string>
SplitOptions(std::string options, const std::string& delim_str)
{
  std::vector<std::string> res;

  int delim = options.find(delim_str);
  while ((delim >= 0)) {
    res.emplace_back(options.substr(0, delim));
    options = options.substr(delim + delim_str.length());
    delim = options.find(delim_str);
  }
  // include last element
  res.emplace_back(options);
  return res;
}
#endif  // TRITON_ENABLE_GRPC

}  // namespace

enum TritonOptionId {
  OPTION_HELP = 1000,
#ifdef TRITON_ENABLE_LOGGING
  OPTION_LOG_VERBOSE,
  OPTION_LOG_INFO,
  OPTION_LOG_WARNING,
  OPTION_LOG_ERROR,
  OPTION_LOG_FORMAT,
  OPTION_LOG_FILE,
#endif  // TRITON_ENABLE_LOGGING
  OPTION_ID,
  OPTION_MODEL_REPOSITORY,
  OPTION_EXIT_ON_ERROR,
  OPTION_DISABLE_AUTO_COMPLETE_CONFIG,
  OPTION_STRICT_MODEL_CONFIG,
  OPTION_STRICT_READINESS,
#if defined(TRITON_ENABLE_HTTP)
  OPTION_ALLOW_HTTP,
  OPTION_HTTP_HEADER_FORWARD_PATTERN,
  OPTION_HTTP_PORT,
  OPTION_REUSE_HTTP_PORT,
  OPTION_HTTP_ADDRESS,
  OPTION_HTTP_THREAD_COUNT,
#endif  // TRITON_ENABLE_HTTP
#if defined(TRITON_ENABLE_GRPC)
  OPTION_ALLOW_GRPC,
  OPTION_GRPC_PORT,
  OPTION_REUSE_GRPC_PORT,
  OPTION_GRPC_ADDRESS,
  OPTION_GRPC_HEADER_FORWARD_PATTERN,
  OPTION_GRPC_INFER_ALLOCATION_POOL_SIZE,
  OPTION_GRPC_USE_SSL,
  OPTION_GRPC_USE_SSL_MUTUAL,
  OPTION_GRPC_SERVER_CERT,
  OPTION_GRPC_SERVER_KEY,
  OPTION_GRPC_ROOT_CERT,
  OPTION_GRPC_RESPONSE_COMPRESSION_LEVEL,
  OPTION_GRPC_ARG_KEEPALIVE_TIME_MS,
  OPTION_GRPC_ARG_KEEPALIVE_TIMEOUT_MS,
  OPTION_GRPC_ARG_KEEPALIVE_PERMIT_WITHOUT_CALLS,
  OPTION_GRPC_ARG_HTTP2_MAX_PINGS_WITHOUT_DATA,
  OPTION_GRPC_ARG_HTTP2_MIN_RECV_PING_INTERVAL_WITHOUT_DATA_MS,
  OPTION_GRPC_ARG_HTTP2_MAX_PING_STRIKES,
  OPTION_GRPC_RESTRICTED_PROTOCOL,
#endif  // TRITON_ENABLE_GRPC
#if defined(TRITON_ENABLE_SAGEMAKER)
  OPTION_ALLOW_SAGEMAKER,
  OPTION_SAGEMAKER_PORT,
  OPTION_SAGEMAKER_SAFE_PORT_RANGE,
  OPTION_SAGEMAKER_THREAD_COUNT,
#endif  // TRITON_ENABLE_SAGEMAKER
#if defined(TRITON_ENABLE_VERTEX_AI)
  OPTION_ALLOW_VERTEX_AI,
  OPTION_VERTEX_AI_PORT,
  OPTION_VERTEX_AI_THREAD_COUNT,
  OPTION_VERTEX_AI_DEFAULT_MODEL,
#endif  // TRITON_ENABLE_VERTEX_AI
#ifdef TRITON_ENABLE_METRICS
  OPTION_ALLOW_METRICS,
  OPTION_ALLOW_GPU_METRICS,
  OPTION_ALLOW_CPU_METRICS,
  OPTION_METRICS_PORT,
  OPTION_METRICS_INTERVAL_MS,
  OPTION_METRICS_CONFIG,
#endif  // TRITON_ENABLE_METRICS
#ifdef TRITON_ENABLE_TRACING
  OPTION_TRACE_FILEPATH,
  OPTION_TRACE_LEVEL,
  OPTION_TRACE_RATE,
  OPTION_TRACE_COUNT,
  OPTION_TRACE_LOG_FREQUENCY,
  OPTION_TRACE_CONFIG,
#endif  // TRITON_ENABLE_TRACING
  OPTION_MODEL_CONTROL_MODE,
  OPTION_POLL_REPO_SECS,
  OPTION_STARTUP_MODEL,
  OPTION_RATE_LIMIT,
  OPTION_RATE_LIMIT_RESOURCE,
  OPTION_PINNED_MEMORY_POOL_BYTE_SIZE,
  OPTION_CUDA_MEMORY_POOL_BYTE_SIZE,
  OPTION_RESPONSE_CACHE_BYTE_SIZE,
  OPTION_CACHE_CONFIG,
  OPTION_CACHE_DIR,
  OPTION_MIN_SUPPORTED_COMPUTE_CAPABILITY,
  OPTION_EXIT_TIMEOUT_SECS,
  OPTION_BACKEND_DIR,
  OPTION_REPOAGENT_DIR,
  OPTION_BUFFER_MANAGER_THREAD_COUNT,
  OPTION_MODEL_LOAD_THREAD_COUNT,
  OPTION_BACKEND_CONFIG,
  OPTION_HOST_POLICY,
  OPTION_MODEL_LOAD_GPU_LIMIT,
  OPTION_MODEL_NAMESPACING
};

void
TritonParser::SetupOptions()
{

  global_options_ = {{OPTION_HELP, "help", Option::ArgNone, "Print usage"}};

  server_options_ = {
      {OPTION_ID, "id", Option::ArgStr, "Identifier for this server."},
      {OPTION_EXIT_TIMEOUT_SECS, "exit-timeout-secs", Option::ArgInt,
       "Timeout (in seconds) when exiting to wait for in-flight inferences to "
       "finish. After the timeout expires the server exits even if inferences "
       "are still in flight."}};

  model_repo_options_ = {
      {OPTION_MODEL_REPOSITORY, "model-store", Option::ArgStr,
       "Equivalent to --model-repository."},
      {OPTION_MODEL_REPOSITORY, "model-repository", Option::ArgStr,
       "Path to model repository directory. It may be specified multiple times "
       "to add multiple model repositories. Note that if a model is not unique "
       "across all model repositories at any time, the model will not be "
       "available."},
      {OPTION_EXIT_ON_ERROR, "exit-on-error", Option::ArgBool,
       "Exit the inference server if an error occurs during initialization."},
      {OPTION_DISABLE_AUTO_COMPLETE_CONFIG, "disable-auto-complete-config",
       Option::ArgNone,
       "If set, disables the triton and backends from auto completing model "
       "configuration files. Model configuration files must be provided and "
       "all required "
       "configuration settings must be specified."},
      {OPTION_STRICT_MODEL_CONFIG, "strict-model-config", Option::ArgBool,
       "DEPRECATED: If true model configuration files must be provided and all "
       "required "
       "configuration settings must be specified. If false the model "
       "configuration may be absent or only partially specified and the "
       "server will attempt to derive the missing required configuration."},
      {OPTION_STRICT_READINESS, "strict-readiness", Option::ArgBool,
       "If true /v2/health/ready endpoint indicates ready if the server "
       "is responsive and all models are available. If false "
       "/v2/health/ready endpoint indicates ready if server is responsive "
       "even if some/all models are unavailable."},
      {OPTION_MODEL_CONTROL_MODE, "model-control-mode", Option::ArgStr,
       "Specify the mode for model management. Options are \"none\", \"poll\" "
       "and \"explicit\". The default is \"none\". "
       "For \"none\", the server will load all models in the model "
       "repository(s) at startup and will not make any changes to the load "
       "models after that. For \"poll\", the server will poll the model "
       "repository(s) to detect changes and will load/unload models based on "
       "those changes. The poll rate is controlled by 'repository-poll-secs'. "
       "For \"explicit\", model load and unload is initiated by using the "
       "model control APIs, and only models specified with --load-model will "
       "be loaded at startup."},
      {OPTION_POLL_REPO_SECS, "repository-poll-secs", Option::ArgInt,
       "Interval in seconds between each poll of the model repository to check "
       "for changes. Valid only when --model-control-mode=poll is "
       "specified."},
      {OPTION_STARTUP_MODEL, "load-model", Option::ArgStr,
       "Name of the model to be loaded on server startup. It may be specified "
       "multiple times to add multiple models. To load ALL models at startup, "
       "specify '*' as the model name with --load-model=* as the ONLY "
       "--load-model argument, this does not imply any pattern matching. "
       "Specifying --load-model=* in conjunction with another --load-model "
       "argument will result in error. Note that this option will only take "
       "effect if --model-control-mode=explicit is true."},
      {OPTION_MODEL_LOAD_THREAD_COUNT, "model-load-thread-count",
       Option::ArgInt,
       "The number of threads used to concurrently load models in "
       "model repositories. Default is 4."},
      {OPTION_MODEL_NAMESPACING, "model-namespacing", Option::ArgBool,
       "Whether model namespacing is enable or not. If true, models with the "
       "same name can be served if they are in different namespace."}};

  http_options_ = {
#if defined(TRITON_ENABLE_HTTP)
    {OPTION_ALLOW_HTTP, "allow-http", Option::ArgBool,
     "Allow the server to listen for HTTP requests."},
    {OPTION_HTTP_PORT, "http-port", Option::ArgInt,
     "The port for the server to listen on for HTTP requests."},
    {OPTION_HTTP_HEADER_FORWARD_PATTERN, "http-header-forward-pattern",
     Option::ArgStr,
     "The regular expression pattern that will be used for forwarding HTTP "
     "headers as inference request parameters."},
    {OPTION_REUSE_HTTP_PORT, "reuse-http-port", Option::ArgBool,
     "Allow multiple servers to listen on the same HTTP port when every "
     "server has this option set. If you plan to use this option as a way to "
     "load balance between different Triton servers, the same model "
     "repository or set of models must be used for every server."},
    {OPTION_HTTP_ADDRESS, "http-address", Option::ArgStr,
     "The address for the http server to binds to."},
    {OPTION_HTTP_THREAD_COUNT, "http-thread-count", Option::ArgInt,
     "Number of threads handling HTTP requests."}
#endif  // TRITON_ENABLE_HTTP
  };

  grpc_options_ = {
#if defined(TRITON_ENABLE_GRPC)
    {OPTION_ALLOW_GRPC, "allow-grpc", Option::ArgBool,
     "Allow the server to listen for GRPC requests."},
    {OPTION_GRPC_HEADER_FORWARD_PATTERN, "grpc-header-forward-pattern",
     Option::ArgStr,
     "The regular expression pattern that will be used for forwarding GRPC "
     "headers as inference request parameters."},
    {OPTION_GRPC_PORT, "grpc-port", Option::ArgInt,
     "The port for the server to listen on for GRPC requests."},
    {OPTION_REUSE_GRPC_PORT, "reuse-grpc-port", Option::ArgBool,
     "Allow multiple servers to listen on the same GRPC port when every "
     "server has this option set. If you plan to use this option as a way to "
     "load balance between different Triton servers, the same model "
     "repository or set of models must be used for every server."},
    {OPTION_GRPC_ADDRESS, "grpc-address", Option::ArgStr,
     "The address for the grpc server to binds to."},
    {OPTION_GRPC_INFER_ALLOCATION_POOL_SIZE, "grpc-infer-allocation-pool-size",
     Option::ArgInt,
     "The maximum number of inference request/response objects that remain "
     "allocated for reuse. As long as the number of in-flight requests "
     "doesn't exceed this value there will be no allocation/deallocation of "
     "request/response objects."},
    {OPTION_GRPC_USE_SSL, "grpc-use-ssl", Option::ArgBool,
     "Use SSL authentication for GRPC requests. Default is false."},
    {OPTION_GRPC_USE_SSL_MUTUAL, "grpc-use-ssl-mutual", Option::ArgBool,
     "Use mututal SSL authentication for GRPC requests. This option will "
     "preempt '--grpc-use-ssl' if it is also specified. Default is false."},
    {OPTION_GRPC_SERVER_CERT, "grpc-server-cert", Option::ArgStr,
     "File holding PEM-encoded server certificate. Ignored unless "
     "--grpc-use-ssl is true."},
    {OPTION_GRPC_SERVER_KEY, "grpc-server-key", Option::ArgStr,
     "File holding PEM-encoded server key. Ignored unless "
     "--grpc-use-ssl is true."},
    {OPTION_GRPC_ROOT_CERT, "grpc-root-cert", Option::ArgStr,
     "File holding PEM-encoded root certificate. Ignore unless "
     "--grpc-use-ssl is false."},
    {OPTION_GRPC_RESPONSE_COMPRESSION_LEVEL,
     "grpc-infer-response-compression-level", Option::ArgStr,
     "The compression level to be used while returning the infer response to "
     "the peer. Allowed values are none, low, medium and high. By default, "
     "compression level is selected as none."},
    {OPTION_GRPC_ARG_KEEPALIVE_TIME_MS, "grpc-keepalive-time", Option::ArgInt,
     "The period (in milliseconds) after which a keepalive ping is sent on "
     "the transport. Default is 7200000 (2 hours)."},
    {OPTION_GRPC_ARG_KEEPALIVE_TIMEOUT_MS, "grpc-keepalive-timeout",
     Option::ArgInt,
     "The period (in milliseconds) the sender of the keepalive ping waits "
     "for an acknowledgement. If it does not receive an acknowledgment "
     "within this time, it will close the connection. "
     "Default is 20000 (20 seconds)."},
    {OPTION_GRPC_ARG_KEEPALIVE_PERMIT_WITHOUT_CALLS,
     "grpc-keepalive-permit-without-calls", Option::ArgBool,
     "Allows keepalive pings to be sent even if there are no calls in flight "
     "(0 : false; 1 : true). Default is 0 (false)."},
    {OPTION_GRPC_ARG_HTTP2_MAX_PINGS_WITHOUT_DATA,
     "grpc-http2-max-pings-without-data", Option::ArgInt,
     "The maximum number of pings that can be sent when there is no "
     "data/header frame to be sent. gRPC Core will not continue sending "
     "pings if we run over the limit. Setting it to 0 allows sending pings "
     "without such a restriction. Default is 2."},
    {OPTION_GRPC_ARG_HTTP2_MIN_RECV_PING_INTERVAL_WITHOUT_DATA_MS,
     "grpc-http2-min-recv-ping-interval-without-data", Option::ArgInt,
     "If there are no data/header frames being sent on the transport, this "
     "channel argument on the server side controls the minimum time "
     "(in milliseconds) that gRPC Core would expect between receiving "
     "successive pings. If the time between successive pings is less than "
     "this time, then the ping will be considered a bad ping from the peer. "
     "Such a ping counts as a ‘ping strike’. Default is 300000 (5 minutes)."},
    {OPTION_GRPC_ARG_HTTP2_MAX_PING_STRIKES, "grpc-http2-max-ping-strikes",
     Option::ArgInt,
     "Maximum number of bad pings that the server will tolerate before "
     "sending an HTTP2 GOAWAY frame and closing the transport. Setting it to "
     "0 allows the server to accept any number of bad pings. Default is 2."},
    {OPTION_GRPC_RESTRICTED_PROTOCOL, "grpc-restricted-protocol",
     "<string>:<string>=<string>",
     "Specify restricted GRPC protocol setting. The format of this "
     "flag is --grpc-restricted-protocol=<protocols>,<key>=<value>. Where "
     "<protocol> is a comma-separated list of protocols to be restricted. "
     "<key> will be additional header key to be checked when a GRPC request "
     "is received, and <value> is the value expected to be matched."}
#endif  // TRITON_ENABLE_GRPC
  };

  logging_options_ = {
#ifdef TRITON_ENABLE_LOGGING
      {OPTION_LOG_VERBOSE, "log-verbose", Option::ArgInt,
       "Set verbose logging level. Zero (0) disables verbose logging and "
       "values >= 1 enable verbose logging."},
      {OPTION_LOG_INFO, "log-info", Option::ArgBool,
       "Enable/disable info-level logging."},
      {OPTION_LOG_WARNING, "log-warning", Option::ArgBool,
       "Enable/disable warning-level logging."},
      {OPTION_LOG_ERROR, "log-error", Option::ArgBool,
       "Enable/disable error-level logging."},
      {OPTION_LOG_FORMAT, "log-format", Option::ArgStr,
       "Set the logging format. Options are \"default\" and \"ISO8601\". "
       "The default is \"default\". For \"default\", the log severity (L) and "
       "timestamp will be logged as \"LMMDD hh:mm:ss.ssssss\". "
       "For \"ISO8601\", the log format will be \"YYYY-MM-DDThh:mm:ssZ L\"."},
      {OPTION_LOG_FILE, "log-file", Option::ArgStr,
       "Set the name of the log output file. If specified, log outputs will be "
       "saved to this file. If not specified, log outputs will stream to the "
       "console."}
#endif  // TRITON_ENABLE_LOGGING
  };

  sagemaker_options_ = {
#if defined(TRITON_ENABLE_SAGEMAKER)
    {OPTION_ALLOW_SAGEMAKER, "allow-sagemaker", Option::ArgBool,
     "Allow the server to listen for Sagemaker requests. Default is false."},
    {OPTION_SAGEMAKER_PORT, "sagemaker-port", Option::ArgInt,
     "The port for the server to listen on for Sagemaker requests. Default "
     "is 8080."},
    {OPTION_SAGEMAKER_SAFE_PORT_RANGE, "sagemaker-safe-port-range",
     "<integer>-<integer>",
     "Set the allowed port range for endpoints other than the SageMaker "
     "endpoints."},
    {OPTION_SAGEMAKER_THREAD_COUNT, "sagemaker-thread-count", Option::ArgInt,
     "Number of threads handling Sagemaker requests. Default is 8."}
#endif  // TRITON_ENABLE_SAGEMAKER
  };

  vertex_options_ = {
#if defined(TRITON_ENABLE_VERTEX_AI)
    {OPTION_ALLOW_VERTEX_AI, "allow-vertex-ai", Option::ArgBool,
     "Allow the server to listen for Vertex AI requests. Default is true if "
     "AIP_MODE=PREDICTION, false otherwise."},
    {OPTION_VERTEX_AI_PORT, "vertex-ai-port", Option::ArgInt,
     "The port for the server to listen on for Vertex AI requests. Default "
     "is AIP_HTTP_PORT if set, 8080 otherwise."},
    {OPTION_VERTEX_AI_THREAD_COUNT, "vertex-ai-thread-count", Option::ArgInt,
     "Number of threads handling Vertex AI requests. Default is 8."},
    {OPTION_VERTEX_AI_DEFAULT_MODEL, "vertex-ai-default-model", Option::ArgStr,
     "The name of the model to use for single-model inference requests."}
#endif  // TRITON_ENABLE_VERTEX_AI
  };

  metric_options_ = {
#if defined(TRITON_ENABLE_METRICS)
    {OPTION_ALLOW_METRICS, "allow-metrics", Option::ArgBool,
     "Allow the server to provide prometheus metrics."},
    {OPTION_ALLOW_GPU_METRICS, "allow-gpu-metrics", Option::ArgBool,
     "Allow the server to provide GPU metrics. Ignored unless "
     "--allow-metrics is true."},
    {OPTION_ALLOW_CPU_METRICS, "allow-cpu-metrics", Option::ArgBool,
     "Allow the server to provide CPU metrics. Ignored unless "
     "--allow-metrics is true."},
    {OPTION_METRICS_PORT, "metrics-port", Option::ArgInt,
     "The port reporting prometheus metrics."},
    {OPTION_METRICS_INTERVAL_MS, "metrics-interval-ms", Option::ArgFloat,
     "Metrics will be collected once every <metrics-interval-ms> "
     "milliseconds. Default is 2000 milliseconds."},
    {OPTION_METRICS_CONFIG, "metrics-config", "<string>=<string>",
     "Specify a metrics-specific configuration setting. The format of this "
     "flag is --metrics-config=<setting>=<value>. It can be specified "
     "multiple times."}
#endif  // TRITON_ENABLE_METRICS
  };

  tracing_options_ = {
#ifdef TRITON_ENABLE_TRACING
      {OPTION_TRACE_FILEPATH, "trace-file", Option::ArgStr,
       "DEPRECATED: Please use --trace-config triton,file=<path/to/your/file>"
       " Set the file where trace output will be saved. If "
       "--trace-log-frequency"
       " is also specified, this argument value will be the prefix of the files"
       " to save the trace output. See --trace-log-frequency for detail."},
      {OPTION_TRACE_LEVEL, "trace-level", Option::ArgStr,
       "DEPRECATED: Please use --trace-config level=<OFF|TIMESTAMPS|TENSORS>"
       "Specify a trace level. OFF to disable tracing, TIMESTAMPS to "
       "trace timestamps, TENSORS to trace tensors. It may be specified "
       "multiple times to trace multiple informations. Default is OFF."},
      {OPTION_TRACE_RATE, "trace-rate", Option::ArgInt,
       "DEPRECATED: Please use --trace-config rate=<rate value>"
       "Set the trace sampling rate. Default is 1000."},
      {OPTION_TRACE_COUNT, "trace-count", Option::ArgInt,
       "DEPRECATED: Please use --trace-config count=<count value>"
       "Set the number of traces to be sampled. If the value is -1, the number "
       "of traces to be sampled will not be limited. Default is -1."},
      {OPTION_TRACE_LOG_FREQUENCY, "trace-log-frequency", Option::ArgInt,
       "DEPRECATED: Please use --trace-config triton,log-frequency=<value>"
       "Set the trace log frequency. If the value is 0, Triton will only log "
       "the trace output to <trace-file> when shutting down. Otherwise, Triton "
       "will log the trace output to <trace-file>.<idx> when it collects the "
       "specified number of traces. For example, if the log frequency is 100, "
       "when Triton collects the 100-th trace, it logs the traces to file "
       "<trace-file>.0, and when it collects the 200-th trace, it logs the "
<<<<<<< HEAD
       "101-th to the 200-th traces to file <trace-file>.1. Default is 0."}
=======
       "101-th to the 200-th traces to file <trace-file>.1. Default is 0."},
      {OPTION_TRACE_CONFIG, "trace-config", "<string>,<string>=<string>",
       "Specify global or trace mode specific configuration setting. "
       "The format of this flag is --trace-config "
       "<mode>,<setting>=<value>. "
       "Where <mode> is either \"triton\" or \"opentelemetry\". "
       "The default is \"triton\". To specify global trace settings "
       "(level, rate, count, or mode), the format would be "
       "--trace-config <setting>=<value>. For \"triton\" mode, the server will "
       "use "
       "Triton's Trace APIs. For \"opentelemetry\" mode, the server will use "
       "OpenTelemetry's APIs to generate, collect and export traces for "
       "individual inference requests."},
>>>>>>> 285fa9dd
#endif  // TRITON_ENABLE_TRACING
  };

  cache_options_ = {
      {OPTION_RESPONSE_CACHE_BYTE_SIZE, "response-cache-byte-size",
       Option::ArgInt, "DEPRECATED: Please use --cache-config instead."},
      {OPTION_CACHE_CONFIG, "cache-config", "<string>,<string>=<string>",
       "Specify a cache-specific configuration setting. The format of this "
       "flag is --cache-config=<cache_name>,<setting>=<value>. Where "
       "<cache_name> is the name of the cache, such as 'local' or 'redis'. "
       "Example: --cache-config=local,size=1048576 will configure a 'local' "
       "cache implementation with a fixed buffer pool of size 1048576 bytes."},
      {OPTION_CACHE_DIR, "cache-directory", Option::ArgStr,
       "The global directory searched for cache shared libraries. Default is "
       "'/opt/tritonserver/caches'. This directory is expected to contain a "
       "cache implementation as a shared library with the name "
       "'libtritoncache.so'."}};


  rate_limiter_options_ = {
      // FIXME:  fix the default to execution_count once RL logic is complete.
      {OPTION_RATE_LIMIT, "rate-limit", Option::ArgStr,
       "Specify the mode for rate limiting. Options are \"execution_count\" "
       "and \"off\". The default is \"off\". For "
       "\"execution_count\", the server will determine the instance using "
       "configured priority and the number of time the instance has been "
       "used to run inference. The inference will finally be executed once "
       "the required resources are available. For \"off\", the server will "
       "ignore any rate limiter config and run inference as soon as an "
       "instance is ready."},
      {OPTION_RATE_LIMIT_RESOURCE, "rate-limit-resource",
       "<string>:<integer>:<integer>",
       "The number of resources available to the server. The format of this "
       "flag is --rate-limit-resource=<resource_name>:<count>:<device>. The "
       "<device> is optional and if not listed will be applied to every "
       "device. If the resource is specified as \"GLOBAL\" in the model "
       "configuration the resource is considered shared among all the devices "
       "in the system. The <device> property is ignored for such resources. "
       "This flag can be specified multiple times to specify each resources "
       "and their availability. By default, the max across all instances that "
       "list the resource is selected as its availability. The values for this "
       "flag is case-insensitive."}};

  memory_device_options_ = {
      {OPTION_PINNED_MEMORY_POOL_BYTE_SIZE, "pinned-memory-pool-byte-size",
       Option::ArgInt,
       "The total byte size that can be allocated as pinned system memory. "
       "If GPU support is enabled, the server will allocate pinned system "
       "memory to accelerate data transfer between host and devices until it "
       "exceeds the specified byte size. If 'numa-node' is configured via "
       "--host-policy, the pinned system memory of the pool size will be "
       "allocated on each numa node. This option will not affect the "
       "allocation conducted by the backend frameworks. Default is 256 MB."},
      {OPTION_CUDA_MEMORY_POOL_BYTE_SIZE, "cuda-memory-pool-byte-size",
       "<integer>:<integer>",
       "The total byte size that can be allocated as CUDA memory for the GPU "
       "device. If GPU support is enabled, the server will allocate CUDA "
       "memory to minimize data transfer between host and devices until it "
       "exceeds the specified byte size. This option will not affect the "
       "allocation conducted by the backend frameworks. The argument should be "
       "2 integers separated by colons in the format "
       "<GPU device ID>:<pool byte size>. This option can be used multiple "
       "times, but only once per GPU device. Subsequent uses will overwrite "
       "previous uses for the same GPU device. Default is 64 MB."},

      {OPTION_MIN_SUPPORTED_COMPUTE_CAPABILITY,
       "min-supported-compute-capability", Option::ArgFloat,
       "The minimum supported CUDA compute capability. GPUs that don't support "
       "this compute capability will not be used by the server."},

      {OPTION_BUFFER_MANAGER_THREAD_COUNT, "buffer-manager-thread-count",
       Option::ArgInt,
       "The number of threads used to accelerate copies and other operations "
       "required to manage input and output tensor contents. Default is 0."},
      {OPTION_HOST_POLICY, "host-policy", "<string>,<string>=<string>",
       "Specify a host policy setting associated with a policy name. The "
       "format of this flag is --host-policy=<policy_name>,<setting>=<value>. "
       "Currently supported settings are 'numa-node', 'cpu-cores'. Note that "
       "'numa-node' setting will affect pinned memory pool behavior, see "
       "--pinned-memory-pool for more detail."},
      {OPTION_MODEL_LOAD_GPU_LIMIT, "model-load-gpu-limit",
       "<device_id>:<fraction>",
       "Specify the limit on GPU memory usage as a fraction. If model loading "
       "on the device is requested and the current memory usage exceeds the "
       "limit, the load will be rejected. If not specified, the limit will "
       "not be set."}};

  backend_options_ = {
      {OPTION_BACKEND_DIR, "backend-directory", Option::ArgStr,
       "The global directory searched for backend shared libraries. Default is "
       "'/opt/tritonserver/backends'."},
      {OPTION_BACKEND_CONFIG, "backend-config", "<string>,<string>=<string>",
       "Specify a backend-specific configuration setting. The format of this "
       "flag is --backend-config=<backend_name>,<setting>=<value>. Where "
       "<backend_name> is the name of the backend, such as 'tensorrt'."}};

  repo_agent_options_ = {
      {OPTION_REPOAGENT_DIR, "repoagent-directory", Option::ArgStr,
       "The global directory searched for repository agent shared libraries. "
       "Default is '/opt/tritonserver/repoagents'."}};
}

void
TritonParser::SetupOptionGroups()
{
  SetupOptions();
  option_groups_.emplace_back(GLOBAL_OPTION_GROUP, global_options_);
  option_groups_.emplace_back("Server", server_options_);
  option_groups_.emplace_back("Logging", logging_options_);
  option_groups_.emplace_back("Model Repository", model_repo_options_);
  option_groups_.emplace_back("HTTP", http_options_);
  option_groups_.emplace_back("GRPC", grpc_options_);
  option_groups_.emplace_back("Sagemaker", sagemaker_options_);
  option_groups_.emplace_back("Vertex", vertex_options_);
  option_groups_.emplace_back("Metrics", metric_options_);
  option_groups_.emplace_back("Tracing", tracing_options_);
  option_groups_.emplace_back("Backend", backend_options_);
  option_groups_.emplace_back("Repository Agent", repo_agent_options_);
  option_groups_.emplace_back("Response Cache", cache_options_);
  option_groups_.emplace_back("Rate Limiter", rate_limiter_options_);
  option_groups_.emplace_back(
      "Memory/Device Management", memory_device_options_);
}

TritonParser::TritonParser()
{
  SetupOptionGroups();
}

void
TritonServerParameters::CheckPortCollision()
{
  // [FIXME] try to make this function endpoint type agnostic
  // List of enabled services and their constraints
  std::vector<
      std::tuple<std::string, std::string, int32_t, bool, int32_t, int32_t>>
      ports;
#ifdef TRITON_ENABLE_HTTP
  if (allow_http_) {
    ports.emplace_back("HTTP", http_address_, http_port_, false, -1, -1);
  }
#endif  // TRITON_ENABLE_HTTP
#ifdef TRITON_ENABLE_GRPC
  if (allow_grpc_) {
    ports.emplace_back(
        "GRPC", grpc_options_.socket_.address_, grpc_options_.socket_.port_,
        false, -1, -1);
  }
#endif  // TRITON_ENABLE_GRPC
#ifdef TRITON_ENABLE_METRICS
  if (allow_metrics_) {
    ports.emplace_back(
        "metrics", metrics_address_, metrics_port_, false, -1, -1);
  }
#endif  // TRITON_ENABLE_METRICS
#ifdef TRITON_ENABLE_SAGEMAKER
  if (allow_sagemaker_) {
    ports.emplace_back(
        "SageMaker", sagemaker_address_, sagemaker_port_,
        sagemaker_safe_range_set_, sagemaker_safe_range_.first,
        sagemaker_safe_range_.second);
  }
#endif  // TRITON_ENABLE_SAGEMAKER
#ifdef TRITON_ENABLE_VERTEX_AI
  if (allow_vertex_ai_) {
    ports.emplace_back(
        "Vertex AI", vertex_ai_address_, vertex_ai_port_, false, -1, -1);
  }
#endif  // TRITON_ENABLE_VERTEX_AI

  for (auto curr_it = ports.begin(); curr_it != ports.end(); ++curr_it) {
    // If the current service doesn't specify the allow port range for other
    // services, then we don't need to revisit the checked services
    auto comparing_it = (std::get<3>(*curr_it)) ? ports.begin() : (curr_it + 1);
    for (; comparing_it != ports.end(); ++comparing_it) {
      if (comparing_it == curr_it) {
        continue;
      }
      if (std::get<1>(*curr_it) != std::get<1>(*comparing_it)) {
        continue;
      }
      // Set range and comparing service port is out of range
      if (std::get<3>(*curr_it) &&
          ((std::get<2>(*comparing_it) < std::get<4>(*curr_it)) ||
           (std::get<2>(*comparing_it) > std::get<5>(*curr_it)))) {
        std::stringstream ss;
        ss << "The server cannot listen to " << std::get<0>(*comparing_it)
           << " requests at port " << std::get<2>(*comparing_it)
           << ", allowed port range is [" << std::get<4>(*curr_it) << ", "
           << std::get<5>(*curr_it) << "]" << std::endl;
        throw ParseException(ss.str());
      }
      if (std::get<2>(*curr_it) == std::get<2>(*comparing_it)) {
        std::stringstream ss;
        ss << "The server cannot listen to " << std::get<0>(*curr_it)
           << " requests "
           << "and " << std::get<0>(*comparing_it)
           << " requests at the same address and port " << std::get<1>(*curr_it)
           << ":" << std::get<2>(*curr_it) << std::endl;
        throw ParseException(ss.str());
      }
    }
  }
}

TritonServerParameters::ManagedTritonServerOptionPtr
TritonServerParameters::BuildTritonServerOptions()
{
  TRITONSERVER_ServerOptions* loptions = nullptr;
  THROW_IF_ERR(
      ParseException, TRITONSERVER_ServerOptionsNew(&loptions),
      "creating server options");
  ManagedTritonServerOptionPtr managed_ptr(
      loptions, TRITONSERVER_ServerOptionsDelete);
  THROW_IF_ERR(
      ParseException,
      TRITONSERVER_ServerOptionsSetServerId(loptions, server_id_.c_str()),
      "setting server ID");
  for (const auto& model_repository_path : model_repository_paths_) {
    THROW_IF_ERR(
        ParseException,
        TRITONSERVER_ServerOptionsSetModelRepositoryPath(
            loptions, model_repository_path.c_str()),
        "setting model repository path");
  }
  THROW_IF_ERR(
      ParseException,
      TRITONSERVER_ServerOptionsSetModelControlMode(loptions, control_mode_),
      "setting model control mode");
  for (const auto& model : startup_models_) {
    THROW_IF_ERR(
        ParseException,
        TRITONSERVER_ServerOptionsSetStartupModel(loptions, model.c_str()),
        "setting startup model");
  }
  THROW_IF_ERR(
      ParseException,
      TRITONSERVER_ServerOptionsSetRateLimiterMode(loptions, rate_limit_mode_),
      "setting rate limiter configuration");
  for (const auto& resource : rate_limit_resources_) {
    THROW_IF_ERR(
        ParseException,
        TRITONSERVER_ServerOptionsAddRateLimiterResource(
            loptions, std::get<0>(resource).c_str(), std::get<1>(resource),
            std::get<2>(resource)),
        "setting rate limiter resource");
  }
  THROW_IF_ERR(
      ParseException,
      TRITONSERVER_ServerOptionsSetPinnedMemoryPoolByteSize(
          loptions, pinned_memory_pool_byte_size_),
      "setting total pinned memory byte size");
  for (const auto& cuda_pool : cuda_pools_) {
    THROW_IF_ERR(
        ParseException,
        TRITONSERVER_ServerOptionsSetCudaMemoryPoolByteSize(
            loptions, cuda_pool.first, cuda_pool.second),
        "setting total CUDA memory byte size");
  }
  THROW_IF_ERR(
      ParseException,
      TRITONSERVER_ServerOptionsSetMinSupportedComputeCapability(
          loptions, min_supported_compute_capability_),
      "setting minimum supported CUDA compute capability");
  THROW_IF_ERR(
      ParseException,
      TRITONSERVER_ServerOptionsSetExitOnError(loptions, exit_on_error_),
      "setting exit on error");
  THROW_IF_ERR(
      ParseException,
      TRITONSERVER_ServerOptionsSetStrictModelConfig(
          loptions, strict_model_config_),
      "setting strict model configuration");
  THROW_IF_ERR(
      ParseException,
      TRITONSERVER_ServerOptionsSetStrictReadiness(loptions, strict_readiness_),
      "setting strict readiness");
  // [FIXME] std::max seems to be part of Parse()
  THROW_IF_ERR(
      ParseException,
      TRITONSERVER_ServerOptionsSetExitTimeout(
          loptions, std::max(0, exit_timeout_secs_)),
      "setting exit timeout");
  THROW_IF_ERR(
      ParseException,
      TRITONSERVER_ServerOptionsSetBufferManagerThreadCount(
          loptions, std::max(0, buffer_manager_thread_count_)),
      "setting buffer manager thread count");
  THROW_IF_ERR(
      ParseException,
      TRITONSERVER_ServerOptionsSetModelLoadThreadCount(
          loptions, std::max(1u, model_load_thread_count_)),
      "setting model load thread count");
  THROW_IF_ERR(
      ParseException,
      TRITONSERVER_ServerOptionsSetModelNamespacing(
          loptions, enable_model_namespacing_),
      "setting model namespacing");

#ifdef TRITON_ENABLE_LOGGING
  TRITONSERVER_ServerOptionsSetLogFile(loptions, log_file_.c_str());
  THROW_IF_ERR(
      ParseException, TRITONSERVER_ServerOptionsSetLogInfo(loptions, log_info_),
      "setting log info enable");
  THROW_IF_ERR(
      ParseException, TRITONSERVER_ServerOptionsSetLogWarn(loptions, log_warn_),
      "setting log warn enable");
  THROW_IF_ERR(
      ParseException,
      TRITONSERVER_ServerOptionsSetLogError(loptions, log_error_),
      "setting log error enable");
  THROW_IF_ERR(
      ParseException,
      TRITONSERVER_ServerOptionsSetLogVerbose(loptions, log_verbose_),
      "setting log verbose level");
  switch (log_format_) {
    case triton::common::Logger::Format::kDEFAULT:
      THROW_IF_ERR(
          ParseException,
          TRITONSERVER_ServerOptionsSetLogFormat(
              loptions, TRITONSERVER_LOG_DEFAULT),
          "setting log format");
      break;
    case triton::common::Logger::Format::kISO8601:
      THROW_IF_ERR(
          ParseException,
          TRITONSERVER_ServerOptionsSetLogFormat(
              loptions, TRITONSERVER_LOG_ISO8601),
          "setting log format");
      break;
  }
#endif  // TRITON_ENABLE_LOGGING

#ifdef TRITON_ENABLE_METRICS
  THROW_IF_ERR(
      ParseException,
      TRITONSERVER_ServerOptionsSetMetrics(loptions, allow_metrics_),
      "setting metrics enable");
  THROW_IF_ERR(
      ParseException,
      TRITONSERVER_ServerOptionsSetGpuMetrics(loptions, allow_gpu_metrics_),
      "setting GPU metrics enable");
  THROW_IF_ERR(
      ParseException,
      TRITONSERVER_ServerOptionsSetCpuMetrics(loptions, allow_cpu_metrics_),
      "setting CPU metrics enable");
  THROW_IF_ERR(
      ParseException,
      TRITONSERVER_ServerOptionsSetMetricsInterval(
          loptions, metrics_interval_ms_),
      "setting metrics interval");
  for (const auto& mcs : metrics_config_settings_) {
    THROW_IF_ERR(
        ParseException,
        TRITONSERVER_ServerOptionsSetMetricsConfig(
            loptions, std::get<0>(mcs).c_str(), std::get<1>(mcs).c_str(),
            std::get<2>(mcs).c_str()),
        "setting metrics configuration");
  }

#endif  // TRITON_ENABLE_METRICS

  THROW_IF_ERR(
      ParseException,
      TRITONSERVER_ServerOptionsSetBackendDirectory(
          loptions, backend_dir_.c_str()),
      "setting backend directory");

  // Enable cache and configure it if a cache CLI arg is passed,
  // this will allow for an empty configuration.
  if (enable_cache_) {
    THROW_IF_ERR(
        ParseException,
        TRITONSERVER_ServerOptionsSetCacheDirectory(
            loptions, cache_dir_.c_str()),
        "setting cache directory");

    for (const auto& cache_pair : cache_config_settings_) {
      const auto& cache_name = cache_pair.first;
      const auto& settings = cache_pair.second;
      const auto& json_config_str = PairsToJsonStr(settings);
      THROW_IF_ERR(
          ParseException,
          TRITONSERVER_ServerOptionsSetCacheConfig(
              loptions, cache_name.c_str(), json_config_str.c_str()),
          "setting cache configuration");
    }
  }

  THROW_IF_ERR(
      ParseException,
      TRITONSERVER_ServerOptionsSetRepoAgentDirectory(
          loptions, repoagent_dir_.c_str()),
      "setting repository agent directory");
  for (const auto& bcs : backend_config_settings_) {
    THROW_IF_ERR(
        ParseException,
        TRITONSERVER_ServerOptionsSetBackendConfig(
            loptions, std::get<0>(bcs).c_str(), std::get<1>(bcs).c_str(),
            std::get<2>(bcs).c_str()),
        "setting backend configuration");
  }
  for (const auto& limit : load_gpu_limit_) {
    THROW_IF_ERR(
        ParseException,
        TRITONSERVER_ServerOptionsSetModelLoadDeviceLimit(
            loptions, TRITONSERVER_INSTANCEGROUPKIND_GPU, limit.first,
            limit.second),
        "setting model load GPU limit");
  }
  for (const auto& hp : host_policies_) {
    THROW_IF_ERR(
        ParseException,
        TRITONSERVER_ServerOptionsSetHostPolicy(
            loptions, std::get<0>(hp).c_str(), std::get<1>(hp).c_str(),
            std::get<2>(hp).c_str()),
        "setting host policy");
  }
  return managed_ptr;
}

std::pair<TritonServerParameters, std::vector<char*>>
TritonParser::Parse(int argc, char** argv)
{
  //
  // Step 1. Before parsing setup
  //
  TritonServerParameters lparams;
  bool strict_model_config_present{false};
  bool disable_auto_complete_config{false};
  bool cache_size_present{false};
  bool cache_config_present{false};
#ifdef TRITON_ENABLE_TRACING
  bool explicit_disable_trace{false};
  bool trace_filepath_present{false};
  bool trace_level_present{false};
  bool trace_rate_present{false};
  bool trace_count_present{false};
  bool trace_log_frequency_present{false};
#endif  // TRITON_ENABLE_TRACING

#ifdef TRITON_ENABLE_GRPC
  triton::server::grpc::Options& lgrpc_options = lparams.grpc_options_;
#endif  // TRITON_ENABLE_GRPC

#ifdef TRITON_ENABLE_VERTEX_AI
  // Set different default value if specific flag is set
  {
    auto aip_mode =
        triton::server::GetEnvironmentVariableOrDefault("AIP_MODE", "");
    // Enable Vertex AI service and disable HTTP / GRPC service by default
    // if detecting Vertex AI environment
    if (aip_mode == "PREDICTION") {
      lparams.allow_vertex_ai_ = true;
#ifdef TRITON_ENABLE_HTTP
      lparams.allow_http_ = false;
#endif  // TRITON_ENABLE_HTTP
#ifdef TRITON_ENABLE_GRPC
      lparams.allow_grpc_ = false;
#endif  // TRITON_ENABLE_GRPC
    }
    auto port = triton::server::GetEnvironmentVariableOrDefault(
        "AIP_HTTP_PORT", "8080");
    lparams.vertex_ai_port_ = ParseOption<int>(port);
  }
#endif  // TRITON_ENABLE_VERTEX_AI

  //
  // Step 2. parse options
  //
  std::vector<struct option> long_options;
  for (const auto& group : option_groups_) {
    for (const auto& o : group.second) {
      long_options.push_back(o.GetLongOption());
    }
  }
  long_options.push_back({nullptr, 0, nullptr, 0});

  int flag;
  while ((flag = getopt_long(argc, argv, "", &long_options[0], NULL)) != -1) {
    switch (flag) {
      case OPTION_HELP:
        // [FIXME] how help is printed?
      case '?':
        // [FIXME] fall through when seeing this, currently consumes all options
        // [FIXME] disable stderr output of `getopt_long`
        throw ParseException();
#ifdef TRITON_ENABLE_LOGGING
      case OPTION_LOG_VERBOSE:
        lparams.log_verbose_ = ParseIntBoolOption(optarg);
        break;
      case OPTION_LOG_INFO:
        lparams.log_info_ = ParseOption<bool>(optarg);
        break;
      case OPTION_LOG_WARNING:
        lparams.log_warn_ = ParseOption<bool>(optarg);
        break;
      case OPTION_LOG_ERROR:
        lparams.log_error_ = ParseOption<bool>(optarg);
        break;
      case OPTION_LOG_FORMAT: {
        std::string format_str(optarg);
        if (format_str == "default") {
          lparams.log_format_ = triton::common::Logger::Format::kDEFAULT;
        } else if (format_str == "ISO8601") {
          lparams.log_format_ = triton::common::Logger::Format::kISO8601;
        } else {
          throw ParseException("invalid argument for --log-format");
        }
        break;
      }
      case OPTION_LOG_FILE:
        lparams.log_file_ = optarg;
        break;
#endif  // TRITON_ENABLE_LOGGING

      case OPTION_ID:
        lparams.server_id_ = optarg;
        break;
      case OPTION_MODEL_REPOSITORY:
        lparams.model_repository_paths_.insert(optarg);
        break;
      case OPTION_EXIT_ON_ERROR:
        lparams.exit_on_error_ = ParseOption<bool>(optarg);
        break;
      case OPTION_DISABLE_AUTO_COMPLETE_CONFIG:
        disable_auto_complete_config = true;
        break;
      case OPTION_STRICT_MODEL_CONFIG:
        std::cerr << "Warning: '--strict-model-config' has been deprecated! "
                     "Please use '--disable-auto-complete-config' instead."
                  << std::endl;
        strict_model_config_present = true;
        lparams.strict_model_config_ = ParseOption<bool>(optarg);
        break;
      case OPTION_STRICT_READINESS:
        lparams.strict_readiness_ = ParseOption<bool>(optarg);
        break;

#ifdef TRITON_ENABLE_HTTP
      case OPTION_ALLOW_HTTP:
        lparams.allow_http_ = ParseOption<bool>(optarg);
        break;
      case OPTION_HTTP_PORT:
        lparams.http_port_ = ParseOption<int>(optarg);
        break;
      case OPTION_REUSE_HTTP_PORT:
        lparams.reuse_http_port_ = ParseOption<int>(optarg);
        break;
      case OPTION_HTTP_ADDRESS:
        lparams.http_address_ = optarg;
#ifdef TRITON_ENABLE_METRICS
        lparams.metrics_address_ = optarg;
#endif  // TRITON_ENABLE_METRICS
        break;
      case OPTION_HTTP_HEADER_FORWARD_PATTERN:
        lparams.http_forward_header_pattern_ = optarg;
        break;
        break;
      case OPTION_HTTP_THREAD_COUNT:
        lparams.http_thread_cnt_ = ParseOption<int>(optarg);
        break;
#endif  // TRITON_ENABLE_HTTP

#ifdef TRITON_ENABLE_SAGEMAKER
      case OPTION_ALLOW_SAGEMAKER:
        lparams.allow_sagemaker_ = ParseOption<bool>(optarg);
        break;
      case OPTION_SAGEMAKER_PORT:
        lparams.sagemaker_port_ = ParseOption<int>(optarg);
        break;
      case OPTION_SAGEMAKER_SAFE_PORT_RANGE:
        lparams.sagemaker_safe_range_set_ = true;
        lparams.sagemaker_safe_range_ = ParsePairOption<int, int>(optarg, "-");
        break;
      case OPTION_SAGEMAKER_THREAD_COUNT:
        lparams.sagemaker_thread_cnt_ = ParseOption<int>(optarg);
        break;
#endif  // TRITON_ENABLE_SAGEMAKER

#ifdef TRITON_ENABLE_VERTEX_AI
      case OPTION_ALLOW_VERTEX_AI:
        lparams.allow_vertex_ai_ = ParseOption<bool>(optarg);
        break;
      case OPTION_VERTEX_AI_PORT:
        lparams.vertex_ai_port_ = ParseOption<int>(optarg);
        break;
      case OPTION_VERTEX_AI_THREAD_COUNT:
        lparams.vertex_ai_thread_cnt_ = ParseOption<int>(optarg);
        break;
      case OPTION_VERTEX_AI_DEFAULT_MODEL:
        lparams.vertex_ai_default_model_ = optarg;
        break;
#endif  // TRITON_ENABLE_VERTEX_AI

#ifdef TRITON_ENABLE_GRPC
      case OPTION_ALLOW_GRPC:
        lparams.allow_grpc_ = ParseOption<bool>(optarg);
        break;
      case OPTION_GRPC_PORT:
        lgrpc_options.socket_.port_ = ParseOption<int>(optarg);
        break;
      case OPTION_REUSE_GRPC_PORT:
        lgrpc_options.socket_.reuse_port_ = ParseOption<int>(optarg);
        break;
      case OPTION_GRPC_ADDRESS:
        lgrpc_options.socket_.address_ = optarg;
        break;
      case OPTION_GRPC_INFER_ALLOCATION_POOL_SIZE:
        lgrpc_options.infer_allocation_pool_size_ = ParseOption<int>(optarg);
        break;
      case OPTION_GRPC_USE_SSL:
        lgrpc_options.ssl_.use_ssl_ = ParseOption<bool>(optarg);
        break;
      case OPTION_GRPC_USE_SSL_MUTUAL:
        lgrpc_options.ssl_.use_mutual_auth_ = ParseOption<bool>(optarg);
        lgrpc_options.ssl_.use_ssl_ = true;
        break;
      case OPTION_GRPC_SERVER_CERT:
        lgrpc_options.ssl_.server_cert_ = optarg;
        break;
      case OPTION_GRPC_SERVER_KEY:
        lgrpc_options.ssl_.server_key_ = optarg;
        break;
      case OPTION_GRPC_ROOT_CERT:
        lgrpc_options.ssl_.root_cert_ = optarg;
        break;
      case OPTION_GRPC_RESPONSE_COMPRESSION_LEVEL: {
        std::string mode_str(optarg);
        std::transform(
            mode_str.begin(), mode_str.end(), mode_str.begin(), ::tolower);
        if (mode_str == "none") {
          lgrpc_options.infer_compression_level_ = GRPC_COMPRESS_LEVEL_NONE;
        } else if (mode_str == "low") {
          lgrpc_options.infer_compression_level_ = GRPC_COMPRESS_LEVEL_LOW;
        } else if (mode_str == "medium") {
          lgrpc_options.infer_compression_level_ = GRPC_COMPRESS_LEVEL_MED;
        } else if (mode_str == "high") {
          lgrpc_options.infer_compression_level_ = GRPC_COMPRESS_LEVEL_HIGH;
        } else {
          throw ParseException(
              "invalid argument for --grpc_infer_response_compression_level");
        }
        break;
      }
      case OPTION_GRPC_ARG_KEEPALIVE_TIME_MS:
        lgrpc_options.keep_alive_.keepalive_time_ms_ = ParseOption<int>(optarg);
        break;
      case OPTION_GRPC_ARG_KEEPALIVE_TIMEOUT_MS:
        lgrpc_options.keep_alive_.keepalive_timeout_ms_ =
            ParseOption<int>(optarg);
        break;
      case OPTION_GRPC_ARG_KEEPALIVE_PERMIT_WITHOUT_CALLS:
        lgrpc_options.keep_alive_.keepalive_permit_without_calls_ =
            ParseOption<bool>(optarg);
        break;
      case OPTION_GRPC_ARG_HTTP2_MAX_PINGS_WITHOUT_DATA:
        lgrpc_options.keep_alive_.http2_max_pings_without_data_ =
            ParseOption<int>(optarg);
        break;
      case OPTION_GRPC_ARG_HTTP2_MIN_RECV_PING_INTERVAL_WITHOUT_DATA_MS:
        lgrpc_options.keep_alive_
            .http2_min_recv_ping_interval_without_data_ms_ =
            ParseOption<int>(optarg);
        break;
      case OPTION_GRPC_ARG_HTTP2_MAX_PING_STRIKES:
        lgrpc_options.keep_alive_.http2_max_ping_strikes_ =
            ParseOption<int>(optarg);
        break;
      case OPTION_GRPC_RESTRICTED_PROTOCOL: {
        const auto& parsed_tuple = ParseGrpcRestrictedProtocolOption(optarg);
        const auto& protocols = SplitOptions(std::get<0>(parsed_tuple), ",");
        const auto& key = std::get<1>(parsed_tuple);
        const auto& value = std::get<2>(parsed_tuple);
        grpc::ProtocolGroup pg;
        for (const auto& p : protocols) {
          pg.protocols_.emplace(p);
        }
        pg.restricted_key_ = std::make_pair(key, value);
        lgrpc_options.protocol_groups_.emplace_back(pg);
        break;
      }
      case OPTION_GRPC_HEADER_FORWARD_PATTERN:
        lgrpc_options.forward_header_pattern_ = optarg;
        break;
#endif  // TRITON_ENABLE_GRPC

#ifdef TRITON_ENABLE_METRICS
      case OPTION_ALLOW_METRICS:
        lparams.allow_metrics_ = ParseOption<bool>(optarg);
        break;
      case OPTION_ALLOW_GPU_METRICS:
        lparams.allow_gpu_metrics_ = ParseOption<bool>(optarg);
        break;
      case OPTION_ALLOW_CPU_METRICS:
        lparams.allow_cpu_metrics_ = ParseOption<bool>(optarg);
        break;
      case OPTION_METRICS_PORT:
        lparams.metrics_port_ = ParseOption<int>(optarg);
        break;
      case OPTION_METRICS_INTERVAL_MS:
        lparams.metrics_interval_ms_ = ParseOption<int>(optarg);
        break;
      case OPTION_METRICS_CONFIG:
        lparams.metrics_config_settings_.push_back(
            ParseMetricsConfigOption(optarg));
        break;
#endif  // TRITON_ENABLE_METRICS

#ifdef TRITON_ENABLE_TRACING
      case OPTION_TRACE_FILEPATH: {
        std::cerr << "Warning: '--trace-file' has been deprecated and will be"
                     " removed in future releases. Please use "
                     "'--trace-config triton,file=<filepath> instead."
                  << std::endl;
        trace_filepath_present = true;
        lparams.trace_filepath_ = optarg;
        break;
      }
      case OPTION_TRACE_LEVEL: {
        std::cerr << "Warning: '--trace-level' has been deprecated and will be"
                     " removed in future releases. Please use "
                     "'--trace-config level=<OFF|TIMESTAMPS|TENSORS> instead."
                  << std::endl;
        trace_level_present = true;
        auto parsed_level = ParseTraceLevelOption(optarg);
        explicit_disable_trace |=
            (parsed_level == TRITONSERVER_TRACE_LEVEL_DISABLED);
        lparams.trace_level_ = static_cast<TRITONSERVER_InferenceTraceLevel>(
            lparams.trace_level_ | parsed_level);
        break;
      }
      case OPTION_TRACE_RATE:
        std::cerr << "Warning: '--trace-rate' has been deprecated and will be"
                     " removed in future releases. Please use "
                     "'--trace-config rate=<rate value> instead."
                  << std::endl;
        trace_rate_present = true;
        lparams.trace_rate_ = ParseOption<int>(optarg);
        break;

      case OPTION_TRACE_COUNT:
        std::cerr << "Warning: '--trace-count' has been deprecated and will be"
                     " removed in future releases. Please use "
                     "'--trace-config count=<count value> instead."
                  << std::endl;
        trace_count_present = true;
        lparams.trace_count_ = ParseOption<int>(optarg);
        break;
      case OPTION_TRACE_LOG_FREQUENCY:
        std::cerr << "Warning: '--trace-log-frequency' has been deprecated and "
                     "will be"
                     " removed in future releases. Please use "
                     "'--trace-config triton,log-frequency=<log frequency "
                     "value> instead."
                  << std::endl;
        trace_log_frequency_present = true;
        lparams.trace_log_frequency_ = ParseOption<int>(optarg);
        break;
      case OPTION_TRACE_CONFIG: {
        auto trace_config_setting = ParseTraceConfigOption(optarg);
        triton::server::TraceConfig& tc =
            lparams
                .trace_config_map_[std::get<0>(trace_config_setting).c_str()];
        tc.push_back(std::make_pair(
            std::get<1>(trace_config_setting).c_str(),
            std::get<2>(trace_config_setting).c_str()));
        break;
      }
#endif  // TRITON_ENABLE_TRACING

      case OPTION_POLL_REPO_SECS:
        lparams.repository_poll_secs_ = ParseOption<int>(optarg);
        break;
      case OPTION_STARTUP_MODEL:
        lparams.startup_models_.insert(optarg);
        break;
      case OPTION_MODEL_CONTROL_MODE: {
        std::string mode_str(optarg);
        std::transform(
            mode_str.begin(), mode_str.end(), mode_str.begin(), ::tolower);
        if (mode_str == "none") {
          lparams.control_mode_ = TRITONSERVER_MODEL_CONTROL_NONE;
        } else if (mode_str == "poll") {
          lparams.control_mode_ = TRITONSERVER_MODEL_CONTROL_POLL;
        } else if (mode_str == "explicit") {
          lparams.control_mode_ = TRITONSERVER_MODEL_CONTROL_EXPLICIT;
        } else {
          throw ParseException("invalid argument for --model-control-mode");
        }
        break;
      }
      case OPTION_RATE_LIMIT: {
        std::string rate_limit_str(optarg);
        std::transform(
            rate_limit_str.begin(), rate_limit_str.end(),
            rate_limit_str.begin(), ::tolower);
        if (rate_limit_str == "execution_count") {
          lparams.rate_limit_mode_ = TRITONSERVER_RATE_LIMIT_EXEC_COUNT;
        } else if (rate_limit_str == "off") {
          lparams.rate_limit_mode_ = TRITONSERVER_RATE_LIMIT_OFF;
        } else {
          throw ParseException("invalid argument for --rate-limit");
        }
        break;
      }
      case OPTION_RATE_LIMIT_RESOURCE: {
        std::string rate_limit_resource_str(optarg);
        std::transform(
            rate_limit_resource_str.begin(), rate_limit_resource_str.end(),
            rate_limit_resource_str.begin(), ::tolower);
        // [FIXME] directly throw ParseException from parse helper
        try {
          lparams.rate_limit_resources_.push_back(
              ParseRateLimiterResourceOption(optarg));
        }
        catch (const std::invalid_argument& ia) {
          throw ParseException(
              std::string("failed to parse '") + optarg +
              "' as <str>:<int>:<int>");
        }
        break;
      }
      case OPTION_PINNED_MEMORY_POOL_BYTE_SIZE:
        lparams.pinned_memory_pool_byte_size_ = ParseOption<int64_t>(optarg);
        break;
      case OPTION_CUDA_MEMORY_POOL_BYTE_SIZE:
        lparams.cuda_pools_.push_back(
            ParsePairOption<int, uint64_t>(optarg, ":"));
        break;
      case OPTION_RESPONSE_CACHE_BYTE_SIZE: {
        cache_size_present = true;
        const auto byte_size = std::to_string(ParseOption<int64_t>(optarg));
        lparams.cache_config_settings_["local"] = {{"size", byte_size}};
        std::cerr
            << "Warning: '--response-cache-byte-size' has been deprecated! "
               "This will default to the 'local' cache implementation with "
               "the provided byte size for its config. Please use "
               "'--cache-config' instead. The equivalent "
               "--cache-config CLI args would be: "
               "'--cache-config=local,size=" +
                   byte_size + "'"
            << std::endl;
        break;
      }
      case OPTION_CACHE_CONFIG: {
        cache_config_present = true;
        const auto cache_setting = ParseCacheConfigOption(optarg);
        const auto& cache_name = std::get<0>(cache_setting);
        const auto& key = std::get<1>(cache_setting);
        const auto& value = std::get<2>(cache_setting);
        lparams.cache_config_settings_[cache_name].push_back({key, value});
        break;
      }
      case OPTION_CACHE_DIR:
        lparams.cache_dir_ = optarg;
        break;
      case OPTION_MIN_SUPPORTED_COMPUTE_CAPABILITY:
        lparams.min_supported_compute_capability_ = ParseOption<double>(optarg);
        break;
      case OPTION_EXIT_TIMEOUT_SECS:
        lparams.exit_timeout_secs_ = ParseOption<int>(optarg);
        break;
      case OPTION_BACKEND_DIR:
        lparams.backend_dir_ = optarg;
        break;
      case OPTION_REPOAGENT_DIR:
        lparams.repoagent_dir_ = optarg;
        break;
      case OPTION_BUFFER_MANAGER_THREAD_COUNT:
        lparams.buffer_manager_thread_count_ = ParseOption<int>(optarg);
        break;
      case OPTION_MODEL_LOAD_THREAD_COUNT:
        lparams.model_load_thread_count_ = ParseOption<int>(optarg);
        break;
      case OPTION_BACKEND_CONFIG:
        lparams.backend_config_settings_.push_back(
            ParseBackendConfigOption(optarg));
        break;
      case OPTION_HOST_POLICY:
        lparams.host_policies_.push_back(ParseHostPolicyOption(optarg));
        break;
      case OPTION_MODEL_LOAD_GPU_LIMIT:
        lparams.load_gpu_limit_.emplace(
            ParsePairOption<int, double>(optarg, ":"));
        break;
      case OPTION_MODEL_NAMESPACING:
        lparams.enable_model_namespacing_ = ParseOption<bool>(optarg);
        break;
    }
  }

  if (optind < argc) {
    throw ParseException(std::string("Unexpected argument: ") + argv[optind]);
  }

  //
  // Step 3. Post parsing validation, usually for options that depend on the
  // others which are not determined until after parsing.
  //

  if (lparams.control_mode_ != TRITONSERVER_MODEL_CONTROL_POLL) {
    lparams.repository_poll_secs_ = 0;
  }

#ifdef TRITON_ENABLE_VERTEX_AI
  // Set default model repository if specific flag is set, postpone the
  // check to after parsing so we only monitor the default repository if
  // Vertex service is allowed
  if (lparams.model_repository_paths_.empty()) {
    auto aip_storage_uri =
        triton::server::GetEnvironmentVariableOrDefault("AIP_STORAGE_URI", "");
    if (!aip_storage_uri.empty()) {
      lparams.model_repository_paths_.insert(aip_storage_uri);
    }
  }
#endif  // TRITON_ENABLE_VERTEX_AI

#ifdef TRITON_ENABLE_METRICS
  lparams.allow_gpu_metrics_ &= lparams.allow_metrics_;
  lparams.allow_cpu_metrics_ &= lparams.allow_metrics_;
#endif  // TRITON_ENABLE_METRICS

#ifdef TRITON_ENABLE_TRACING
  PostProcessTraceArgs(
      lparams, trace_level_present, trace_rate_present, trace_count_present,
      trace_filepath_present, trace_log_frequency_present,
      explicit_disable_trace);
#endif  // TRITON_ENABLE_TRACING

  // Check if there is a conflict between --disable-auto-complete-config
  // and --strict-model-config
  if (disable_auto_complete_config) {
    if (strict_model_config_present && !lparams.strict_model_config_) {
      std::cerr
          << "Warning: Overriding deprecated '--strict-model-config' from "
             "False to True in favor of '--disable-auto-complete-config'!"
          << std::endl;
    }
    lparams.strict_model_config_ = true;
  }

  // Check if there is a conflict between --response-cache-byte-size
  // and --cache-config
  if (cache_size_present && cache_config_present) {
    throw ParseException(
        "Error: Incompatible flags --response-cache-byte-size and "
        "--cache-config both provided. Please provide one or the other.");
  }
  lparams.enable_cache_ = (cache_size_present || cache_config_present);
  return {lparams, {}};
}

std::string
TritonParser::FormatUsageMessage(std::string str, int offset)
{
  int width = 60;
  int current_pos = offset;
  while (current_pos + width < int(str.length())) {
    int n = str.rfind(' ', current_pos + width);
    if (n != int(std::string::npos)) {
      str.replace(n, 1, "\n\t");
      current_pos += (width + 9);
    }
  }

  return str;
}

std::string
TritonParser::Usage()
{
  std::stringstream ss;
  for (const auto& group : option_groups_) {
    if (!group.first.empty() && !group.second.empty()) {
      ss << std::endl << group.first << ":" << std::endl;
    }

    for (const auto& o : group.second) {
      if (!o.arg_desc_.empty()) {
        ss << "  --" << o.flag_ << " <" << o.arg_desc_ << ">" << std::endl
           << "\t" << FormatUsageMessage(o.desc_, 0) << std::endl;
      } else {
        ss << "  --" << o.flag_ << std::endl
           << "\t" << FormatUsageMessage(o.desc_, 0) << std::endl;
      }
    }
  }
  return ss.str();
}

std::tuple<std::string, std::string, std::string>
TritonParser::ParseMetricsConfigOption(const std::string& arg)
{
  // Format is "<setting>=<value>" for generic configs/settings
  int delim_setting = arg.find("=");
  if (delim_setting < 0) {
    std::stringstream ss;
    ss << "--metrics-config option format is "
       << "<setting>=<value>. Got " << arg << std::endl;
    throw ParseException(ss.str());
  }

  // Break section before "=" into substr to avoid matching commas
  // in setting values.
  auto name_substr = arg.substr(0, delim_setting);
  int delim_name = name_substr.find(",");

  // No name-specific configs currently supported, though it may be in
  // the future. Map global configs to empty string like other configs for now.
  std::string name_string = std::string();
  if (delim_name >= 0) {
    std::stringstream ss;
    ss << "--metrics-config option format is "
       << "<setting>=<value>. Got " << arg << std::endl;
    throw ParseException(ss.str());
  }  // else global metrics config

  std::string setting_string =
      arg.substr(delim_name + 1, delim_setting - delim_name - 1);
  std::string value_string = arg.substr(delim_setting + 1);

  if (setting_string.empty() || value_string.empty()) {
    std::stringstream ss;
    ss << "--metrics-config option format is "
       << "<setting>=<value>. Got " << arg << std::endl;
    throw ParseException(ss.str());
  }

  return {name_string, setting_string, value_string};
}

std::tuple<std::string, std::string, std::string>
TritonParser::ParseCacheConfigOption(const std::string& arg)
{
  // Format is "<cache_name>,<setting>=<value>" for specific
  // config/settings and "<setting>=<value>" for cache agnostic
  // configs/settings
  int delim_name = arg.find(",");
  int delim_setting = arg.find("=", delim_name + 1);

  std::string name_string = std::string();
  if (delim_name > 0) {
    name_string = arg.substr(0, delim_name);
  }
  // No cache-agnostic global settings are currently supported
  else {
    std::stringstream ss;
    ss << "No cache specified. --cache-config option format is "
       << "<cache name>,<setting>=<value>. Got " << arg << std::endl;
    throw ParseException(ss.str());
  }

  if (delim_setting < 0) {
    std::stringstream ss;
    ss << "--cache-config option format is '<cache "
          "name>,<setting>=<value>'. Got "
       << arg << std::endl;
    throw ParseException(ss.str());
  }
  std::string setting_string =
      arg.substr(delim_name + 1, delim_setting - delim_name - 1);
  std::string value_string = arg.substr(delim_setting + 1);

  if (setting_string.empty() || value_string.empty()) {
    std::stringstream ss;
    ss << "--cache-config option format is '<cache "
          "name>,<setting>=<value>'. Got "
       << arg << std::endl;
    throw ParseException(ss.str());
  }

  return {name_string, setting_string, value_string};
}

std::tuple<std::string, int, int>
TritonParser::ParseRateLimiterResourceOption(const std::string& arg)
{
  std::string error_string(
      "--rate-limit-resource option format is "
      "'<resource_name>:<count>:<device>' or '<resource_name>:<count>'. Got " +
      arg);

  std::string name_string("");
  int count = -1;
  int device_id = -1;

  size_t delim_first = arg.find(":");
  size_t delim_second = arg.find(":", delim_first + 1);

  if (delim_second != std::string::npos) {
    // Handle format `<resource_name>:<count>:<device>'
    size_t delim_third = arg.find(":", delim_second + 1);
    if (delim_third != std::string::npos) {
      throw ParseException(error_string);
    }
    name_string = arg.substr(0, delim_first);
    count = ParseOption<int>(
        arg.substr(delim_first + 1, delim_second - delim_first - 1));
    device_id = ParseOption<int>(arg.substr(delim_second + 1));
  } else if (delim_first != std::string::npos) {
    // Handle format `<resource_name>:<count>'
    name_string = arg.substr(0, delim_first);
    count = ParseOption<int>(arg.substr(delim_first + 1));
  } else {
    // If no colons found
    throw ParseException(error_string);
  }

  return {name_string, count, device_id};
}

std::tuple<std::string, std::string, std::string>
TritonParser::ParseBackendConfigOption(const std::string& arg)
{
  // Format is "<backend_name>,<setting>=<value>" for specific
  // config/settings and "<setting>=<value>" for backend agnostic
  // configs/settings
  int delim_name = arg.find(",");
  int delim_setting = arg.find("=", delim_name + 1);

  std::string name_string = std::string();
  if (delim_name > 0) {
    name_string = arg.substr(0, delim_name);
  } else if (delim_name == 0) {
    std::stringstream ss;
    ss << "No backend specified. --backend-config option format is "
       << "<backend name>,<setting>=<value> or "
       << "<setting>=<value>. Got " << arg << std::endl;
    throw ParseException(ss.str());
  }  // else global backend config

  if (delim_setting < 0) {
    std::stringstream ss;
    ss << "--backend-config option format is '<backend "
          "name>,<setting>=<value>'. Got "
       << arg << std::endl;
    throw ParseException(ss.str());
  }
  std::string setting_string =
      arg.substr(delim_name + 1, delim_setting - delim_name - 1);
  std::string value_string = arg.substr(delim_setting + 1);

  if (setting_string.empty() || value_string.empty()) {
    std::stringstream ss;
    ss << "--backend-config option format is '<backend "
          "name>,<setting>=<value>'. Got "
       << arg << std::endl;
    throw ParseException(ss.str());
  }

  return {name_string, setting_string, value_string};
}

std::tuple<std::string, std::string, std::string>
TritonParser::ParseGrpcRestrictedProtocolOption(const std::string& arg)
{
  try {
    return ParseGenericConfigOption(arg, ":", "=");
  }
  catch (const ParseException& pe) {
    // catch and throw exception with option specific message
    std::stringstream ss;
    ss << "--grpc-restricted-protocol option format is '<config "
          "name>:<setting>=<value>'. Got "
       << arg << std::endl;
    throw ParseException(ss.str());
  }
  // Should not reach here
  return {};
}

std::tuple<std::string, std::string, std::string>
TritonParser::ParseHostPolicyOption(const std::string& arg)
{
  try {
    return ParseGenericConfigOption(arg, ",", "=");
  }
  catch (const ParseException& pe) {
    // catch and throw exception with option specific message
    std::stringstream ss;
    ss << "--host-policy option format is '<policy "
          "name>,<setting>=<value>'. Got "
       << arg << std::endl;
    throw ParseException(ss.str());
  }
  // Should not reach here
  return {};
}

std::tuple<std::string, std::string, std::string>
TritonParser::ParseGenericConfigOption(
    const std::string& arg, const std::string& first_delim,
    const std::string& second_delim)
{
  // Format is "<string>,<string>=<string>"
  int delim_name = arg.find(first_delim);
  int delim_setting = arg.find(second_delim, delim_name + 1);

  // Check for 2 semicolons
  if ((delim_name < 0) || (delim_setting < 0)) {
    std::stringstream ss;
    ss << "option format is '<string>" << first_delim << "<string>"
       << second_delim << "<string>'. Got " << arg << std::endl;
    throw ParseException(ss.str());
  }

  std::string name_string = arg.substr(0, delim_name);
  std::string setting_string =
      arg.substr(delim_name + 1, delim_setting - delim_name - 1);
  std::string value_string = arg.substr(delim_setting + 1);

  if (name_string.empty() || setting_string.empty() || value_string.empty()) {
    std::stringstream ss;
    ss << "option format is '<string>" << first_delim << "<string>"
       << second_delim << "<string>'. Got " << arg << std::endl;
    throw ParseException(ss.str());
  }

  return {name_string, setting_string, value_string};
}

#ifdef TRITON_ENABLE_TRACING
TRITONSERVER_InferenceTraceLevel
TritonParser::ParseTraceLevelOption(std::string arg)
{
  std::transform(arg.begin(), arg.end(), arg.begin(), [](unsigned char c) {
    return std::tolower(c);
  });

  if ((arg == "false") || (arg == "off")) {
    return TRITONSERVER_TRACE_LEVEL_DISABLED;
  }
  if ((arg == "true") || (arg == "on") || (arg == "min") || (arg == "max") ||
      (arg == "timestamps")) {
    return TRITONSERVER_TRACE_LEVEL_TIMESTAMPS;
  }
  if (arg == "tensors") {
    return TRITONSERVER_TRACE_LEVEL_TENSORS;
  }

  throw ParseException("invalid value for trace level option: " + arg);
}

InferenceTraceMode
TritonParser::ParseTraceModeOption(std::string arg)
{
  std::transform(arg.begin(), arg.end(), arg.begin(), [](unsigned char c) {
    return std::tolower(c);
  });

  if (arg == "triton") {
    return TRACE_MODE_TRITON;
  }
  if (arg == "opentelemetry") {
    return TRACE_MODE_OPENTELEMETRY;
  }

  throw ParseException(
      "invalid value for trace mode option: " + arg +
      ". Available options are \"triton\" and \"opentelemetry\"");
}

std::tuple<std::string, std::string, std::string>
TritonParser::ParseTraceConfigOption(const std::string& arg)
{
  int delim_name = arg.find(",");
  int delim_setting = arg.find("=", delim_name + 1);

  std::string name_string = std::string();
  if (delim_name > 0) {
    name_string =
        std::to_string(ParseTraceModeOption(arg.substr(0, delim_name)));
  } else if (delim_name == 0) {
    std::stringstream ss;
    ss << "No trace mode specified. --trace-config option format is "
       << "<trace mode>,<setting>=<value> or "
       << "<setting>=<value>. Got " << arg << std::endl;
    throw ParseException(ss.str());
  }  // else global trace config

  if (delim_setting < 0) {
    std::stringstream ss;
    ss << "--trace-config option format is '<trace mode>,<setting>=<value>'. Got " 
      << arg << std::endl;
    throw ParseException(ss.str());
  }
  std::string setting_string =
      arg.substr(delim_name + 1, delim_setting - delim_name - 1);
  std::string value_string = arg.substr(delim_setting + 1);

  if (setting_string.empty() || value_string.empty()) {
    std::stringstream ss;
    ss << "--trace-config option format is '<trace mode>,<setting>=<value>'. Got "
       << arg << std::endl;
    throw ParseException(ss.str());
  }

  return {name_string, setting_string, value_string};
}

void
TritonParser::SetGlobalTraceArgs(
    TritonServerParameters& lparams, bool trace_level_present,
    bool trace_rate_present, bool trace_count_present,
    bool explicit_disable_trace)
{
  for (const auto& global_setting : lparams.trace_config_map_[""]) {
    if (global_setting.first == "rate") {
      if (trace_rate_present) {
        std::cerr << "Warning: Overriding deprecated '--trace-rate' "
                     "in favor of provided rate value in --trace-config!"
                  << std::endl;
      }
      lparams.trace_rate_ = ParseOption<int>(global_setting.second);
    }
    if (global_setting.first == "level") {
      if (trace_level_present) {
        std::cerr << "Warning: Overriding deprecated '--trace-level' "
                     "in favor of provided level in --trace-config!"
                  << std::endl;
      }
      auto parsed_level_config = ParseTraceLevelOption(global_setting.second);
      explicit_disable_trace |=
          (parsed_level_config == TRITONSERVER_TRACE_LEVEL_DISABLED);
      lparams.trace_level_ = static_cast<TRITONSERVER_InferenceTraceLevel>(
          lparams.trace_level_ | parsed_level_config);
    }
    if (global_setting.first == "mode") {
      lparams.trace_mode_ = ParseTraceModeOption(global_setting.second);
    }
    if (global_setting.first == "count") {
      if (trace_count_present) {
        std::cerr << "Warning: Overriding deprecated '--trace-count' "
                     "in favor of provided count in --trace-config!"
                  << std::endl;
      }
      lparams.trace_count_ = ParseOption<int>(global_setting.second);
    }
  }
}

void
TritonParser::SetTritonTraceArgs(
    TritonServerParameters& lparams, bool trace_filepath_present,
    bool trace_log_frequency_present)
{
  for (const auto& mode_setting :
       lparams.trace_config_map_[std::to_string(TRACE_MODE_TRITON)]) {
    if (mode_setting.first == "file") {
      if (trace_filepath_present) {
        std::cerr << "Warning: Overriding deprecated '--trace-file' "
                     "in favor of provided file in --trace-config!"
                  << std::endl;
      }
      lparams.trace_filepath_ = mode_setting.second;
    } else if (mode_setting.first == "log-frequency") {
      if (trace_log_frequency_present) {
        std::cerr << "Warning: Overriding deprecated '--trace-file' "
                     "in favor of provided file in --trace-config!"
                  << std::endl;
      }
      lparams.trace_log_frequency_ = ParseOption<int>(mode_setting.second);
    }
  }
}

void
TritonParser::VerifyOpentelemetryTraceArgs(
    bool trace_filepath_present, bool trace_log_frequency_present)
{
  if (trace_filepath_present) {
    std::cerr << "Warning: '--trace-file' is deprecated and will "
                 "be ignored with opentelemetry tracing mode. "
              << std::endl;
  }
  if (trace_log_frequency_present) {
    std::cerr << "Warning: '--trace-log-frequency' is deprecated "
                 "and will be ignored with opentelemetry tracing mode."
              << std::endl;
  }
}

void
TritonParser::PostProcessTraceArgs(
    TritonServerParameters& lparams, bool trace_level_present,
    bool trace_rate_present, bool trace_count_present,
    bool trace_filepath_present, bool trace_log_frequency_present,
    bool explicit_disable_trace)
{
  SetGlobalTraceArgs(
      lparams, trace_level_present, trace_rate_present, trace_count_present,
      explicit_disable_trace);

  if (lparams.trace_mode_ == TRACE_MODE_OPENTELEMETRY) {
    VerifyOpentelemetryTraceArgs(
        trace_filepath_present, trace_log_frequency_present);
  } else if (lparams.trace_mode_ == TRACE_MODE_TRITON) {
    SetTritonTraceArgs(
        lparams, trace_filepath_present, trace_log_frequency_present);
  }

  if (explicit_disable_trace) {
    lparams.trace_level_ = TRITONSERVER_TRACE_LEVEL_DISABLED;
  }
}

#endif  // TRITON_ENABLE_TRACING

}}  // namespace triton::server<|MERGE_RESOLUTION|>--- conflicted
+++ resolved
@@ -611,9 +611,6 @@
        "specified number of traces. For example, if the log frequency is 100, "
        "when Triton collects the 100-th trace, it logs the traces to file "
        "<trace-file>.0, and when it collects the 200-th trace, it logs the "
-<<<<<<< HEAD
-       "101-th to the 200-th traces to file <trace-file>.1. Default is 0."}
-=======
        "101-th to the 200-th traces to file <trace-file>.1. Default is 0."},
       {OPTION_TRACE_CONFIG, "trace-config", "<string>,<string>=<string>",
        "Specify global or trace mode specific configuration setting. "
@@ -627,7 +624,6 @@
        "Triton's Trace APIs. For \"opentelemetry\" mode, the server will use "
        "OpenTelemetry's APIs to generate, collect and export traces for "
        "individual inference requests."},
->>>>>>> 285fa9dd
 #endif  // TRITON_ENABLE_TRACING
   };
 
