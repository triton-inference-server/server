--- conflicted
+++ resolved
@@ -26,10 +26,7 @@
 #pragma once
 
 #include "common.h"
-<<<<<<< HEAD
-=======
 #include "dirent.h"
->>>>>>> 33f015da
 #include "http_server.h"
 #include "triton/core/tritonserver.h"
 
@@ -68,11 +65,8 @@
             server, trace_manager, shm_manager, port, address, thread_cnt),
         ping_regex_(R"(/ping)"), invocations_regex_(R"(/invocations)"),
         models_regex_(R"(/models(?:/)?([^/]+)?(/invoke)?)"),
-<<<<<<< HEAD
-=======
         model_path_regex_(
             R"((\/opt\/ml\/models\/[0-9A-Za-z._]+)\/(model)\/?([0-9A-Za-z._]+)?)"),
->>>>>>> 33f015da
         ping_mode_("ready"),
         model_name_(GetEnvironmentVariableOrDefault(
             "SAGEMAKER_TRITON_DEFAULT_MODEL_NAME",
@@ -90,11 +84,8 @@
       evhtp_request_t* req,
       const std::unordered_map<std::string, std::string> parse_map);
 
-<<<<<<< HEAD
-=======
   void SageMakerMMEUnloadModel(evhtp_request_t* req, const char* model_name);
 
->>>>>>> 33f015da
   void SageMakerMMEListModel(evhtp_request_t* req);
 
   void SageMakerMMEGetModel(evhtp_request_t* req, const char* model_name);
@@ -125,10 +116,7 @@
   re2::RE2 ping_regex_;
   re2::RE2 invocations_regex_;
   re2::RE2 models_regex_;
-<<<<<<< HEAD
-=======
   re2::RE2 model_path_regex_;
->>>>>>> 33f015da
 
   const std::string ping_mode_;
 
