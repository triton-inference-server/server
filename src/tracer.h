// Copyright 2019-2024, NVIDIA CORPORATION & AFFILIATES. All rights reserved.
//
// Redistribution and use in source and binary forms, with or without
// modification, are permitted provided that the following conditions
// are met:
//  * Redistributions of source code must retain the above copyright
//    notice, this list of conditions and the following disclaimer.
//  * Redistributions in binary form must reproduce the above copyright
//    notice, this list of conditions and the following disclaimer in the
//    documentation and/or other materials provided with the distribution.
//  * Neither the name of NVIDIA CORPORATION nor the names of its
//    contributors may be used to endorse or promote products derived
//    from this software without specific prior written permission.
//
// THIS SOFTWARE IS PROVIDED BY THE COPYRIGHT HOLDERS ``AS IS'' AND ANY
// EXPRESS OR IMPLIED WARRANTIES, INCLUDING, BUT NOT LIMITED TO, THE
// IMPLIED WARRANTIES OF MERCHANTABILITY AND FITNESS FOR A PARTICULAR
// PURPOSE ARE DISCLAIMED.  IN NO EVENT SHALL THE COPYRIGHT OWNER OR
// CONTRIBUTORS BE LIABLE FOR ANY DIRECT, INDIRECT, INCIDENTAL, SPECIAL,
// EXEMPLARY, OR CONSEQUENTIAL DAMAGES (INCLUDING, BUT NOT LIMITED TO,
// PROCUREMENT OF SUBSTITUTE GOODS OR SERVICES; LOSS OF USE, DATA, OR
// PROFITS; OR BUSINESS INTERRUPTION) HOWEVER CAUSED AND ON ANY THEORY
// OF LIABILITY, WHETHER IN CONTRACT, STRICT LIABILITY, OR TORT
// (INCLUDING NEGLIGENCE OR OTHERWISE) ARISING IN ANY WAY OUT OF THE USE
// OF THIS SOFTWARE, EVEN IF ADVISED OF THE POSSIBILITY OF SUCH DAMAGE.
#pragma once

#include <atomic>
#include <condition_variable>
#include <fstream>
#include <memory>
#include <mutex>
#include <set>
#include <sstream>
#include <string>
#include <unordered_map>
#include <variant>

#if !defined(_WIN32) && defined(TRITON_ENABLE_TRACING)
#include "opentelemetry/context/propagation/global_propagator.h"
#include "opentelemetry/exporters/otlp/otlp_http_exporter_factory.h"
#include "opentelemetry/nostd/shared_ptr.h"
#include "opentelemetry/sdk/resource/resource.h"
#include "opentelemetry/sdk/trace/batch_span_processor_options.h"
#include "opentelemetry/sdk/trace/processor.h"
#include "opentelemetry/sdk/trace/tracer_provider_factory.h"
#include "opentelemetry/trace/context.h"
#include "opentelemetry/trace/propagation/http_trace_context.h"
#include "opentelemetry/trace/provider.h"
namespace otlp = opentelemetry::exporter::otlp;
namespace otel_trace_sdk = opentelemetry::sdk::trace;
namespace otel_trace_api = opentelemetry::trace;
namespace otel_cntxt = opentelemetry::context;
namespace otel_resource = opentelemetry::sdk::resource;
#endif
#include "triton/core/tritonserver.h"
#define TRITONJSON_STATUSTYPE TRITONSERVER_Error*
#define TRITONJSON_STATUSSUCCESS nullptr
#define TRITONJSON_STATUSRETURN(M) \
  return TRITONSERVER_ErrorNew(TRITONSERVER_ERROR_INTERNAL, (M).c_str())
#include "triton/common/triton_json.h"

namespace triton { namespace server {

using TraceConfig = std::vector<
    std::pair<std::string, std::variant<std::string, int, uint32_t>>>;
// Key is trace mode,
using TraceConfigMap = std::unordered_map<std::string, TraceConfig>;
#if !defined(_WIN32) && defined(TRITON_ENABLE_TRACING)
using AbstractCarrier = otel_cntxt::propagation::TextMapCarrier;
#else
using AbstractCarrier = void*;
#endif

// Common OTel span keys to store in OTel context
// with the corresponding trace id.
constexpr char kRootSpan[] = "root_span";
constexpr char kRequestSpan[] = "request_span";
constexpr char kComputeSpan[] = "compute_span";

// OTel tracer name
constexpr char kTritonTracer[] = "triton-server";

/// Trace modes.
typedef enum tracemode_enum {
  /// Default is Triton tracing API
  TRACE_MODE_TRITON = 0,
  /// OpenTelemetry API for tracing
  TRACE_MODE_OPENTELEMETRY = 1
} InferenceTraceMode;

//
// Manager for tracing to a file.
//
class TraceManager {
 private:
  class TraceSetting;

 public:
  static constexpr int32_t MIN_TRACE_COUNT_VALUE{-1};
  // The new field values for a setting, 'clear_xxx_' indicates
  // whether to clear the previously specified filed value.
  // If false, 'xxx_' will be used as the new field value.
  // If 'xxx_' is nullptr, the field value will not be updated.
  struct NewSetting {
    NewSetting()
        : clear_level_(false), level_(nullptr), clear_rate_(false),
          rate_(nullptr), clear_count_(false), count_(nullptr),
          clear_log_frequency_(false), log_frequency_(nullptr), mode_(nullptr),
          config_map_(nullptr)
    {
    }
    bool clear_level_;
    const TRITONSERVER_InferenceTraceLevel* level_;

    bool clear_url_;
    const std::string* url_;

    bool clear_bsp_max_queue_size_;
    const uint32_t* bsp_max_queue_size_;

    bool clear_bsp_max_export_batch_size_;
    const uint32_t* bsp_max_export_batch_size_;

    bool clear_bsp_schedule_delay_;
    const uint32_t* bsp_schedule_delay_;

    bool clear_rate_;
    const uint32_t* rate_;

    bool clear_count_;
    const int32_t* count_;

    bool clear_log_frequency_;
    const uint32_t* log_frequency_;

<<<<<<< HEAD
    bool clear_filepath_;
    const std::string* filepath_;

    bool clear_mode_;
=======
>>>>>>> dba31c2e
    const InferenceTraceMode* mode_;

    bool clear_config_map_;
    const TraceConfigMap* config_map_;
  };

  struct Trace;
  // Create a trace manager that appends trace information
  // to a specified file as global setting.
  static TRITONSERVER_Error* Create(
      TraceManager** manager, const TRITONSERVER_InferenceTraceLevel level,
      const uint32_t rate, const int32_t count, const uint32_t log_frequency,
      const std::string& filepath, const InferenceTraceMode mode,
      const TraceConfigMap& config_map);

  ~TraceManager() { CleanupTracer(); }

  /// Options required at Trace initialization
  struct TraceStartOptions {
#if !defined(_WIN32) && defined(TRITON_ENABLE_TRACING)
    otel_cntxt::Context propagated_context{otel_cntxt::Context{}};
#else
    void* propagated_context{nullptr};
#endif
    std::shared_ptr<TraceSetting> trace_setting{nullptr};
    bool force_sample{false};
  };

  // Returns TraceStartOptions for specified model
  TraceStartOptions GetTraceStartOptions(
      AbstractCarrier& carriers, const std::string& model_name);

  // Return a trace that should be used to collected trace activities
  // for an inference request. Return nullptr if no tracing should occur.
  std::shared_ptr<Trace> SampleTrace(const TraceStartOptions& start_options);

  // Update global setting if 'model_name' is empty, otherwise, model setting is
  // updated.
  TRITONSERVER_Error* UpdateTraceSetting(
      const std::string& model_name, const NewSetting& new_setting);

  void UpdateOpenTelemetryConfig(
      TraceConfigMap& config_map_new, const TraceConfigMap& config_map_old);
  void InsertUpdateIntoConfig(
      TraceConfigMap& configMap, const std::string& key,
      const std::string& urlValue);

  void GetTraceSetting(
      const std::string& model_name, TRITONSERVER_InferenceTraceLevel* level,
      uint32_t* rate, int32_t* count, uint32_t* log_frequency,
      std::string* filepath, InferenceTraceMode* mode,
      TraceConfigMap* config_map);

  // Sets provided TraceSetting with correct trace settings for provided model.
  void GetTraceSetting(
      const std::string& model_name,
      std::shared_ptr<TraceSetting>& trace_setting);

  // Return the current timestamp.
  static uint64_t CaptureTimestamp()
  {
    return std::chrono::duration_cast<std::chrono::nanoseconds>(
               std::chrono::steady_clock::now().time_since_epoch())
        .count();
  }

  static void TraceRelease(TRITONSERVER_InferenceTrace* trace, void* userp);

  static const char* InferenceTraceModeString(InferenceTraceMode mode);

  /// In OpenTelemetry trace mode initializes Opentelemetry exporter, processor,
  /// and sets the global trace provider.
  /// In Triton trace mode is a no-op.
  ///
  /// \param config_map A config map, which stores all parameters, specified
  /// by user.
  void InitTracer(const TraceConfigMap& config_map);

  /// In OpenTelemetry trace mode cleans global tracer provider,
  /// set by InitTracer.
  /// In Triton trace mode is a no-op.
  void CleanupTracer();
#if !defined(_WIN32) && defined(TRITON_ENABLE_TRACING)
  void ProcessOpenTelemetryParameters(
      const triton::server::TraceConfigMap& config_map,
      otlp::OtlpHttpExporterOptions& exporter_options,
      otel_resource::ResourceAttributes& attributes,
      otel_trace_sdk::BatchSpanProcessorOptions& processor_options);
#endif

  struct Trace {
    Trace() : trace_(nullptr), trace_id_(0) {}
    ~Trace();
    std::shared_ptr<TraceSetting> setting_;
    // Group the spawned traces by trace ID for better formatting
    std::mutex mtx_;
    std::unordered_map<uint64_t, std::unique_ptr<std::stringstream>> streams_;
    // We use the set to track the number of spawned traces, so that
    // when TraceManager::TraceRelease() with 'trace_userp_' is called
    // we can safely release 'trace_userp_'
    std::set<uint64_t> spawned_traces_tracker_;
    // Triton trace object that this trace is assosicated with,
    // 'Trace' object does not take ownership of 'trace_'. The caller of
    // SampleTrace() must call TraceManager::TraceRelease() with 'trace_userp_'
    // to properly release the resources if 'trace_' is not passed to a
    // TRITONSERVER_ServerInferAsync() call.
    TRITONSERVER_InferenceTrace* trace_;
    void* trace_userp_;

    uint64_t trace_id_;

    // Capture a timestamp generated outside of triton and associate it
    // with this trace.
    void CaptureTimestamp(const std::string& name, uint64_t timestamp_ns);

#if !defined(_WIN32) && defined(TRITON_ENABLE_TRACING)
    /// Reports TRITONSERVER_InferenceTraceActivity as event to
    /// the currently active span. If activity is an instance of
    /// `TRITONSERVER_TRACE_REQUEST_START` or
    /// `TRITONSERVER_TRACE_COMPUTE_START`,
    /// it starts a new request or compute span. For the request span it
    /// adds some triton related attributes, and adds this span to
    /// `otel_context_`. Alternatively, if activity is
    /// `TRITONSERVER_TRACE_REQUEST_END` or
    /// `TRITONSERVER_TRACE_COMPUTE_END`, it ends the corresponding span.
    ///
    /// \param trace TRITONSERVER_InferenceTrace instance.
    /// \param activity  Trace activity.
    /// \param timestamp_ns Steady timestamp, which is used to calculate
    /// OpenTelemetry SystemTimestamp to display span on a timeline, and
    /// OpenTelemetry SteadyTimestamp to calculate the duration on the span
    /// with better precision.
    void ReportToOpenTelemetry(
        TRITONSERVER_InferenceTrace* trace,
        TRITONSERVER_InferenceTraceActivity activity, uint64_t timestamp_ns);

    /// Starts a span with the provided timestamp and name.
    ///
    /// \param display_name Span's name, which will be shown in the trace.
    /// \param raw_timestamp_ns Steady timestamp, which is used to calculate
    /// OpenTelemetry SystemTimestamp to display span on a timeline, and
    /// OpenTelemetry SteadyTimestamp to calculate the duration on the span
    /// with better precision.
    /// \param parent_span_key A span key, to find a parent span in the
    /// OpenTelemetry context. If empty, a root span will be started,
    /// i.e. with no parent span specified.
    /// \return A shared pointer to a newly created OpenTelemetry span.
    opentelemetry::nostd::shared_ptr<otel_trace_api::Span> StartSpan(
        std::string display_name, const uint64_t& raw_timestamp_ns,
        std::string parent_span_key = "");

    // OTel context to store spans, created in the current trace
    opentelemetry::context::Context otel_context_;

    /// Prepares trace context to propagate to TRITONSERVER_InferenceTrace.
    /// Trace context follows W3C Trace Context specification.
    /// Ref. https://www.w3.org/TR/trace-context/.
    /// OpenTelemetry ref:
    /// https://github.com/open-telemetry/opentelemetry-cpp/blob/4bd64c9a336fd438d6c4c9dad2e6b61b0585311f/api/include/opentelemetry/trace/propagation/http_trace_context.h#L94-L113
    ///
    /// \param span An OpenTelemetry span, which is used to extract
    /// OpenTelemetry's trace_id and span_id.
    /// \param buffer Buffer used when writing JSON representation of
    /// OpenTelemetry's context.
    void PrepareTraceContext(
        opentelemetry::nostd::shared_ptr<otel_trace_api::Span> span,
        triton::common::TritonJson::WriteBuffer* buffer);

   private:
    // OpenTelemetry SDK relies on system's clock for event timestamps.
    // Triton Tracing records timestamps using steady_clock. This is a
    // monotonic clock, i.e. time is always moving forward. It is not related
    // to wall clock time (for example, it can be time since last reboot).
    // `time_offset_` is recorded when the trace instance is created,
    // and further used to calculate `opentelemetry::common::SystemTimestamp`
    // as `time_offset_` + std::chrono:nanoseconds{temestamp_ns}. This way,
    // every event recorded timestamp will receive a timestamp of
    // <time when the trace started> + <nanoseconds passed since the start>
    // FIXME: add steady clock timestamps to Triton OpenTelemetry SDK,
    // when created
    const std::chrono::time_point<std::chrono::system_clock> time_offset_ =
        std::chrono::system_clock::now() -
        std::chrono::duration_cast<std::chrono::nanoseconds>(
            std::chrono::steady_clock::now().time_since_epoch());

    /// Starts a compute or request span based on `activity`.
    /// For request spans, it will add the following attributes to the span:
    /// `model_name`, `model_version`, `trace_id`, `parent_id`.
    ///
    /// \param span_key Span's key to retrieve the corresponding span from the
    /// OpenTelemetry context.
    /// \param trace TRITONSERVER_InferenceTrace, used to request model's name,
    /// version, trace parent_id from the backend.
    /// \param activity Trace activity.
    /// \param timestamp_ns Steady timestamp, which is used to calculate
    /// OpenTelemetry SystemTimestamp to display span on a timeline, and
    /// OpenTelemetry SteadyTimestamp to calculate the duration on the span
    /// with better precision.
    /// \param trace_id Trace id.
    void StartSpan(
        std::string span_key, TRITONSERVER_InferenceTrace* trace,
        TRITONSERVER_InferenceTraceActivity activity, uint64_t timestamp_ns,
        uint64_t trace_id);

    /// Ends the provided span.
    ///
    /// \param span_key Span's key to retrieve the corresponding span from the
    /// OpenTelemetry context.
    void EndSpan(std::string span_key);

    /// Ends the provided span at specified steady timestamp.
    ///
    /// \param span_key Span's key to retrieve the corresponding span from the
    /// OpenTelemetry context.
    /// \param raw_timestamp_ns Steady timestamp to use as
    /// `EndSpanOptions::end_steady_time`.
    void EndSpan(std::string span_key, const uint64_t& raw_timestamp_ns);

    /// Returns the span key, for which the activity belongs.
    ///
    /// \param activity reported activity.
    /// \param trace_id Trace id.
    /// \return A key to identify span, stored in the OpenTelemetry context.
    std::string GetSpanKeyForActivity(
        TRITONSERVER_InferenceTraceActivity activity, uint64_t trace_id);

    /// Adds event to the span, which is retrieved from OpenTelemetry context
    /// with the provided `span_key`. If activity is
    /// TRITONSERVER_TRACE_REQUEST_START, or TRITONSERVER_TRACE_COMPUTE_START,
    /// starts a new span and adds it to `otel_context_`.
    ///
    /// \param span_key Span's key to retrieve the corresponding span from the
    /// OpenTelemetry context.
    /// \param trace TRITONSERVER_InferenceTrace, used to request model's name,
    /// version, trace parent_id from the backend.
    /// \param activity Trace activity.
    /// \param timestamp_ns Timestamp of the provided event.
    /// \param id Trace id.
    void AddEvent(
        std::string span_key, TRITONSERVER_InferenceTrace* trace,
        TRITONSERVER_InferenceTraceActivity activity, uint64_t timestamp_ns,
        uint64_t id);

    /// Adds event to the OpenTelemetry span, retrieved from an OpenTelementry
    /// context with the provided `span_key`.
    ///
    /// \param span_key Span's key to retrieve the corresponding span from the
    /// OpenTelemetry context.
    /// \param event An event to add to the span.
    /// \param timestamp_ns Timestamp of the provided event.
    void AddEvent(
        std::string span_key, std::string event, uint64_t timestamp_ns);
#endif
  };

 private:
  TraceManager(
      const TRITONSERVER_InferenceTraceLevel level, const uint32_t rate,
      const int32_t count, const uint32_t log_frequency,
      const std::string& filepath, const InferenceTraceMode mode,
      const TraceConfigMap& config_map);

  static void TraceActivity(
      TRITONSERVER_InferenceTrace* trace,
      TRITONSERVER_InferenceTraceActivity activity, uint64_t timestamp_ns,
      void* userp);

  static void TraceTensorActivity(
      TRITONSERVER_InferenceTrace* trace,
      TRITONSERVER_InferenceTraceActivity activity, const char* name,
      TRITONSERVER_DataType datatype, const void* base, size_t byte_size,
      const int64_t* shape, uint64_t dim_count,
      TRITONSERVER_MemoryType memory_type, int64_t memory_type_id, void* userp);

  // Helper function for UpdateTraceSetting() as recursive update may be needed
  // if global setting is being updated
  TRITONSERVER_Error* UpdateTraceSettingInternal(
      const std::string& model_name, const NewSetting& new_setting);

  class TraceFile {
   public:
    TraceFile(const std::string& file_name)
        : file_name_(file_name), index_(0), first_write_(true)
    {
    }
    ~TraceFile();

    // Save the traces stored in 'trace_stream' into the file. 'to_index_file'
    // specifies whether the file name should be indexed, if true, the traces
    // will be written to 'file_name.index' where index will be incremented
    // every time the traces are written to a file with index. If false, the
    // trace will be written to 'file_name'.
    void SaveTraces(std::stringstream& trace_stream, const bool to_index_file);

    const std::string& FileName() { return file_name_; }

   private:
    const std::string file_name_;
    // The file index for the next index file write.
    std::atomic<uint32_t> index_;

    // Multiple traces may be finished and write to the trace file at the same
    // time
    std::mutex mu_;
    std::ofstream trace_file_;
    bool first_write_;
  };

  class TraceSetting {
   public:
    TraceSetting()
        : level_(TRITONSERVER_TRACE_LEVEL_DISABLED), rate_(0), count_(-1),
          log_frequency_(0), mode_(TRACE_MODE_TRITON), level_specified_(false),
          rate_specified_(false), count_specified_(false),
          log_frequency_specified_(false), filepath_specified_(false),
          mode_specified_(false), config_map_specified_(false), sample_(0),
          created_(0), collected_(0), sample_in_stream_(0)
    {
      invalid_reason_ = "Setting hasn't been initialized";
    }
    TraceSetting(
        const TRITONSERVER_InferenceTraceLevel level, const uint32_t rate,
        const int32_t count, const uint32_t log_frequency,
        const std::shared_ptr<TraceFile>& file, const InferenceTraceMode mode,
        const TraceConfigMap& config_map, const bool level_specified,
        const bool rate_specified, const bool count_specified,
        const bool log_frequency_specified, const bool filepath_specified,
        const bool mode_specified, const bool config_map_specified);

    ~TraceSetting();

    bool Valid() { return invalid_reason_.empty() && (count_ != 0); }
    const std::string& Reason() { return invalid_reason_; }

    void WriteTrace(
        const std::unordered_map<uint64_t, std::unique_ptr<std::stringstream>>&
            streams);

    // Pass `force_sample` = true, when trace needs to be initiated
    // no matter what `rate` and `count` is.
    // For example, in OpenTelemetry tracing mode, we always initiate tracing
    // when OpenTelemetry context was propagated from client.
    std::shared_ptr<Trace> SampleTrace(bool force_sample = false);

    const TRITONSERVER_InferenceTraceLevel level_;
    const uint32_t rate_;
    int32_t count_;
    const uint32_t log_frequency_;
    const std::shared_ptr<TraceFile> file_;
    const InferenceTraceMode mode_;
    const TraceConfigMap config_map_;

    // Whether the field value is specified or mirror from upper level setting
    const bool level_specified_;
    const bool rate_specified_;
    const bool count_specified_;
    const bool log_frequency_specified_;
    const bool filepath_specified_;
    const bool mode_specified_;
    const bool config_map_specified_;

   private:
    std::string invalid_reason_;

    std::mutex mu_;

    // use to sample a trace based on sampling rate.
    uint64_t sample_;

    // use to track the status of trace count feature
    uint64_t created_;
    uint64_t collected_;

    // Tracking traces that haven't been saved to file
    uint32_t sample_in_stream_;
    std::stringstream trace_stream_;
  };

  // Trace settings
  // Note that 'global_default_' doesn't use for actual trace sampling,
  // it is used to revert the field values when clearing fields in
  // 'global_setting_'
  std::unique_ptr<TraceSetting> global_default_;
  std::shared_ptr<TraceSetting> global_setting_;
  std::unordered_map<std::string, std::shared_ptr<TraceSetting>>
      model_settings_;
  // The collection of models that have their own trace setting while
  // some of the fields are mirroring global setting.
  std::set<std::string> fallback_used_models_;

  // The collection of files that are used in trace settings, use to
  // avoid creating duplicate TraceFile objects for the same file path.
  std::unordered_map<std::string, std::weak_ptr<TraceFile>> trace_files_;

  // lock for accessing trace setting. 'w_mu_' for write and
  // 'r_mu_' for read / write
  std::mutex w_mu_;
  std::mutex r_mu_;
};

}}  // namespace triton::server<|MERGE_RESOLUTION|>--- conflicted
+++ resolved
@@ -134,13 +134,6 @@
     bool clear_log_frequency_;
     const uint32_t* log_frequency_;
 
-<<<<<<< HEAD
-    bool clear_filepath_;
-    const std::string* filepath_;
-
-    bool clear_mode_;
-=======
->>>>>>> dba31c2e
     const InferenceTraceMode* mode_;
 
     bool clear_config_map_;
