// Copyright 2019-2021, NVIDIA CORPORATION & AFFILIATES. All rights reserved.
//
// Redistribution and use in source and binary forms, with or without
// modification, are permitted provided that the following conditions
// are met:
//  * Redistributions of source code must retain the above copyright
//    notice, this list of conditions and the following disclaimer.
//  * Redistributions in binary form must reproduce the above copyright
//    notice, this list of conditions and the following disclaimer in the
//    documentation and/or other materials provided with the distribution.
//  * Neither the name of NVIDIA CORPORATION nor the names of its
//    contributors may be used to endorse or promote products derived
//    from this software without specific prior written permission.
//
// THIS SOFTWARE IS PROVIDED BY THE COPYRIGHT HOLDERS ``AS IS'' AND ANY
// EXPRESS OR IMPLIED WARRANTIES, INCLUDING, BUT NOT LIMITED TO, THE
// IMPLIED WARRANTIES OF MERCHANTABILITY AND FITNESS FOR A PARTICULAR
// PURPOSE ARE DISCLAIMED.  IN NO EVENT SHALL THE COPYRIGHT OWNER OR
// CONTRIBUTORS BE LIABLE FOR ANY DIRECT, INDIRECT, INCIDENTAL, SPECIAL,
// EXEMPLARY, OR CONSEQUENTIAL DAMAGES (INCLUDING, BUT NOT LIMITED TO,
// PROCUREMENT OF SUBSTITUTE GOODS OR SERVICES; LOSS OF USE, DATA, OR
// PROFITS; OR BUSINESS INTERRUPTION) HOWEVER CAUSED AND ON ANY THEORY
// OF LIABILITY, WHETHER IN CONTRACT, STRICT LIABILITY, OR TORT
// (INCLUDING NEGLIGENCE OR OTHERWISE) ARISING IN ANY WAY OUT OF THE USE
// OF THIS SOFTWARE, EVEN IF ADVISED OF THE POSSIBILITY OF SUCH DAMAGE.

#include <string>
#include <vector>
<<<<<<< HEAD

#include "src/core/backend.h"
=======
>>>>>>> 72837b72
#include "src/core/cuda_utils.h"
#include "src/core/infer_parameter.h"
#include "src/core/infer_request.h"
#include "src/core/infer_response.h"
#include "src/core/infer_stats.h"
#include "src/core/logging.h"
#include "src/core/metrics.h"
#include "src/core/model.h"
#include "src/core/model_config.h"
#include "src/core/model_config_utils.h"
#include "src/core/model_repository_manager.h"
#include "src/core/rate_limiter.h"
#include "src/core/response_allocator.h"
#include "src/core/server.h"
#include "src/core/server_message.h"
#include "src/core/status.h"
#include "src/core/tritonserver_apis.h"

#define TRITONJSON_STATUSTYPE nvidia::inferenceserver::Status
#define TRITONJSON_STATUSRETURN(M)        \
  return nvidia::inferenceserver::Status( \
      nvidia::inferenceserver::Status::Code::INTERNAL, (M))
#define TRITONJSON_STATUSSUCCESS nvidia::inferenceserver::Status::Success
#include "triton/common/nvtx.h"
#include "triton/common/table_printer.h"
#include "triton/common/triton_json.h"

namespace ni = nvidia::inferenceserver;

namespace {

std::string
ResourceString(const std::string& name, const int count, const int device_id)
{
  return std::string(
      "{\"name\":\"" + name + "\", \"count\":" + std::to_string(count) +
      " \"device\":" + std::to_string(device_id) + "}");
}

std::string
RateLimitModeToString(const ni::RateLimitMode rate_limit_mode)
{
  std::string rl_mode_str("<unknown>");
  switch (rate_limit_mode) {
    case ni::RateLimitMode::RL_EXEC_COUNT: {
      rl_mode_str = "EXEC_COUNT";
      break;
    }
    case ni::RateLimitMode::RL_OFF: {
      rl_mode_str = "OFF";
      break;
    }
  }
  return rl_mode_str;
}

//
// TritonServerError
//
// Implementation for TRITONSERVER_Error.
//
class TritonServerError {
 public:
  static TRITONSERVER_Error* Create(
      TRITONSERVER_Error_Code code, const char* msg);
  static TRITONSERVER_Error* Create(
      TRITONSERVER_Error_Code code, const std::string& msg);
  static TRITONSERVER_Error* Create(const ni::Status& status);

  TRITONSERVER_Error_Code Code() const { return code_; }
  const std::string& Message() const { return msg_; }

 private:
  TritonServerError(TRITONSERVER_Error_Code code, const std::string& msg)
      : code_(code), msg_(msg)
  {
  }
  TritonServerError(TRITONSERVER_Error_Code code, const char* msg)
      : code_(code), msg_(msg)
  {
  }

  TRITONSERVER_Error_Code code_;
  const std::string msg_;
};

TRITONSERVER_Error*
TritonServerError::Create(TRITONSERVER_Error_Code code, const char* msg)
{
  return reinterpret_cast<TRITONSERVER_Error*>(
      new TritonServerError(code, msg));
}


TRITONSERVER_Error*
TritonServerError::Create(TRITONSERVER_Error_Code code, const std::string& msg)
{
  return reinterpret_cast<TRITONSERVER_Error*>(
      new TritonServerError(code, msg));
}

TRITONSERVER_Error*
TritonServerError::Create(const ni::Status& status)
{
  // If 'status' is success then return nullptr as that indicates
  // success
  if (status.IsOk()) {
    return nullptr;
  }

  return Create(
      ni::StatusCodeToTritonCode(status.StatusCode()), status.Message());
}

#define RETURN_IF_STATUS_ERROR(S)                 \
  do {                                            \
    const ni::Status& status__ = (S);             \
    if (!status__.IsOk()) {                       \
      return TritonServerError::Create(status__); \
    }                                             \
  } while (false)

//
// TritonServerMetrics
//
// Implementation for TRITONSERVER_Metrics.
//
class TritonServerMetrics {
 public:
  TritonServerMetrics() = default;
  TRITONSERVER_Error* Serialize(const char** base, size_t* byte_size);

 private:
  std::string serialized_;
};

TRITONSERVER_Error*
TritonServerMetrics::Serialize(const char** base, size_t* byte_size)
{
#ifdef TRITON_ENABLE_METRICS
  serialized_ = ni::Metrics::SerializedMetrics();
  *base = serialized_.c_str();
  *byte_size = serialized_.size();
  return nullptr;  // Success
#else
  *base = nullptr;
  *byte_size = 0;
  return TRITONSERVER_ErrorNew(
      TRITONSERVER_ERROR_UNSUPPORTED, "metrics not supported");
#endif  // TRITON_ENABLE_METRICS
}

//
// TritonServerOptions
//
// Implementation for TRITONSERVER_ServerOptions.
//
class TritonServerOptions {
 public:
  TritonServerOptions();

  const std::string& ServerId() const { return server_id_; }
  void SetServerId(const char* id) { server_id_ = id; }

  const std::set<std::string>& ModelRepositoryPaths() const
  {
    return repo_paths_;
  }
  void SetModelRepositoryPath(const char* p) { repo_paths_.insert(p); }

  ni::ModelControlMode ModelControlMode() const { return model_control_mode_; }
  void SetModelControlMode(ni::ModelControlMode m) { model_control_mode_ = m; }

  const std::set<std::string>& StartupModels() const { return models_; }
  void SetStartupModel(const char* m) { models_.insert(m); }

  bool ExitOnError() const { return exit_on_error_; }
  void SetExitOnError(bool b) { exit_on_error_ = b; }

  bool StrictModelConfig() const { return strict_model_config_; }
  void SetStrictModelConfig(bool b) { strict_model_config_ = b; }

  ni::RateLimitMode RateLimiterMode() const { return rate_limit_mode_; }
  void SetRateLimiterMode(ni::RateLimitMode m) { rate_limit_mode_ = m; }

  TRITONSERVER_Error* AddRateLimiterResource(
      const std::string& resource, const size_t count, const int device);

  // The resource map is the map from device id to the map of
  // of resources with their respective counts for that device.
  const ni::RateLimiter::ResourceMap& RateLimiterResources() const
  {
    return rate_limit_resource_map_;
  }

  uint64_t PinnedMemoryPoolByteSize() const { return pinned_memory_pool_size_; }
  void SetPinnedMemoryPoolByteSize(uint64_t s) { pinned_memory_pool_size_ = s; }

  uint64_t ResponseCacheByteSize() const { return response_cache_byte_size_; }
  void SetResponseCacheByteSize(uint64_t s) { response_cache_byte_size_ = s; }

  const std::map<int, uint64_t>& CudaMemoryPoolByteSize() const
  {
    return cuda_memory_pool_size_;
  }
  void SetCudaMemoryPoolByteSize(int id, uint64_t s)
  {
    cuda_memory_pool_size_[id] = s;
  }

  double MinSupportedComputeCapability() const
  {
    return min_compute_capability_;
  }
  void SetMinSupportedComputeCapability(double c)
  {
    min_compute_capability_ = c;
  }

  bool StrictReadiness() const { return strict_readiness_; }
  void SetStrictReadiness(bool b) { strict_readiness_ = b; }

  unsigned int ExitTimeout() const { return exit_timeout_; }
  void SetExitTimeout(unsigned int t) { exit_timeout_ = t; }

  unsigned int BufferManagerThreadCount() const
  {
    return buffer_manager_thread_count_;
  }
  void SetBufferManagerThreadCount(unsigned int c)
  {
    buffer_manager_thread_count_ = c;
  }

  bool Metrics() const { return metrics_; }
  void SetMetrics(bool b) { metrics_ = b; }

  bool GpuMetrics() const { return gpu_metrics_; }
  void SetGpuMetrics(bool b) { gpu_metrics_ = b; }

  uint64_t MetricsInterval() const { return metrics_interval_; }
  void SetMetricsInterval(uint64_t m) { metrics_interval_ = m; }

  const std::string& BackendDir() const { return backend_dir_; }
  void SetBackendDir(const std::string& bd) { backend_dir_ = bd; }

  const std::string& RepoAgentDir() const { return repoagent_dir_; }
  void SetRepoAgentDir(const std::string& rad) { repoagent_dir_ = rad; }

  // The backend config map is a map from backend name to the
  // setting=value pairs for that backend. The empty backend name ("")
  // is used to communicate configuration information that is used
  // internally.
  const ni::BackendCmdlineConfigMap& BackendCmdlineConfigMap() const
  {
    return backend_cmdline_config_map_;
  }
  TRITONSERVER_Error* AddBackendConfig(
      const std::string& backend_name, const std::string& setting,
      const std::string& value);

  TRITONSERVER_Error* SetHostPolicy(
      const std::string& policy_name, const std::string& setting,
      const std::string& value);
  const ni::HostPolicyCmdlineConfigMap& HostPolicyCmdlineConfigMap() const
  {
    return host_policy_map_;
  }

 private:
  std::string server_id_;
  std::set<std::string> repo_paths_;
  ni::ModelControlMode model_control_mode_;
  std::set<std::string> models_;
  bool exit_on_error_;
  bool strict_model_config_;
  bool strict_readiness_;
  ni::RateLimitMode rate_limit_mode_;
  ni::RateLimiter::ResourceMap rate_limit_resource_map_;
  bool metrics_;
  bool gpu_metrics_;
  uint64_t metrics_interval_;
  unsigned int exit_timeout_;
  uint64_t pinned_memory_pool_size_;
  uint64_t response_cache_byte_size_;
  unsigned int buffer_manager_thread_count_;
  std::map<int, uint64_t> cuda_memory_pool_size_;
  double min_compute_capability_;
  std::string backend_dir_;
  std::string repoagent_dir_;
  ni::BackendCmdlineConfigMap backend_cmdline_config_map_;
  ni::HostPolicyCmdlineConfigMap host_policy_map_;
};

TritonServerOptions::TritonServerOptions()
    : server_id_("triton"),
      model_control_mode_(ni::ModelControlMode::MODE_POLL),
      exit_on_error_(true), strict_model_config_(true), strict_readiness_(true),
      rate_limit_mode_(ni::RateLimitMode::RL_OFF), metrics_(true),
      gpu_metrics_(true), metrics_interval_(2000), exit_timeout_(30),
      pinned_memory_pool_size_(1 << 28), response_cache_byte_size_(0),
      buffer_manager_thread_count_(0),
#ifdef TRITON_ENABLE_GPU
      min_compute_capability_(TRITON_MIN_COMPUTE_CAPABILITY),
#else
      min_compute_capability_(0),
#endif  // TRITON_ENABLE_GPU
      backend_dir_("/opt/tritonserver/backends"),
      repoagent_dir_("/opt/tritonserver/repoagents")
{
#ifndef TRITON_ENABLE_METRICS
  metrics_ = false;
  gpu_metrics_ = false;
#endif  // TRITON_ENABLE_METRICS

#ifndef TRITON_ENABLE_METRICS_GPU
  gpu_metrics_ = false;
#endif  // TRITON_ENABLE_METRICS_GPU
}

TRITONSERVER_Error*
TritonServerOptions::AddRateLimiterResource(
    const std::string& name, const size_t count, const int device)
{
  auto ditr = rate_limit_resource_map_.find(device);
  if (ditr == rate_limit_resource_map_.end()) {
    ditr = rate_limit_resource_map_
               .emplace(device, std::map<std::string, size_t>())
               .first;
  }
  auto ritr = ditr->second.find(name);
  if (ritr == ditr->second.end()) {
    ditr->second.emplace(name, count).first;
  } else {
    // If already present then store the minimum of the two.
    if (ritr->second > count) {
      ritr->second = count;
    }
  }

  return nullptr;  // success
}

TRITONSERVER_Error*
TritonServerOptions::AddBackendConfig(
    const std::string& backend_name, const std::string& setting,
    const std::string& value)
{
  ni::BackendCmdlineConfig& cc = backend_cmdline_config_map_[backend_name];
  cc.push_back(std::make_pair(setting, value));

  return nullptr;  // success
}

TRITONSERVER_Error*
TritonServerOptions::SetHostPolicy(
    const std::string& policy_name, const std::string& setting,
    const std::string& value)
{
  // Check if supported setting is passed
  if ((setting != "numa-node") && (setting != "cpu-cores")) {
    return TRITONSERVER_ErrorNew(
        TRITONSERVER_ERROR_UNSUPPORTED,
        std::string(
            "Unsupported host policy setting '" + setting +
            "' is specified, supported settings are 'numa-node', 'cpu-cores'")
            .c_str());
  }

  ni::HostPolicyCmdlineConfig& hp = host_policy_map_[policy_name];
  hp[setting] = value;

  return nullptr;  // success
}

#define SetDurationStat(DOC, PARENT, STAT_NAME, COUNT, NS)   \
  do {                                                       \
    triton::common::TritonJson::Value dstat(                 \
        DOC, triton::common::TritonJson::ValueType::OBJECT); \
    dstat.AddUInt("count", (COUNT));                         \
    dstat.AddUInt("ns", (NS));                               \
    PARENT.Add(STAT_NAME, std::move(dstat));                 \
  } while (false)

}  // namespace

#ifdef __cplusplus
extern "C" {
#endif

//
// TRITONSERVER API Version
//
TRITONSERVER_Error*
TRITONSERVER_ApiVersion(uint32_t* major, uint32_t* minor)
{
  *major = TRITONSERVER_API_VERSION_MAJOR;
  *minor = TRITONSERVER_API_VERSION_MINOR;
  return nullptr;  // success
}

//
// TRITONSERVER_DataType
//
const char*
TRITONSERVER_DataTypeString(TRITONSERVER_DataType datatype)
{
  switch (datatype) {
    case TRITONSERVER_TYPE_BOOL:
      return "BOOL";
    case TRITONSERVER_TYPE_UINT8:
      return "UINT8";
    case TRITONSERVER_TYPE_UINT16:
      return "UINT16";
    case TRITONSERVER_TYPE_UINT32:
      return "UINT32";
    case TRITONSERVER_TYPE_UINT64:
      return "UINT64";
    case TRITONSERVER_TYPE_INT8:
      return "INT8";
    case TRITONSERVER_TYPE_INT16:
      return "INT16";
    case TRITONSERVER_TYPE_INT32:
      return "INT32";
    case TRITONSERVER_TYPE_INT64:
      return "INT64";
    case TRITONSERVER_TYPE_FP16:
      return "FP16";
    case TRITONSERVER_TYPE_FP32:
      return "FP32";
    case TRITONSERVER_TYPE_FP64:
      return "FP64";
    case TRITONSERVER_TYPE_BYTES:
      return "BYTES";
    default:
      break;
  }

  return "<invalid>";
}

TRITONSERVER_DataType
TRITONSERVER_StringToDataType(const char* dtype)
{
  const size_t len = strlen(dtype);
  return ni::DataTypeToTriton(ni::ProtocolStringToDataType(dtype, len));
}

uint32_t
TRITONSERVER_DataTypeByteSize(TRITONSERVER_DataType datatype)
{
  switch (datatype) {
    case TRITONSERVER_TYPE_BOOL:
    case TRITONSERVER_TYPE_INT8:
    case TRITONSERVER_TYPE_UINT8:
      return 1;
    case TRITONSERVER_TYPE_INT16:
    case TRITONSERVER_TYPE_UINT16:
    case TRITONSERVER_TYPE_FP16:
      return 2;
    case TRITONSERVER_TYPE_INT32:
    case TRITONSERVER_TYPE_UINT32:
    case TRITONSERVER_TYPE_FP32:
      return 4;
    case TRITONSERVER_TYPE_INT64:
    case TRITONSERVER_TYPE_UINT64:
    case TRITONSERVER_TYPE_FP64:
      return 8;
    case TRITONSERVER_TYPE_BYTES:
      return 0;
    default:
      break;
  }

  return 0;
}

//
// TRITONSERVER_MemoryType
//
const char*
TRITONSERVER_MemoryTypeString(TRITONSERVER_MemoryType memtype)
{
  switch (memtype) {
    case TRITONSERVER_MEMORY_CPU:
      return "CPU";
    case TRITONSERVER_MEMORY_CPU_PINNED:
      return "CPU_PINNED";
    case TRITONSERVER_MEMORY_GPU:
      return "GPU";
    default:
      break;
  }

  return "<invalid>";
}

//
// TRITONSERVER_ParameterType
//
const char*
TRITONSERVER_ParameterTypeString(TRITONSERVER_ParameterType paramtype)
{
  switch (paramtype) {
    case TRITONSERVER_PARAMETER_STRING:
      return "STRING";
    case TRITONSERVER_PARAMETER_INT:
      return "INT";
    case TRITONSERVER_PARAMETER_BOOL:
      return "BOOL";
    default:
      break;
  }

  return "<invalid>";
}

//
// TRITONSERVER_InstanceGroupKind
//
const char*
TRITONSERVER_InstanceGroupKindString(TRITONSERVER_InstanceGroupKind kind)
{
  switch (kind) {
    case TRITONSERVER_INSTANCEGROUPKIND_AUTO:
      return "AUTO";
    case TRITONSERVER_INSTANCEGROUPKIND_CPU:
      return "CPU";
    case TRITONSERVER_INSTANCEGROUPKIND_GPU:
      return "GPU";
    case TRITONSERVER_INSTANCEGROUPKIND_MODEL:
      return "MODEL";
    default:
      break;
  }

  return "<invalid>";
}

//
// TRITONSERVER_Log
//
bool
TRITONSERVER_LogIsEnabled(TRITONSERVER_LogLevel level)
{
  switch (level) {
    case TRITONSERVER_LOG_INFO:
      return LOG_INFO_IS_ON;
    case TRITONSERVER_LOG_WARN:
      return LOG_WARNING_IS_ON;
    case TRITONSERVER_LOG_ERROR:
      return LOG_ERROR_IS_ON;
    case TRITONSERVER_LOG_VERBOSE:
      return LOG_VERBOSE_IS_ON(1);
  }

  return false;
}

TRITONSERVER_Error*
TRITONSERVER_LogMessage(
    TRITONSERVER_LogLevel level, const char* filename, const int line,
    const char* msg)
{
  switch (level) {
    case TRITONSERVER_LOG_INFO:
      LOG_INFO_FL(filename, line) << msg;
      return nullptr;
    case TRITONSERVER_LOG_WARN:
      LOG_WARNING_FL(filename, line) << msg;
      return nullptr;
    case TRITONSERVER_LOG_ERROR:
      LOG_ERROR_FL(filename, line) << msg;
      return nullptr;
    case TRITONSERVER_LOG_VERBOSE:
      LOG_VERBOSE_FL(1, filename, line) << msg;
      return nullptr;
    default:
      return TRITONSERVER_ErrorNew(
          TRITONSERVER_ERROR_INVALID_ARG,
          std::string("unknown logging level '" + std::to_string(level) + "'")
              .c_str());
  }
}

//
// TRITONSERVER_Error
//
TRITONSERVER_Error*
TRITONSERVER_ErrorNew(TRITONSERVER_Error_Code code, const char* msg)
{
  return reinterpret_cast<TRITONSERVER_Error*>(
      TritonServerError::Create(code, msg));
}

void
TRITONSERVER_ErrorDelete(TRITONSERVER_Error* error)
{
  TritonServerError* lerror = reinterpret_cast<TritonServerError*>(error);
  delete lerror;
}

TRITONSERVER_Error_Code
TRITONSERVER_ErrorCode(TRITONSERVER_Error* error)
{
  TritonServerError* lerror = reinterpret_cast<TritonServerError*>(error);
  return lerror->Code();
}

const char*
TRITONSERVER_ErrorCodeString(TRITONSERVER_Error* error)
{
  TritonServerError* lerror = reinterpret_cast<TritonServerError*>(error);
  return ni::Status::CodeString(ni::TritonCodeToStatusCode(lerror->Code()));
}

const char*
TRITONSERVER_ErrorMessage(TRITONSERVER_Error* error)
{
  TritonServerError* lerror = reinterpret_cast<TritonServerError*>(error);
  return lerror->Message().c_str();
}

//
// TRITONSERVER_ResponseAllocator
//
TRITONSERVER_Error*
TRITONSERVER_ResponseAllocatorNew(
    TRITONSERVER_ResponseAllocator** allocator,
    TRITONSERVER_ResponseAllocatorAllocFn_t alloc_fn,
    TRITONSERVER_ResponseAllocatorReleaseFn_t release_fn,
    TRITONSERVER_ResponseAllocatorStartFn_t start_fn)
{
  *allocator = reinterpret_cast<TRITONSERVER_ResponseAllocator*>(
      new ni::ResponseAllocator(alloc_fn, release_fn, start_fn));
  return nullptr;  // Success
}

TRITONSERVER_Error*
TRITONSERVER_ResponseAllocatorDelete(TRITONSERVER_ResponseAllocator* allocator)
{
  ni::ResponseAllocator* lalloc =
      reinterpret_cast<ni::ResponseAllocator*>(allocator);
  delete lalloc;
  return nullptr;  // Success
}

//
// TRITONSERVER_Message
//
TRITONSERVER_Error*
TRITONSERVER_MessageNewFromSerializedJson(
    TRITONSERVER_Message** message, const char* base, size_t byte_size)
{
  *message = reinterpret_cast<TRITONSERVER_Message*>(
      new ni::TritonServerMessage({base, byte_size}));
  return nullptr;
}

TRITONSERVER_Error*
TRITONSERVER_MessageDelete(TRITONSERVER_Message* message)
{
  ni::TritonServerMessage* lmessage =
      reinterpret_cast<ni::TritonServerMessage*>(message);
  delete lmessage;
  return nullptr;  // Success
}

TRITONSERVER_Error*
TRITONSERVER_MessageSerializeToJson(
    TRITONSERVER_Message* message, const char** base, size_t* byte_size)
{
  ni::TritonServerMessage* lmessage =
      reinterpret_cast<ni::TritonServerMessage*>(message);
  lmessage->Serialize(base, byte_size);
  return nullptr;  // Success
}

//
// TRITONSERVER_Metrics
//
TRITONSERVER_Error*
TRITONSERVER_MetricsDelete(TRITONSERVER_Metrics* metrics)
{
  TritonServerMetrics* lmetrics =
      reinterpret_cast<TritonServerMetrics*>(metrics);
  delete lmetrics;
  return nullptr;  // Success
}

TRITONSERVER_Error*
TRITONSERVER_MetricsFormatted(
    TRITONSERVER_Metrics* metrics, TRITONSERVER_MetricFormat format,
    const char** base, size_t* byte_size)
{
  TritonServerMetrics* lmetrics =
      reinterpret_cast<TritonServerMetrics*>(metrics);

  switch (format) {
    case TRITONSERVER_METRIC_PROMETHEUS: {
      return lmetrics->Serialize(base, byte_size);
    }

    default:
      break;
  }

  return TRITONSERVER_ErrorNew(
      TRITONSERVER_ERROR_INVALID_ARG,
      std::string("unknown metrics format '" + std::to_string(format) + "'")
          .c_str());
}

//
// TRITONSERVER_InferenceTrace
//
const char*
TRITONSERVER_InferenceTraceLevelString(TRITONSERVER_InferenceTraceLevel level)
{
  switch (level) {
    case TRITONSERVER_TRACE_LEVEL_DISABLED:
      return "DISABLED";
    case TRITONSERVER_TRACE_LEVEL_MIN:
      return "MIN";
    case TRITONSERVER_TRACE_LEVEL_MAX:
      return "MAX";
  }

  return "<unknown>";
}

const char*
TRITONSERVER_InferenceTraceActivityString(
    TRITONSERVER_InferenceTraceActivity activity)
{
  switch (activity) {
    case TRITONSERVER_TRACE_REQUEST_START:
      return "REQUEST_START";
    case TRITONSERVER_TRACE_QUEUE_START:
      return "QUEUE_START";
    case TRITONSERVER_TRACE_COMPUTE_START:
      return "COMPUTE_START";
    case TRITONSERVER_TRACE_COMPUTE_INPUT_END:
      return "COMPUTE_INPUT_END";
    case TRITONSERVER_TRACE_COMPUTE_OUTPUT_START:
      return "COMPUTE_OUTPUT_START";
    case TRITONSERVER_TRACE_COMPUTE_END:
      return "COMPUTE_END";
    case TRITONSERVER_TRACE_REQUEST_END:
      return "REQUEST_END";
    case TRITONSERVER_TRACE_TENSOR_INPUT:
      return "TENSOR_INPUT";
    case TRITONSERVER_TRACE_TENSOR_OUTPUT:
      return "TENSOR_OUTPUT";
  }

  return "<unknown>";
}

TRITONSERVER_Error*
TRITONSERVER_InferenceTraceNew(
    TRITONSERVER_InferenceTrace** trace, TRITONSERVER_InferenceTraceLevel level,
    uint64_t parent_id, TRITONSERVER_InferenceTraceActivityFn_t activity_fn,
    TRITONSERVER_InferenceTraceReleaseFn_t release_fn, void* trace_userp)
{
#ifdef TRITON_ENABLE_TRACING
  ni::InferenceTrace* ltrace = new ni::InferenceTrace(
      level, parent_id, activity_fn, release_fn, trace_userp);
  *trace = reinterpret_cast<TRITONSERVER_InferenceTrace*>(ltrace);
  return nullptr;  // Success
#else
  *trace = nullptr;
  return TRITONSERVER_ErrorNew(
      TRITONSERVER_ERROR_UNSUPPORTED, "inference tracing not supported");
#endif  // TRITON_ENABLE_TRACING
}

TRITONSERVER_DECLSPEC TRITONSERVER_Error*
TRITONSERVER_InferenceTraceTensorNew(
    TRITONSERVER_InferenceTrace** trace, TRITONSERVER_InferenceTraceLevel level,
    uint64_t parent_id, TRITONSERVER_InferenceTraceActivityFn_t activity_fn,
    TRITONSERVER_InferenceTraceTensorActivityFn_t tensor_activity_fn,
    TRITONSERVER_InferenceTraceReleaseFn_t release_fn, void* trace_userp)
{
#ifdef TRITON_ENABLE_TRACING
  ni::InferenceTrace* ltrace = new ni::InferenceTrace(
      level, parent_id, activity_fn, tensor_activity_fn, release_fn,
      trace_userp);
  *trace = reinterpret_cast<TRITONSERVER_InferenceTrace*>(ltrace);
  return nullptr;  // Success
#else
  *trace = nullptr;
  return TRITONSERVER_ErrorNew(
      TRITONSERVER_ERROR_UNSUPPORTED, "inference tracing not supported");
#endif  // TRITON_ENABLE_TRACING
}

TRITONSERVER_Error*
TRITONSERVER_InferenceTraceDelete(TRITONSERVER_InferenceTrace* trace)
{
#ifdef TRITON_ENABLE_TRACING
  ni::InferenceTrace* ltrace = reinterpret_cast<ni::InferenceTrace*>(trace);
  delete ltrace;
  return nullptr;  // Success
#else
  return TRITONSERVER_ErrorNew(
      TRITONSERVER_ERROR_UNSUPPORTED, "inference tracing not supported");
#endif  // TRITON_ENABLE_TRACING
}

TRITONSERVER_Error*
TRITONSERVER_InferenceTraceId(TRITONSERVER_InferenceTrace* trace, uint64_t* id)
{
#ifdef TRITON_ENABLE_TRACING
  ni::InferenceTrace* ltrace = reinterpret_cast<ni::InferenceTrace*>(trace);
  *id = ltrace->Id();
  return nullptr;  // Success
#else
  return TRITONSERVER_ErrorNew(
      TRITONSERVER_ERROR_UNSUPPORTED, "inference tracing not supported");
#endif  // TRITON_ENABLE_TRACING
}

TRITONSERVER_Error*
TRITONSERVER_InferenceTraceParentId(
    TRITONSERVER_InferenceTrace* trace, uint64_t* parent_id)
{
#ifdef TRITON_ENABLE_TRACING
  ni::InferenceTrace* ltrace = reinterpret_cast<ni::InferenceTrace*>(trace);
  *parent_id = ltrace->ParentId();
  return nullptr;  // Success
#else
  return TRITONSERVER_ErrorNew(
      TRITONSERVER_ERROR_UNSUPPORTED, "inference tracing not supported");
#endif  // TRITON_ENABLE_TRACING
}

TRITONSERVER_Error*
TRITONSERVER_InferenceTraceModelName(
    TRITONSERVER_InferenceTrace* trace, const char** model_name)
{
#ifdef TRITON_ENABLE_TRACING
  ni::InferenceTrace* ltrace = reinterpret_cast<ni::InferenceTrace*>(trace);
  *model_name = ltrace->ModelName().c_str();
  return nullptr;  // Success
#else
  return TRITONSERVER_ErrorNew(
      TRITONSERVER_ERROR_UNSUPPORTED, "inference tracing not supported");
#endif  // TRITON_ENABLE_TRACING
}

TRITONSERVER_Error*
TRITONSERVER_InferenceTraceModelVersion(
    TRITONSERVER_InferenceTrace* trace, int64_t* model_version)
{
#ifdef TRITON_ENABLE_TRACING
  ni::InferenceTrace* ltrace = reinterpret_cast<ni::InferenceTrace*>(trace);
  *model_version = ltrace->ModelVersion();
  return nullptr;  // Success
#else
  return TRITONSERVER_ErrorNew(
      TRITONSERVER_ERROR_UNSUPPORTED, "inference tracing not supported");
#endif  // TRITON_ENABLE_TRACING
}

//
// TRITONSERVER_ServerOptions
//
TRITONSERVER_Error*
TRITONSERVER_ServerOptionsNew(TRITONSERVER_ServerOptions** options)
{
  *options =
      reinterpret_cast<TRITONSERVER_ServerOptions*>(new TritonServerOptions());
  return nullptr;  // Success
}

TRITONSERVER_Error*
TRITONSERVER_ServerOptionsDelete(TRITONSERVER_ServerOptions* options)
{
  TritonServerOptions* loptions =
      reinterpret_cast<TritonServerOptions*>(options);
  delete loptions;
  return nullptr;  // Success
}

TRITONSERVER_Error*
TRITONSERVER_ServerOptionsSetServerId(
    TRITONSERVER_ServerOptions* options, const char* server_id)
{
  TritonServerOptions* loptions =
      reinterpret_cast<TritonServerOptions*>(options);
  loptions->SetServerId(server_id);
  return nullptr;  // Success
}

TRITONSERVER_Error*
TRITONSERVER_ServerOptionsSetModelRepositoryPath(
    TRITONSERVER_ServerOptions* options, const char* model_repository_path)
{
  TritonServerOptions* loptions =
      reinterpret_cast<TritonServerOptions*>(options);
  loptions->SetModelRepositoryPath(model_repository_path);
  return nullptr;  // Success
}

TRITONSERVER_Error*
TRITONSERVER_ServerOptionsSetModelControlMode(
    TRITONSERVER_ServerOptions* options, TRITONSERVER_ModelControlMode mode)
{
  TritonServerOptions* loptions =
      reinterpret_cast<TritonServerOptions*>(options);

  // convert mode from TRITONSERVER_ to nvidia::inferenceserver
  switch (mode) {
    case TRITONSERVER_MODEL_CONTROL_NONE: {
      loptions->SetModelControlMode(ni::ModelControlMode::MODE_NONE);
      break;
    }
    case TRITONSERVER_MODEL_CONTROL_POLL: {
      loptions->SetModelControlMode(ni::ModelControlMode::MODE_POLL);
      break;
    }
    case TRITONSERVER_MODEL_CONTROL_EXPLICIT: {
      loptions->SetModelControlMode(ni::ModelControlMode::MODE_EXPLICIT);
      break;
    }
    default: {
      return TRITONSERVER_ErrorNew(
          TRITONSERVER_ERROR_INVALID_ARG,
          std::string("unknown control mode '" + std::to_string(mode) + "'")
              .c_str());
    }
  }

  return nullptr;  // Success
}

TRITONSERVER_Error*
TRITONSERVER_ServerOptionsSetStartupModel(
    TRITONSERVER_ServerOptions* options, const char* model_name)
{
  TritonServerOptions* loptions =
      reinterpret_cast<TritonServerOptions*>(options);
  loptions->SetStartupModel(model_name);
  return nullptr;  // Success
}

TRITONSERVER_Error*
TRITONSERVER_ServerOptionsSetExitOnError(
    TRITONSERVER_ServerOptions* options, bool exit)
{
  TritonServerOptions* loptions =
      reinterpret_cast<TritonServerOptions*>(options);
  loptions->SetExitOnError(exit);
  return nullptr;  // Success
}

TRITONSERVER_Error*
TRITONSERVER_ServerOptionsSetStrictModelConfig(
    TRITONSERVER_ServerOptions* options, bool strict)
{
  TritonServerOptions* loptions =
      reinterpret_cast<TritonServerOptions*>(options);
  loptions->SetStrictModelConfig(strict);
  return nullptr;  // Success
}

TRITONSERVER_Error*
TRITONSERVER_ServerOptionsSetRateLimiterMode(
    TRITONSERVER_ServerOptions* options, TRITONSERVER_RateLimitMode mode)
{
  TritonServerOptions* loptions =
      reinterpret_cast<TritonServerOptions*>(options);

  // convert mode from TRITONSERVER_ to nvidia::inferenceserver
  switch (mode) {
    case TRITONSERVER_RATE_LIMIT_EXEC_COUNT: {
      loptions->SetRateLimiterMode(ni::RateLimitMode::RL_EXEC_COUNT);
      break;
    }
    case TRITONSERVER_RATE_LIMIT_OFF: {
      loptions->SetRateLimiterMode(ni::RateLimitMode::RL_OFF);
      break;
    }
    default: {
      return TRITONSERVER_ErrorNew(
          TRITONSERVER_ERROR_INVALID_ARG,
          std::string("unknown rate limit mode '" + std::to_string(mode) + "'")
              .c_str());
    }
  }

  return nullptr;  // Success
}

TRITONSERVER_Error*
TRITONSERVER_ServerOptionsAddRateLimiterResource(
    TRITONSERVER_ServerOptions* options, const char* name, const size_t count,
    const int device)
{
  TritonServerOptions* loptions =
      reinterpret_cast<TritonServerOptions*>(options);
  return loptions->AddRateLimiterResource(name, count, device);
}

TRITONSERVER_Error*
TRITONSERVER_ServerOptionsSetPinnedMemoryPoolByteSize(
    TRITONSERVER_ServerOptions* options, uint64_t size)
{
  TritonServerOptions* loptions =
      reinterpret_cast<TritonServerOptions*>(options);
  loptions->SetPinnedMemoryPoolByteSize(size);
  return nullptr;  // Success
}

TRITONSERVER_Error*
TRITONSERVER_ServerOptionsSetCudaMemoryPoolByteSize(
    TRITONSERVER_ServerOptions* options, int gpu_device, uint64_t size)
{
  TritonServerOptions* loptions =
      reinterpret_cast<TritonServerOptions*>(options);
  loptions->SetCudaMemoryPoolByteSize(gpu_device, size);
  return nullptr;  // Success
}

TRITONSERVER_Error*
TRITONSERVER_ServerOptionsSetResponseCacheByteSize(
    TRITONSERVER_ServerOptions* options, uint64_t size)
{
  TritonServerOptions* loptions =
      reinterpret_cast<TritonServerOptions*>(options);
  loptions->SetResponseCacheByteSize(size);
  return nullptr;  // Success
}

TRITONSERVER_Error*
TRITONSERVER_ServerOptionsSetMinSupportedComputeCapability(
    TRITONSERVER_ServerOptions* options, double cc)
{
  TritonServerOptions* loptions =
      reinterpret_cast<TritonServerOptions*>(options);
  loptions->SetMinSupportedComputeCapability(cc);
  return nullptr;  // Success
}

TRITONSERVER_Error*
TRITONSERVER_ServerOptionsSetStrictReadiness(
    TRITONSERVER_ServerOptions* options, bool strict)
{
  TritonServerOptions* loptions =
      reinterpret_cast<TritonServerOptions*>(options);
  loptions->SetStrictReadiness(strict);
  return nullptr;  // Success
}

TRITONSERVER_Error*
TRITONSERVER_ServerOptionsSetExitTimeout(
    TRITONSERVER_ServerOptions* options, unsigned int timeout)
{
  TritonServerOptions* loptions =
      reinterpret_cast<TritonServerOptions*>(options);
  loptions->SetExitTimeout(timeout);
  return nullptr;  // Success
}

TRITONSERVER_Error*
TRITONSERVER_ServerOptionsSetBufferManagerThreadCount(
    TRITONSERVER_ServerOptions* options, unsigned int thread_count)
{
  TritonServerOptions* loptions =
      reinterpret_cast<TritonServerOptions*>(options);
  loptions->SetBufferManagerThreadCount(thread_count);
  return nullptr;  // Success
}

TRITONSERVER_Error*
TRITONSERVER_ServerOptionsSetLogInfo(
    TRITONSERVER_ServerOptions* options, bool log)
{
#ifdef TRITON_ENABLE_LOGGING
  // Logging is global for now...
  LOG_ENABLE_INFO(log);
  return nullptr;  // Success
#else
  return TRITONSERVER_ErrorNew(
      TRITONSERVER_ERROR_UNSUPPORTED, "logging not supported");
#endif  // TRITON_ENABLE_LOGGING
}

// Enable or disable warning level logging.
TRITONSERVER_Error*
TRITONSERVER_ServerOptionsSetLogWarn(
    TRITONSERVER_ServerOptions* options, bool log)
{
#ifdef TRITON_ENABLE_LOGGING
  // Logging is global for now...
  LOG_ENABLE_WARNING(log);
  return nullptr;  // Success
#else
  return TRITONSERVER_ErrorNew(
      TRITONSERVER_ERROR_UNSUPPORTED, "logging not supported");
#endif  // TRITON_ENABLE_LOGGING
}

// Enable or disable error level logging.
TRITONSERVER_Error*
TRITONSERVER_ServerOptionsSetLogError(
    TRITONSERVER_ServerOptions* options, bool log)
{
#ifdef TRITON_ENABLE_LOGGING
  // Logging is global for now...
  LOG_ENABLE_ERROR(log);
  return nullptr;  // Success
#else
  return TRITONSERVER_ErrorNew(
      TRITONSERVER_ERROR_UNSUPPORTED, "logging not supported");
#endif  // TRITON_ENABLE_LOGGING
}

// Set verbose logging level. Level zero disables verbose logging.
TRITONSERVER_Error*
TRITONSERVER_ServerOptionsSetLogVerbose(
    TRITONSERVER_ServerOptions* options, int level)
{
#ifdef TRITON_ENABLE_LOGGING
  // Logging is global for now...
  LOG_SET_VERBOSE(level);
#else
  return TRITONSERVER_ErrorNew(
      TRITONSERVER_ERROR_UNSUPPORTED, "logging not supported");
#endif             // TRITON_ENABLE_LOGGING
  return nullptr;  // Success
}

TRITONSERVER_Error*
TRITONSERVER_ServerOptionsSetMetrics(
    TRITONSERVER_ServerOptions* options, bool metrics)
{
#ifdef TRITON_ENABLE_METRICS
  TritonServerOptions* loptions =
      reinterpret_cast<TritonServerOptions*>(options);
  loptions->SetMetrics(metrics);
  return nullptr;  // Success
#else
  return TRITONSERVER_ErrorNew(
      TRITONSERVER_ERROR_UNSUPPORTED, "metrics not supported");
#endif  // TRITON_ENABLE_METRICS
}

TRITONSERVER_Error*
TRITONSERVER_ServerOptionsSetGpuMetrics(
    TRITONSERVER_ServerOptions* options, bool gpu_metrics)
{
#ifdef TRITON_ENABLE_METRICS
  TritonServerOptions* loptions =
      reinterpret_cast<TritonServerOptions*>(options);
  loptions->SetGpuMetrics(gpu_metrics);
  return nullptr;  // Success
#else
  return TRITONSERVER_ErrorNew(
      TRITONSERVER_ERROR_UNSUPPORTED, "metrics not supported");
#endif  // TRITON_ENABLE_METRICS
}

TRITONSERVER_Error*
TRITONSERVER_ServerOptionsSetMetricsInterval(
    TRITONSERVER_ServerOptions* options, uint64_t metrics_interval_ms)
{
#ifdef TRITON_ENABLE_METRICS
  TritonServerOptions* loptions =
      reinterpret_cast<TritonServerOptions*>(options);
  loptions->SetMetricsInterval(metrics_interval_ms);
  return nullptr;  // Success
#else
  return TRITONSERVER_ErrorNew(
      TRITONSERVER_ERROR_UNSUPPORTED, "metrics not supported");
#endif  // TRITON_ENABLE_METRICS
}

TRITONSERVER_Error*
TRITONSERVER_ServerOptionsSetBackendDirectory(
    TRITONSERVER_ServerOptions* options, const char* backend_dir)
{
  TritonServerOptions* loptions =
      reinterpret_cast<TritonServerOptions*>(options);
  loptions->SetBackendDir(backend_dir);
  return nullptr;  // Success
}

TRITONSERVER_Error*
TRITONSERVER_ServerOptionsSetRepoAgentDirectory(
    TRITONSERVER_ServerOptions* options, const char* repoagent_dir)
{
  TritonServerOptions* loptions =
      reinterpret_cast<TritonServerOptions*>(options);
  loptions->SetRepoAgentDir(repoagent_dir);
  return nullptr;  // Success
}

TRITONSERVER_Error*
TRITONSERVER_ServerOptionsSetBackendConfig(
    TRITONSERVER_ServerOptions* options, const char* backend_name,
    const char* setting, const char* value)
{
  TritonServerOptions* loptions =
      reinterpret_cast<TritonServerOptions*>(options);
  return loptions->AddBackendConfig(backend_name, setting, value);
}

TRITONSERVER_Error*
TRITONSERVER_ServerOptionsSetHostPolicy(
    TRITONSERVER_ServerOptions* options, const char* policy_name,
    const char* setting, const char* value)
{
  TritonServerOptions* loptions =
      reinterpret_cast<TritonServerOptions*>(options);
  return loptions->SetHostPolicy(policy_name, setting, value);
}

//
// TRITONSERVER_InferenceRequest
//
TRITONSERVER_Error*
TRITONSERVER_InferenceRequestNew(
    TRITONSERVER_InferenceRequest** inference_request,
    TRITONSERVER_Server* server, const char* model_name,
    const int64_t model_version)
{
  ni::InferenceServer* lserver = reinterpret_cast<ni::InferenceServer*>(server);

  std::shared_ptr<ni::Model> model;
  RETURN_IF_STATUS_ERROR(lserver->GetModel(model_name, model_version, &model));

  *inference_request = reinterpret_cast<TRITONSERVER_InferenceRequest*>(
      new ni::InferenceRequest(model, model_version));

  return nullptr;  // Success
}

TRITONSERVER_Error*
TRITONSERVER_InferenceRequestDelete(
    TRITONSERVER_InferenceRequest* inference_request)
{
  ni::InferenceRequest* lrequest =
      reinterpret_cast<ni::InferenceRequest*>(inference_request);
  delete lrequest;
  return nullptr;  // Success
}

TRITONSERVER_Error*
TRITONSERVER_InferenceRequestId(
    TRITONSERVER_InferenceRequest* inference_request, const char** id)
{
  ni::InferenceRequest* lrequest =
      reinterpret_cast<ni::InferenceRequest*>(inference_request);
  *id = lrequest->Id().c_str();
  return nullptr;  // Success
}

TRITONSERVER_Error*
TRITONSERVER_InferenceRequestSetId(
    TRITONSERVER_InferenceRequest* inference_request, const char* id)
{
  ni::InferenceRequest* lrequest =
      reinterpret_cast<ni::InferenceRequest*>(inference_request);
  lrequest->SetId(id);
  return nullptr;  // Success
}

TRITONSERVER_Error*
TRITONSERVER_InferenceRequestFlags(
    TRITONSERVER_InferenceRequest* inference_request, uint32_t* flags)
{
  ni::InferenceRequest* lrequest =
      reinterpret_cast<ni::InferenceRequest*>(inference_request);
  *flags = lrequest->Flags();
  return nullptr;  // Success
}

TRITONSERVER_Error*
TRITONSERVER_InferenceRequestSetFlags(
    TRITONSERVER_InferenceRequest* inference_request, uint32_t flags)
{
  ni::InferenceRequest* lrequest =
      reinterpret_cast<ni::InferenceRequest*>(inference_request);
  lrequest->SetFlags(flags);
  return nullptr;  // Success
}

TRITONSERVER_Error*
TRITONSERVER_InferenceRequestCorrelationId(
    TRITONSERVER_InferenceRequest* inference_request, uint64_t* correlation_id)
{
  ni::InferenceRequest* lrequest =
      reinterpret_cast<ni::InferenceRequest*>(inference_request);
  const ni::InferenceRequest::SequenceId& corr_id = lrequest->CorrelationId();
  if (corr_id.Type() != ni::InferenceRequest::SequenceId::DataType::UINT64) {
    return TRITONSERVER_ErrorNew(
        TRITONSERVER_ERROR_INVALID_ARG,
        std::string("given request's correlation id is not an unsigned int")
            .c_str());
  }
  *correlation_id = corr_id.UnsignedIntValue();
  return nullptr;  // Success
}

TRITONSERVER_Error*
TRITONSERVER_InferenceRequestCorrelationIdString(
    TRITONSERVER_InferenceRequest* inference_request,
    const char** correlation_id)
{
  ni::InferenceRequest* lrequest =
      reinterpret_cast<ni::InferenceRequest*>(inference_request);
  const ni::InferenceRequest::SequenceId& corr_id = lrequest->CorrelationId();
  if (corr_id.Type() != ni::InferenceRequest::SequenceId::DataType::STRING) {
    return TRITONSERVER_ErrorNew(
        TRITONSERVER_ERROR_INVALID_ARG,
        std::string("given request's correlation id is not a string").c_str());
  }
  *correlation_id = corr_id.StringValue().c_str();
  return nullptr;  // Success
}

TRITONSERVER_Error*
TRITONSERVER_InferenceRequestSetCorrelationId(
    TRITONSERVER_InferenceRequest* inference_request, uint64_t correlation_id)
{
  ni::InferenceRequest* lrequest =
      reinterpret_cast<ni::InferenceRequest*>(inference_request);
  lrequest->SetCorrelationId(ni::InferenceRequest::SequenceId(correlation_id));
  return nullptr;  // Success
}

TRITONSERVER_Error*
TRITONSERVER_InferenceRequestSetCorrelationIdString(
    TRITONSERVER_InferenceRequest* inference_request,
    const char* correlation_id)
{
  ni::InferenceRequest* lrequest =
      reinterpret_cast<ni::InferenceRequest*>(inference_request);
  if (std::string(correlation_id).length() > 128) {
    return TRITONSERVER_ErrorNew(
        TRITONSERVER_ERROR_UNSUPPORTED,
        std::string(
            "string correlation ID cannot be longer than 128 characters")
            .c_str());
  }
  lrequest->SetCorrelationId(ni::InferenceRequest::SequenceId(correlation_id));
  return nullptr;  // Success
}

TRITONSERVER_Error*
TRITONSERVER_InferenceRequestPriority(
    TRITONSERVER_InferenceRequest* inference_request, uint32_t* priority)
{
  ni::InferenceRequest* lrequest =
      reinterpret_cast<ni::InferenceRequest*>(inference_request);
  *priority = lrequest->Priority();
  return nullptr;  // Success
}

TRITONSERVER_Error*
TRITONSERVER_InferenceRequestSetPriority(
    TRITONSERVER_InferenceRequest* inference_request, uint32_t priority)
{
  ni::InferenceRequest* lrequest =
      reinterpret_cast<ni::InferenceRequest*>(inference_request);
  lrequest->SetPriority(priority);
  return nullptr;  // Success
}

TRITONSERVER_Error*
TRITONSERVER_InferenceRequestTimeoutMicroseconds(
    TRITONSERVER_InferenceRequest* inference_request, uint64_t* timeout_us)
{
  ni::InferenceRequest* lrequest =
      reinterpret_cast<ni::InferenceRequest*>(inference_request);
  *timeout_us = lrequest->TimeoutMicroseconds();
  return nullptr;  // Success
}

TRITONSERVER_Error*
TRITONSERVER_InferenceRequestSetTimeoutMicroseconds(
    TRITONSERVER_InferenceRequest* inference_request, uint64_t timeout_us)
{
  ni::InferenceRequest* lrequest =
      reinterpret_cast<ni::InferenceRequest*>(inference_request);
  lrequest->SetTimeoutMicroseconds(timeout_us);
  return nullptr;  // Success
}

TRITONSERVER_Error*
TRITONSERVER_InferenceRequestAddInput(
    TRITONSERVER_InferenceRequest* inference_request, const char* name,
    const TRITONSERVER_DataType datatype, const int64_t* shape,
    uint64_t dim_count)
{
  ni::InferenceRequest* lrequest =
      reinterpret_cast<ni::InferenceRequest*>(inference_request);
  RETURN_IF_STATUS_ERROR(lrequest->AddOriginalInput(
      name, ni::TritonToDataType(datatype), shape, dim_count));
  return nullptr;  // Success
}

TRITONSERVER_Error*
TRITONSERVER_InferenceRequestRemoveInput(
    TRITONSERVER_InferenceRequest* inference_request, const char* name)
{
  ni::InferenceRequest* lrequest =
      reinterpret_cast<ni::InferenceRequest*>(inference_request);
  RETURN_IF_STATUS_ERROR(lrequest->RemoveOriginalInput(name));
  return nullptr;  // Success
}

TRITONSERVER_Error*
TRITONSERVER_InferenceRequestRemoveAllInputs(
    TRITONSERVER_InferenceRequest* inference_request)
{
  ni::InferenceRequest* lrequest =
      reinterpret_cast<ni::InferenceRequest*>(inference_request);
  RETURN_IF_STATUS_ERROR(lrequest->RemoveAllOriginalInputs());
  return nullptr;  // Success
}

TRITONSERVER_Error*
TRITONSERVER_InferenceRequestAppendInputData(
    TRITONSERVER_InferenceRequest* inference_request, const char* name,
    const void* base, size_t byte_size, TRITONSERVER_MemoryType memory_type,
    int64_t memory_type_id)
{
  ni::InferenceRequest* lrequest =
      reinterpret_cast<ni::InferenceRequest*>(inference_request);

  ni::InferenceRequest::Input* input;
  RETURN_IF_STATUS_ERROR(lrequest->MutableOriginalInput(name, &input));
  RETURN_IF_STATUS_ERROR(
      input->AppendData(base, byte_size, memory_type, memory_type_id));

  return nullptr;  // Success
}

TRITONSERVER_Error*
TRITONSERVER_InferenceRequestAppendInputDataWithHostPolicy(
    TRITONSERVER_InferenceRequest* inference_request, const char* name,
    const void* base, size_t byte_size, TRITONSERVER_MemoryType memory_type,
    int64_t memory_type_id, const char* host_policy_name)
{
  ni::InferenceRequest* lrequest =
      reinterpret_cast<ni::InferenceRequest*>(inference_request);

  ni::InferenceRequest::Input* input;
  RETURN_IF_STATUS_ERROR(lrequest->MutableOriginalInput(name, &input));
  RETURN_IF_STATUS_ERROR(input->AppendDataWithHostPolicy(
      base, byte_size, memory_type, memory_type_id, host_policy_name));

  return nullptr;  // Success
}

TRITONSERVER_Error*
TRITONSERVER_InferenceRequestRemoveAllInputData(
    TRITONSERVER_InferenceRequest* inference_request, const char* name)
{
  ni::InferenceRequest* lrequest =
      reinterpret_cast<ni::InferenceRequest*>(inference_request);

  ni::InferenceRequest::Input* input;
  RETURN_IF_STATUS_ERROR(lrequest->MutableOriginalInput(name, &input));
  RETURN_IF_STATUS_ERROR(input->RemoveAllData());

  return nullptr;  // Success
}

TRITONSERVER_Error*
TRITONSERVER_InferenceRequestAddRequestedOutput(
    TRITONSERVER_InferenceRequest* inference_request, const char* name)
{
  ni::InferenceRequest* lrequest =
      reinterpret_cast<ni::InferenceRequest*>(inference_request);
  RETURN_IF_STATUS_ERROR(lrequest->AddOriginalRequestedOutput(name));
  return nullptr;  // Success
}

TRITONSERVER_Error*
TRITONSERVER_InferenceRequestRemoveRequestedOutput(
    TRITONSERVER_InferenceRequest* inference_request, const char* name)
{
  ni::InferenceRequest* lrequest =
      reinterpret_cast<ni::InferenceRequest*>(inference_request);
  RETURN_IF_STATUS_ERROR(lrequest->RemoveOriginalRequestedOutput(name));
  return nullptr;  // Success
}

TRITONSERVER_Error*
TRITONSERVER_InferenceRequestRemoveAllRequestedOutputs(
    TRITONSERVER_InferenceRequest* inference_request)
{
  ni::InferenceRequest* lrequest =
      reinterpret_cast<ni::InferenceRequest*>(inference_request);
  RETURN_IF_STATUS_ERROR(lrequest->RemoveAllOriginalRequestedOutputs());
  return nullptr;  // Success
}

TRITONSERVER_Error*
TRITONSERVER_InferenceRequestSetReleaseCallback(
    TRITONSERVER_InferenceRequest* inference_request,
    TRITONSERVER_InferenceRequestReleaseFn_t request_release_fn,
    void* request_release_userp)
{
  ni::InferenceRequest* lrequest =
      reinterpret_cast<ni::InferenceRequest*>(inference_request);
  RETURN_IF_STATUS_ERROR(
      lrequest->SetReleaseCallback(request_release_fn, request_release_userp));
  return nullptr;  // Success
}

TRITONSERVER_Error*
TRITONSERVER_InferenceRequestSetResponseCallback(
    TRITONSERVER_InferenceRequest* inference_request,
    TRITONSERVER_ResponseAllocator* response_allocator,
    void* response_allocator_userp,
    TRITONSERVER_InferenceResponseCompleteFn_t response_fn,
    void* response_userp)
{
  ni::InferenceRequest* lrequest =
      reinterpret_cast<ni::InferenceRequest*>(inference_request);
  ni::ResponseAllocator* lallocator =
      reinterpret_cast<ni::ResponseAllocator*>(response_allocator);
  RETURN_IF_STATUS_ERROR(lrequest->SetResponseCallback(
      lallocator, response_allocator_userp, response_fn, response_userp));
  return nullptr;  // Success
}

//
// TRITONSERVER_InferenceResponse
//
TRITONSERVER_Error*
TRITONSERVER_InferenceResponseDelete(
    TRITONSERVER_InferenceResponse* inference_response)
{
  ni::InferenceResponse* lresponse =
      reinterpret_cast<ni::InferenceResponse*>(inference_response);
  delete lresponse;
  return nullptr;  // Success
}

TRITONSERVER_Error*
TRITONSERVER_InferenceResponseError(
    TRITONSERVER_InferenceResponse* inference_response)
{
  ni::InferenceResponse* lresponse =
      reinterpret_cast<ni::InferenceResponse*>(inference_response);
  RETURN_IF_STATUS_ERROR(lresponse->ResponseStatus());
  return nullptr;  // Success
}

TRITONSERVER_Error*
TRITONSERVER_InferenceResponseModel(
    TRITONSERVER_InferenceResponse* inference_response, const char** model_name,
    int64_t* model_version)
{
  ni::InferenceResponse* lresponse =
      reinterpret_cast<ni::InferenceResponse*>(inference_response);

  *model_name = lresponse->ModelName().c_str();
  *model_version = lresponse->ActualModelVersion();

  return nullptr;  // Success
}

TRITONSERVER_Error*
TRITONSERVER_InferenceResponseId(
    TRITONSERVER_InferenceResponse* inference_response, const char** request_id)
{
  ni::InferenceResponse* lresponse =
      reinterpret_cast<ni::InferenceResponse*>(inference_response);

  *request_id = lresponse->Id().c_str();

  return nullptr;  // Success
}

TRITONSERVER_Error*
TRITONSERVER_InferenceResponseParameterCount(
    TRITONSERVER_InferenceResponse* inference_response, uint32_t* count)
{
  ni::InferenceResponse* lresponse =
      reinterpret_cast<ni::InferenceResponse*>(inference_response);

  const auto& parameters = lresponse->Parameters();
  *count = parameters.size();

  return nullptr;  // Success
}

TRITONSERVER_Error*
TRITONSERVER_InferenceResponseParameter(
    TRITONSERVER_InferenceResponse* inference_response, const uint32_t index,
    const char** name, TRITONSERVER_ParameterType* type, const void** vvalue)
{
  ni::InferenceResponse* lresponse =
      reinterpret_cast<ni::InferenceResponse*>(inference_response);

  const auto& parameters = lresponse->Parameters();
  if (index >= parameters.size()) {
    return TritonServerError::Create(
        TRITONSERVER_ERROR_INVALID_ARG,
        "out of bounds index " + std::to_string(index) +
            std::string(": response has ") + std::to_string(parameters.size()) +
            " parameters");
  }

  const ni::InferenceParameter& param = parameters[index];

  *name = param.Name().c_str();
  *type = param.Type();
  *vvalue = param.ValuePointer();

  return nullptr;  // Success
}

TRITONSERVER_Error*
TRITONSERVER_InferenceResponseOutputCount(
    TRITONSERVER_InferenceResponse* inference_response, uint32_t* count)
{
  ni::InferenceResponse* lresponse =
      reinterpret_cast<ni::InferenceResponse*>(inference_response);

  const auto& outputs = lresponse->Outputs();
  *count = outputs.size();

  return nullptr;  // Success
}

TRITONSERVER_Error*
TRITONSERVER_InferenceResponseOutput(
    TRITONSERVER_InferenceResponse* inference_response, const uint32_t index,
    const char** name, TRITONSERVER_DataType* datatype, const int64_t** shape,
    uint64_t* dim_count, const void** base, size_t* byte_size,
    TRITONSERVER_MemoryType* memory_type, int64_t* memory_type_id, void** userp)
{
  ni::InferenceResponse* lresponse =
      reinterpret_cast<ni::InferenceResponse*>(inference_response);

  const auto& outputs = lresponse->Outputs();
  if (index >= outputs.size()) {
    return TritonServerError::Create(
        TRITONSERVER_ERROR_INVALID_ARG,
        "out of bounds index " + std::to_string(index) +
            std::string(": response has ") + std::to_string(outputs.size()) +
            " outputs");
  }

  const ni::InferenceResponse::Output& output = outputs[index];

  *name = output.Name().c_str();
  *datatype = ni::DataTypeToTriton(output.DType());

  const std::vector<int64_t>& oshape = output.Shape();
  *shape = &oshape[0];
  *dim_count = oshape.size();

  RETURN_IF_STATUS_ERROR(
      output.DataBuffer(base, byte_size, memory_type, memory_type_id, userp));

  return nullptr;  // Success
}

TRITONSERVER_Error*
TRITONSERVER_InferenceResponseOutputClassificationLabel(
    TRITONSERVER_InferenceResponse* inference_response, const uint32_t index,
    const size_t class_index, const char** label)
{
  ni::InferenceResponse* lresponse =
      reinterpret_cast<ni::InferenceResponse*>(inference_response);

  const auto& outputs = lresponse->Outputs();
  if (index >= outputs.size()) {
    return TritonServerError::Create(
        TRITONSERVER_ERROR_INVALID_ARG,
        "out of bounds index " + std::to_string(index) +
            std::string(": response has ") + std::to_string(outputs.size()) +
            " outputs");
  }

  const ni::InferenceResponse::Output& output = outputs[index];
  RETURN_IF_STATUS_ERROR(
      lresponse->ClassificationLabel(output, class_index, label));

  return nullptr;  // Success
}

//
// TRITONSERVER_Server
//
TRITONSERVER_Error*
TRITONSERVER_ServerNew(
    TRITONSERVER_Server** server, TRITONSERVER_ServerOptions* options)
{
  ni::InferenceServer* lserver = new ni::InferenceServer();
  TritonServerOptions* loptions =
      reinterpret_cast<TritonServerOptions*>(options);

  NVTX_INITIALIZE;

#ifdef TRITON_ENABLE_METRICS
  if (loptions->Metrics()) {
    ni::Metrics::EnableMetrics();
    ni::Metrics::SetMetricsInterval(loptions->MetricsInterval());
  }
#ifdef TRITON_ENABLE_METRICS_GPU
  if (loptions->Metrics() && loptions->GpuMetrics()) {
    ni::Metrics::EnableGPUMetrics();
  }
#endif  // TRITON_ENABLE_METRICS_GPU
#endif  // TRITON_ENABLE_METRICS

  lserver->SetId(loptions->ServerId());
  lserver->SetModelRepositoryPaths(loptions->ModelRepositoryPaths());
  lserver->SetModelControlMode(loptions->ModelControlMode());
  lserver->SetStartupModels(loptions->StartupModels());
  bool strict_model_config = loptions->StrictModelConfig();
  lserver->SetStrictModelConfigEnabled(strict_model_config);
  lserver->SetRateLimiterMode(loptions->RateLimiterMode());
  lserver->SetRateLimiterResources(loptions->RateLimiterResources());
  lserver->SetPinnedMemoryPoolByteSize(loptions->PinnedMemoryPoolByteSize());
  lserver->SetResponseCacheByteSize(loptions->ResponseCacheByteSize());
  lserver->SetCudaMemoryPoolByteSize(loptions->CudaMemoryPoolByteSize());
  double min_compute_capability = loptions->MinSupportedComputeCapability();
  lserver->SetMinSupportedComputeCapability(min_compute_capability);
  lserver->SetStrictReadinessEnabled(loptions->StrictReadiness());
  lserver->SetExitTimeoutSeconds(loptions->ExitTimeout());
  lserver->SetHostPolicyCmdlineConfig(loptions->HostPolicyCmdlineConfigMap());
  lserver->SetRepoAgentDir(loptions->RepoAgentDir());
  lserver->SetBufferManagerThreadCount(loptions->BufferManagerThreadCount());

  // SetBackendCmdlineConfig must be called after all AddBackendConfig calls
  // have completed.
  // Note that the auto complete config condition is reverted
  // due to setting name being different
  loptions->AddBackendConfig(
      std::string(), "auto-complete-config",
      strict_model_config ? "false" : "true");
  loptions->AddBackendConfig(
      std::string(), "min-compute-capability",
      std::to_string(min_compute_capability));
  loptions->AddBackendConfig(
      std::string(), "backend-directory", loptions->BackendDir());
  lserver->SetBackendCmdlineConfig(loptions->BackendCmdlineConfigMap());

  ni::Status status = lserver->Init();
  std::vector<std::string> options_headers;
  options_headers.emplace_back("Option");
  options_headers.emplace_back("Value");

  triton::common::TablePrinter options_table(options_headers);
  options_table.InsertRow(std::vector<std::string>{"server_id", lserver->Id()});
  options_table.InsertRow(
      std::vector<std::string>{"server_version", lserver->Version()});

  auto extensions = lserver->Extensions();
  std::string exts;
  for (const auto& ext : extensions) {
    exts.append(ext);
    exts.append(" ");
  }

  // Remove the trailing space
  if (exts.size() > 0)
    exts.pop_back();

  options_table.InsertRow(std::vector<std::string>{"server_extensions", exts});

  size_t i = 0;
  for (const auto& model_repository_path : lserver->ModelRepositoryPaths()) {
    options_table.InsertRow(std::vector<std::string>{
        "model_repository_path[" + std::to_string(i) + "]",
        model_repository_path});
    ++i;
  }

  std::string model_control_mode;
  auto control_mode = lserver->GetModelControlMode();
  switch (control_mode) {
    case ni::ModelControlMode::MODE_NONE: {
      model_control_mode = "MODE_NONE";
      break;
    }
    case ni::ModelControlMode::MODE_POLL: {
      model_control_mode = "MODE_POLL";
      break;
    }
    case ni::ModelControlMode::MODE_EXPLICIT: {
      model_control_mode = "MODE_EXPLICIT";
      break;
    }
    default: {
      model_control_mode = "<unknown>";
    }
  }
  options_table.InsertRow(
      std::vector<std::string>{"model_control_mode", model_control_mode});

  i = 0;
  for (const auto& startup_model : lserver->StartupModels()) {
    options_table.InsertRow(std::vector<std::string>{
        "startup_models_" + std::to_string(i), startup_model});
    ++i;
  }
  options_table.InsertRow(std::vector<std::string>{
      "strict_model_config",
      std::to_string(lserver->StrictModelConfigEnabled())});
  std::string rate_limit = RateLimitModeToString(lserver->RateLimiterMode());
  options_table.InsertRow(std::vector<std::string>{"rate_limit", rate_limit});
  i = 0;
  for (const auto& device_resources : lserver->RateLimiterResources()) {
    for (const auto& resource : device_resources.second) {
      options_table.InsertRow(std::vector<std::string>{
          "rate_limit_resource[" + std::to_string(i) + "]",
          ResourceString(
              resource.first, resource.second, device_resources.first)});
      ++i;
    }
  }
  options_table.InsertRow(std::vector<std::string>{
      "pinned_memory_pool_byte_size",
      std::to_string(lserver->PinnedMemoryPoolByteSize())});
  for (const auto& cuda_memory_pool : lserver->CudaMemoryPoolByteSize()) {
    options_table.InsertRow(std::vector<std::string>{
        "cuda_memory_pool_byte_size{" + std::to_string(cuda_memory_pool.first) +
            "}",
        std::to_string(cuda_memory_pool.second)});
  }
  options_table.InsertRow(std::vector<std::string>{
      "response_cache_byte_size",
      std::to_string(lserver->ResponseCacheByteSize())});

  std::stringstream compute_capability_ss;
  compute_capability_ss.setf(std::ios::fixed);
  compute_capability_ss.precision(1);
  compute_capability_ss << lserver->MinSupportedComputeCapability();
  options_table.InsertRow(std::vector<std::string>{
      "min_supported_compute_capability", compute_capability_ss.str()});
  options_table.InsertRow(std::vector<std::string>{
      "strict_readiness", std::to_string(lserver->StrictReadinessEnabled())});
  options_table.InsertRow(std::vector<std::string>{
      "exit_timeout", std::to_string(lserver->ExitTimeoutSeconds())});

  std::string options_table_string = options_table.PrintTable();
  LOG_INFO << options_table_string;

  if (!status.IsOk()) {
    if (loptions->ExitOnError()) {
      lserver->Stop(true /* force */);
      delete lserver;
      RETURN_IF_STATUS_ERROR(status);
    }

    LOG_ERROR << status.AsString();
  }

  *server = reinterpret_cast<TRITONSERVER_Server*>(lserver);
  return nullptr;  // Success
}

TRITONSERVER_Error*
TRITONSERVER_ServerDelete(TRITONSERVER_Server* server)
{
  ni::InferenceServer* lserver = reinterpret_cast<ni::InferenceServer*>(server);
  if (lserver != nullptr) {
    RETURN_IF_STATUS_ERROR(lserver->Stop());
  }
  delete lserver;
  return nullptr;  // Success
}

TRITONSERVER_Error*
TRITONSERVER_ServerStop(TRITONSERVER_Server* server)
{
  ni::InferenceServer* lserver = reinterpret_cast<ni::InferenceServer*>(server);
  if (lserver != nullptr) {
    RETURN_IF_STATUS_ERROR(lserver->Stop());
  }
  return nullptr;  // Success
}

TRITONSERVER_Error*
TRITONSERVER_ServerPollModelRepository(TRITONSERVER_Server* server)
{
  ni::InferenceServer* lserver = reinterpret_cast<ni::InferenceServer*>(server);
  RETURN_IF_STATUS_ERROR(lserver->PollModelRepository());
  return nullptr;  // Success
}

TRITONSERVER_Error*
TRITONSERVER_ServerIsLive(TRITONSERVER_Server* server, bool* live)
{
  ni::InferenceServer* lserver = reinterpret_cast<ni::InferenceServer*>(server);

  RETURN_IF_STATUS_ERROR(lserver->IsLive(live));
  return nullptr;  // Success
}

TRITONSERVER_Error*
TRITONSERVER_ServerIsReady(TRITONSERVER_Server* server, bool* ready)
{
  ni::InferenceServer* lserver = reinterpret_cast<ni::InferenceServer*>(server);

  RETURN_IF_STATUS_ERROR(lserver->IsReady(ready));
  return nullptr;  // Success
}

TRITONSERVER_Error*
TRITONSERVER_ServerModelIsReady(
    TRITONSERVER_Server* server, const char* model_name,
    const int64_t model_version, bool* ready)
{
  ni::InferenceServer* lserver = reinterpret_cast<ni::InferenceServer*>(server);

  RETURN_IF_STATUS_ERROR(
      lserver->ModelIsReady(model_name, model_version, ready));
  return nullptr;  // Success
}

TRITONSERVER_Error*
TRITONSERVER_ServerModelBatchProperties(
    TRITONSERVER_Server* server, const char* model_name,
    const int64_t model_version, uint32_t* flags, void** voidp)
{
  ni::InferenceServer* lserver = reinterpret_cast<ni::InferenceServer*>(server);

  if (voidp != nullptr) {
    *voidp = nullptr;
  }

  std::shared_ptr<ni::Model> model;
  RETURN_IF_STATUS_ERROR(lserver->GetModel(model_name, model_version, &model));

  if (model->Config().max_batch_size() > 0) {
    *flags = TRITONSERVER_BATCH_FIRST_DIM;
  } else {
    *flags = TRITONSERVER_BATCH_UNKNOWN;
  }

  return nullptr;  // Success
}

TRITONSERVER_Error*
TRITONSERVER_ServerModelTransactionProperties(
    TRITONSERVER_Server* server, const char* model_name,
    const int64_t model_version, uint32_t* txn_flags, void** voidp)
{
  ni::InferenceServer* lserver = reinterpret_cast<ni::InferenceServer*>(server);

  if (voidp != nullptr) {
    *voidp = nullptr;
  }

  *txn_flags = 0;

  std::shared_ptr<ni::Model> model;
  RETURN_IF_STATUS_ERROR(lserver->GetModel(model_name, model_version, &model));

  if (model->Config().model_transaction_policy().decoupled()) {
    *txn_flags = TRITONSERVER_TXN_DECOUPLED;
  } else {
    *txn_flags = TRITONSERVER_TXN_ONE_TO_ONE;
  }

  return nullptr;  // Success
}

TRITONSERVER_Error*
TRITONSERVER_ServerMetadata(
    TRITONSERVER_Server* server, TRITONSERVER_Message** server_metadata)
{
  ni::InferenceServer* lserver = reinterpret_cast<ni::InferenceServer*>(server);

  triton::common::TritonJson::Value metadata(
      triton::common::TritonJson::ValueType::OBJECT);

  // Just store string reference in JSON object since it will be
  // serialized to another buffer before lserver->Id() or
  // lserver->Version() lifetime ends.
  RETURN_IF_STATUS_ERROR(metadata.AddStringRef("name", lserver->Id().c_str()));
  RETURN_IF_STATUS_ERROR(
      metadata.AddStringRef("version", lserver->Version().c_str()));

  triton::common::TritonJson::Value extensions(
      metadata, triton::common::TritonJson::ValueType::ARRAY);
  const std::vector<const char*>& exts = lserver->Extensions();
  for (const auto ext : exts) {
    RETURN_IF_STATUS_ERROR(extensions.AppendStringRef(ext));
  }

  RETURN_IF_STATUS_ERROR(metadata.Add("extensions", std::move(extensions)));

  *server_metadata = reinterpret_cast<TRITONSERVER_Message*>(
      new ni::TritonServerMessage(metadata));
  return nullptr;  // Success
}

TRITONSERVER_Error*
TRITONSERVER_ServerModelMetadata(
    TRITONSERVER_Server* server, const char* model_name,
    const int64_t model_version, TRITONSERVER_Message** model_metadata)
{
  ni::InferenceServer* lserver = reinterpret_cast<ni::InferenceServer*>(server);

  std::shared_ptr<ni::Model> model;
  RETURN_IF_STATUS_ERROR(lserver->GetModel(model_name, model_version, &model));

  std::vector<int64_t> ready_versions;
  RETURN_IF_STATUS_ERROR(
      lserver->ModelReadyVersions(model_name, &ready_versions));

  triton::common::TritonJson::Value metadata(
      triton::common::TritonJson::ValueType::OBJECT);

  // Can use string ref in this function even though model can be
  // unloaded and config becomes invalid, because TritonServeMessage
  // serializes the json when it is constructed below.
  RETURN_IF_STATUS_ERROR(metadata.AddStringRef("name", model_name));

  triton::common::TritonJson::Value versions(
      metadata, triton::common::TritonJson::ValueType::ARRAY);
  if (model_version != -1) {
    RETURN_IF_STATUS_ERROR(
        versions.AppendString(std::move(std::to_string(model_version))));
  } else {
    for (const auto v : ready_versions) {
      RETURN_IF_STATUS_ERROR(
          versions.AppendString(std::move(std::to_string(v))));
    }
  }

  RETURN_IF_STATUS_ERROR(metadata.Add("versions", std::move(versions)));

  const auto& model_config = model->Config();
  if (!model_config.platform().empty()) {
    RETURN_IF_STATUS_ERROR(
        metadata.AddStringRef("platform", model_config.platform().c_str()));
  } else {
    RETURN_IF_STATUS_ERROR(
        metadata.AddStringRef("platform", model_config.backend().c_str()));
  }

  triton::common::TritonJson::Value inputs(
      metadata, triton::common::TritonJson::ValueType::ARRAY);
  for (const auto& io : model_config.input()) {
    triton::common::TritonJson::Value io_metadata(
        metadata, triton::common::TritonJson::ValueType::OBJECT);
    RETURN_IF_STATUS_ERROR(io_metadata.AddStringRef("name", io.name().c_str()));
    RETURN_IF_STATUS_ERROR(io_metadata.AddStringRef(
        "datatype", ni::DataTypeToProtocolString(io.data_type())));

    // Input shape. If the model supports batching then must include
    // '-1' for the batch dimension.
    triton::common::TritonJson::Value io_metadata_shape(
        metadata, triton::common::TritonJson::ValueType::ARRAY);
    if (model_config.max_batch_size() >= 1) {
      RETURN_IF_STATUS_ERROR(io_metadata_shape.AppendInt(-1));
    }
    for (const auto d : io.dims()) {
      RETURN_IF_STATUS_ERROR(io_metadata_shape.AppendInt(d));
    }
    RETURN_IF_STATUS_ERROR(
        io_metadata.Add("shape", std::move(io_metadata_shape)));

    RETURN_IF_STATUS_ERROR(inputs.Append(std::move(io_metadata)));
  }
  RETURN_IF_STATUS_ERROR(metadata.Add("inputs", std::move(inputs)));

  triton::common::TritonJson::Value outputs(
      metadata, triton::common::TritonJson::ValueType::ARRAY);
  for (const auto& io : model_config.output()) {
    triton::common::TritonJson::Value io_metadata(
        metadata, triton::common::TritonJson::ValueType::OBJECT);
    RETURN_IF_STATUS_ERROR(io_metadata.AddStringRef("name", io.name().c_str()));
    RETURN_IF_STATUS_ERROR(io_metadata.AddStringRef(
        "datatype", ni::DataTypeToProtocolString(io.data_type())));

    // Output shape. If the model supports batching then must include
    // '-1' for the batch dimension.
    triton::common::TritonJson::Value io_metadata_shape(
        metadata, triton::common::TritonJson::ValueType::ARRAY);
    if (model_config.max_batch_size() >= 1) {
      RETURN_IF_STATUS_ERROR(io_metadata_shape.AppendInt(-1));
    }
    for (const auto d : io.dims()) {
      RETURN_IF_STATUS_ERROR(io_metadata_shape.AppendInt(d));
    }
    RETURN_IF_STATUS_ERROR(
        io_metadata.Add("shape", std::move(io_metadata_shape)));

    RETURN_IF_STATUS_ERROR(outputs.Append(std::move(io_metadata)));
  }
  RETURN_IF_STATUS_ERROR(metadata.Add("outputs", std::move(outputs)));

  *model_metadata = reinterpret_cast<TRITONSERVER_Message*>(
      new ni::TritonServerMessage(metadata));
  return nullptr;  // success
}

TRITONSERVER_Error*
TRITONSERVER_ServerModelStatistics(
    TRITONSERVER_Server* server, const char* model_name,
    const int64_t model_version, TRITONSERVER_Message** model_stats)
{
#ifndef TRITON_ENABLE_STATS
  return TRITONSERVER_ErrorNew(
      TRITONSERVER_ERROR_UNSUPPORTED, "statistics not supported");
#else

  ni::InferenceServer* lserver = reinterpret_cast<ni::InferenceServer*>(server);

  auto model_name_string = std::string(model_name);
  std::map<std::string, std::vector<int64_t> > ready_model_versions;
  if (model_name_string.empty()) {
    RETURN_IF_STATUS_ERROR(lserver->ModelReadyVersions(&ready_model_versions));
  } else {
    std::vector<int64_t> ready_versions;
    RETURN_IF_STATUS_ERROR(
        lserver->ModelReadyVersions(model_name_string, &ready_versions));
    if (ready_versions.empty()) {
      return TRITONSERVER_ErrorNew(
          TRITONSERVER_ERROR_INVALID_ARG,
          std::string(
              "requested model '" + model_name_string + "' is not available")
              .c_str());
    }

    if (model_version == -1) {
      ready_model_versions.emplace(
          model_name_string, std::move(ready_versions));
    } else {
      bool found = false;
      for (const auto v : ready_versions) {
        if (v == model_version) {
          found = true;
          break;
        }
      }
      if (found) {
        ready_model_versions.emplace(
            model_name_string, std::vector<int64_t>{model_version});
      } else {
        return TRITONSERVER_ErrorNew(
            TRITONSERVER_ERROR_INVALID_ARG,
            std::string(
                "requested model version is not available for model '" +
                model_name_string + "'")
                .c_str());
      }
    }
  }

  // Can use string ref in this function because TritonServeMessage
  // serializes the json when it is constructed below.
  triton::common::TritonJson::Value metadata(
      triton::common::TritonJson::ValueType::OBJECT);

  triton::common::TritonJson::Value model_stats_json(
      metadata, triton::common::TritonJson::ValueType::ARRAY);
  for (const auto& mv_pair : ready_model_versions) {
    for (const auto& version : mv_pair.second) {
      std::shared_ptr<ni::Model> model;
      RETURN_IF_STATUS_ERROR(lserver->GetModel(mv_pair.first, version, &model));
      const auto& infer_stats = model->StatsAggregator().ImmutableInferStats();
      const auto& infer_batch_stats =
          model->StatsAggregator().ImmutableInferBatchStats();

      triton::common::TritonJson::Value inference_stats(
          metadata, triton::common::TritonJson::ValueType::OBJECT);
      SetDurationStat(
          metadata, inference_stats, "success", infer_stats.success_count_,
          infer_stats.request_duration_ns_);
      SetDurationStat(
          metadata, inference_stats, "fail", infer_stats.failure_count_,
          infer_stats.failure_duration_ns_);
      SetDurationStat(
          metadata, inference_stats, "queue", infer_stats.success_count_,
          infer_stats.queue_duration_ns_);
      SetDurationStat(
          metadata, inference_stats, "compute_input",
          infer_stats.success_count_, infer_stats.compute_input_duration_ns_);
      SetDurationStat(
          metadata, inference_stats, "compute_infer",
          infer_stats.success_count_, infer_stats.compute_infer_duration_ns_);
      SetDurationStat(
          metadata, inference_stats, "compute_output",
          infer_stats.success_count_, infer_stats.compute_output_duration_ns_);

      triton::common::TritonJson::Value batch_stats(
          metadata, triton::common::TritonJson::ValueType::ARRAY);
      for (const auto& batch : infer_batch_stats) {
        triton::common::TritonJson::Value batch_stat(
            metadata, triton::common::TritonJson::ValueType::OBJECT);
        RETURN_IF_STATUS_ERROR(batch_stat.AddUInt("batch_size", batch.first));
        SetDurationStat(
            metadata, batch_stat, "compute_input", batch.second.count_,
            batch.second.compute_input_duration_ns_);
        SetDurationStat(
            metadata, batch_stat, "compute_infer", batch.second.count_,
            batch.second.compute_infer_duration_ns_);
        SetDurationStat(
            metadata, batch_stat, "compute_output", batch.second.count_,
            batch.second.compute_output_duration_ns_);
        RETURN_IF_STATUS_ERROR(batch_stats.Append(std::move(batch_stat)));
      }

      triton::common::TritonJson::Value model_stat(
          metadata, triton::common::TritonJson::ValueType::OBJECT);
      RETURN_IF_STATUS_ERROR(
          model_stat.AddStringRef("name", mv_pair.first.c_str()));
      RETURN_IF_STATUS_ERROR(
          model_stat.AddString("version", std::move(std::to_string(version))));

      RETURN_IF_STATUS_ERROR(model_stat.AddUInt(
          "last_inference", model->StatsAggregator().LastInferenceMs()));
      RETURN_IF_STATUS_ERROR(model_stat.AddUInt(
          "inference_count", model->StatsAggregator().InferenceCount()));
      RETURN_IF_STATUS_ERROR(model_stat.AddUInt(
          "execution_count", model->StatsAggregator().ExecutionCount()));

      RETURN_IF_STATUS_ERROR(
          model_stat.Add("inference_stats", std::move(inference_stats)));
      RETURN_IF_STATUS_ERROR(
          model_stat.Add("batch_stats", std::move(batch_stats)));
      RETURN_IF_STATUS_ERROR(model_stats_json.Append(std::move(model_stat)));
    }
  }

  RETURN_IF_STATUS_ERROR(
      metadata.Add("model_stats", std::move(model_stats_json)));
  *model_stats = reinterpret_cast<TRITONSERVER_Message*>(
      new ni::TritonServerMessage(metadata));

  return nullptr;  // success

#endif  // TRITON_ENABLE_STATS
}

TRITONSERVER_Error*
TRITONSERVER_ServerModelConfig(
    TRITONSERVER_Server* server, const char* model_name,
    const int64_t model_version, const uint32_t config_version,
    TRITONSERVER_Message** model_config)
{
  ni::InferenceServer* lserver = reinterpret_cast<ni::InferenceServer*>(server);

  std::shared_ptr<ni::Model> model;
  RETURN_IF_STATUS_ERROR(lserver->GetModel(model_name, model_version, &model));

  std::string model_config_json;
  RETURN_IF_STATUS_ERROR(ni::ModelConfigToJson(
      model->Config(), config_version, &model_config_json));

  *model_config = reinterpret_cast<TRITONSERVER_Message*>(
      new ni::TritonServerMessage(std::move(model_config_json)));

  return nullptr;  // success
}

TRITONSERVER_Error*
TRITONSERVER_ServerModelIndex(
    TRITONSERVER_Server* server, uint32_t flags,
    TRITONSERVER_Message** repository_index)
{
  ni::InferenceServer* lserver = reinterpret_cast<ni::InferenceServer*>(server);

  const bool ready_only = ((flags & TRITONSERVER_INDEX_FLAG_READY) != 0);

  std::vector<ni::ModelRepositoryManager::ModelIndex> index;
  RETURN_IF_STATUS_ERROR(lserver->RepositoryIndex(ready_only, &index));

  // Can use string ref in this function because TritonServeMessage
  // serializes the json when it is constructed below.
  triton::common::TritonJson::Value repository_index_json(
      triton::common::TritonJson::ValueType::ARRAY);

  for (const auto& in : index) {
    triton::common::TritonJson::Value model_index(
        repository_index_json, triton::common::TritonJson::ValueType::OBJECT);
    RETURN_IF_STATUS_ERROR(model_index.AddStringRef("name", in.name_.c_str()));
    if (!in.name_only_) {
      if (in.version_ >= 0) {
        RETURN_IF_STATUS_ERROR(model_index.AddString(
            "version", std::move(std::to_string(in.version_))));
      }
      RETURN_IF_STATUS_ERROR(model_index.AddStringRef(
          "state", ni::ModelReadyStateString(in.state_).c_str()));
      if (!in.reason_.empty()) {
        RETURN_IF_STATUS_ERROR(
            model_index.AddStringRef("reason", in.reason_.c_str()));
      }
    }

    RETURN_IF_STATUS_ERROR(
        repository_index_json.Append(std::move(model_index)));
  }

  *repository_index = reinterpret_cast<TRITONSERVER_Message*>(
      new ni::TritonServerMessage(repository_index_json));

  return nullptr;  // success
}

TRITONSERVER_Error*
TRITONSERVER_ServerLoadModel(
    TRITONSERVER_Server* server, const char* model_name)
{
  ni::InferenceServer* lserver = reinterpret_cast<ni::InferenceServer*>(server);

  RETURN_IF_STATUS_ERROR(lserver->LoadModel(std::string(model_name)));

  return nullptr;  // success
}

TRITONSERVER_Error*
TRITONSERVER_ServerUnloadModel(
    TRITONSERVER_Server* server, const char* model_name)
{
  ni::InferenceServer* lserver = reinterpret_cast<ni::InferenceServer*>(server);

  RETURN_IF_STATUS_ERROR(lserver->UnloadModel(
      std::string(model_name), false /* unload_dependents */));

  return nullptr;  // success
}

TRITONSERVER_Error*
TRITONSERVER_ServerUnloadModelAndDependents(
    TRITONSERVER_Server* server, const char* model_name)
{
  {
    ni::InferenceServer* lserver =
        reinterpret_cast<ni::InferenceServer*>(server);

    RETURN_IF_STATUS_ERROR(lserver->UnloadModel(
        std::string(model_name), true /* unload_dependents */));

    return nullptr;  // success
  }
}

TRITONSERVER_Error*
TRITONSERVER_ServerMetrics(
    TRITONSERVER_Server* server, TRITONSERVER_Metrics** metrics)
{
#ifdef TRITON_ENABLE_METRICS
  TritonServerMetrics* lmetrics = new TritonServerMetrics();
  *metrics = reinterpret_cast<TRITONSERVER_Metrics*>(lmetrics);
  return nullptr;  // Success
#else
  *metrics = nullptr;
  return TRITONSERVER_ErrorNew(
      TRITONSERVER_ERROR_UNSUPPORTED, "metrics not supported");
#endif  // TRITON_ENABLE_METRICS
}

TRITONSERVER_Error*
TRITONSERVER_ServerInferAsync(
    TRITONSERVER_Server* server,
    TRITONSERVER_InferenceRequest* inference_request,
    TRITONSERVER_InferenceTrace* trace)
{
  ni::InferenceServer* lserver = reinterpret_cast<ni::InferenceServer*>(server);
  ni::InferenceRequest* lrequest =
      reinterpret_cast<ni::InferenceRequest*>(inference_request);

  RETURN_IF_STATUS_ERROR(lrequest->PrepareForInference());

  // Set the trace object in the request so that activity associated
  // with the request can be recorded as the request flows through
  // Triton.
  if (trace != nullptr) {
#ifdef TRITON_ENABLE_TRACING
    ni::InferenceTrace* ltrace = reinterpret_cast<ni::InferenceTrace*>(trace);
    ltrace->SetModelName(lrequest->ModelName());
    ltrace->SetModelVersion(lrequest->ActualModelVersion());

    std::unique_ptr<ni::InferenceTrace> utrace(ltrace);
    lrequest->SetTrace(std::move(utrace));
#else
    return TRITONSERVER_ErrorNew(
        TRITONSERVER_ERROR_UNSUPPORTED, "inference tracing not supported");
#endif  // TRITON_ENABLE_TRACING
  }

  // We wrap the request in a unique pointer to ensure that it flows
  // through inferencing with clear ownership.
  std::unique_ptr<ni::InferenceRequest> ureq(lrequest);

  // Run inference...
  ni::Status status = lserver->InferAsync(ureq);

  // If there is an error then must explicitly release any trace
  // object associated with the inference request above.
#ifdef TRITON_ENABLE_TRACING
  if (!status.IsOk()) {
    std::unique_ptr<ni::InferenceTrace>* trace = ureq->MutableTrace();
    if (*trace != nullptr) {
      ni::InferenceTrace::Release(std::move(*trace));
    }
  }
#endif  // TRITON_ENABLE_TRACING

  // If there is an error then ureq will still have 'lrequest' and we
  // must release it from unique_ptr since the caller should retain
  // ownership when there is error. If there is not an error then ureq
  // == nullptr and so this release is a nop.
  ureq.release();

  RETURN_IF_STATUS_ERROR(status);
  return nullptr;  // Success
}

#ifdef __cplusplus
}
#endif<|MERGE_RESOLUTION|>--- conflicted
+++ resolved
@@ -26,11 +26,7 @@
 
 #include <string>
 #include <vector>
-<<<<<<< HEAD
-
-#include "src/core/backend.h"
-=======
->>>>>>> 72837b72
+
 #include "src/core/cuda_utils.h"
 #include "src/core/infer_parameter.h"
 #include "src/core/infer_request.h"
@@ -123,7 +119,6 @@
   return reinterpret_cast<TRITONSERVER_Error*>(
       new TritonServerError(code, msg));
 }
-
 
 TRITONSERVER_Error*
 TritonServerError::Create(TRITONSERVER_Error_Code code, const std::string& msg)
