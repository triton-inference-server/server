--- conflicted
+++ resolved
@@ -201,15 +201,12 @@
 InferenceResponse::Send(
     std::unique_ptr<InferenceResponse>&& response, const uint32_t flags)
 {
-<<<<<<< HEAD
   LOG_VERBOSE(1) << "[InferenceResponse::Send] 111" << std::endl;
-=======
 #ifdef TRITON_ENABLE_TRACING
   response->TraceOutputTensors(
       TRITONSERVER_TRACE_TENSOR_BACKEND_OUTPUT, "InferenceResponse Send");
 #endif  // TRITON_ENABLE_TRACING
 
->>>>>>> 555acd94
   if (response->response_delegator_ != nullptr) {
     LOG_VERBOSE(1) << "[InferenceResponse::Send] 222" << std::endl;
     auto ldelegator = std::move(response->response_delegator_);
