// Copyright 2020-2021, NVIDIA CORPORATION & AFFILIATES. All rights reserved.
//
// Redistribution and use in source and binary forms, with or without
// modification, are permitted provided that the following conditions
// are met:
//  * Redistributions of source code must retain the above copyright
//    notice, this list of conditions and the following disclaimer.
//  * Redistributions in binary form must reproduce the above copyright
//    notice, this list of conditions and the following disclaimer in the
//    documentation and/or other materials provided with the distribution.
//  * Neither the name of NVIDIA CORPORATION nor the names of its
//    contributors may be used to endorse or promote products derived
//    from this software without specific prior written permission.
//
// THIS SOFTWARE IS PROVIDED BY THE COPYRIGHT HOLDERS ``AS IS'' AND ANY
// EXPRESS OR IMPLIED WARRANTIES, INCLUDING, BUT NOT LIMITED TO, THE
// IMPLIED WARRANTIES OF MERCHANTABILITY AND FITNESS FOR A PARTICULAR
// PURPOSE ARE DISCLAIMED.  IN NO EVENT SHALL THE COPYRIGHT OWNER OR
// CONTRIBUTORS BE LIABLE FOR ANY DIRECT, INDIRECT, INCIDENTAL, SPECIAL,
// EXEMPLARY, OR CONSEQUENTIAL DAMAGES (INCLUDING, BUT NOT LIMITED TO,
// PROCUREMENT OF SUBSTITUTE GOODS OR SERVICES; LOSS OF USE, DATA, OR
// PROFITS; OR BUSINESS INTERRUPTION) HOWEVER CAUSED AND ON ANY THEORY
// OF LIABILITY, WHETHER IN CONTRACT, STRICT LIABILITY, OR TORT
// (INCLUDING NEGLIGENCE OR OTHERWISE) ARISING IN ANY WAY OUT OF THE USE
// OF THIS SOFTWARE, EVEN IF ADVISED OF THE POSSIBILITY OF SUCH DAMAGE.

#include "src/core/infer_response.h"

#include "src/core/logging.h"
#include "src/core/model.h"
#include "src/core/server.h"

namespace nvidia { namespace inferenceserver {

//
// InferenceResponseFactory
//
Status
InferenceResponseFactory::CreateResponse(
    std::unique_ptr<InferenceResponse>* response) const
{
  response->reset(new InferenceResponse(
<<<<<<< HEAD
      backend_, id_, allocator_, alloc_userp_, response_fn_, response_userp_,
      response_delegator_, trace_));
=======
      model_, id_, allocator_, alloc_userp_, response_fn_, response_userp_,
      response_delegator_));
>>>>>>> 72837b72

  return Status::Success;
}

Status
InferenceResponseFactory::SendFlags(const uint32_t flags) const
{
  if (response_delegator_ != nullptr) {
    std::unique_ptr<InferenceResponse> response(
        new InferenceResponse(response_fn_, response_userp_));
    response_delegator_(std::move(response), flags);
  } else {
    void* userp = response_userp_;
    response_fn_(nullptr /* response */, flags, userp);
  }
  return Status::Success;
}

//
// InferenceResponse
//
InferenceResponse::InferenceResponse(
    const std::shared_ptr<Model>& model, const std::string& id,
    const ResponseAllocator* allocator, void* alloc_userp,
    TRITONSERVER_InferenceResponseCompleteFn_t response_fn,
    void* response_userp,
    const std::function<
        void(std::unique_ptr<InferenceResponse>&&, const uint32_t)>& delegator)
    : model_(model), id_(id), allocator_(allocator), alloc_userp_(alloc_userp),
      response_fn_(response_fn), response_userp_(response_userp),
      response_delegator_(delegator), null_response_(false)
{
  // If the allocator has a start_fn then invoke it.
  TRITONSERVER_ResponseAllocatorStartFn_t start_fn = allocator_->StartFn();
  if (start_fn != nullptr) {
    LOG_TRITONSERVER_ERROR(
        start_fn(
            reinterpret_cast<TRITONSERVER_ResponseAllocator*>(
                const_cast<ResponseAllocator*>(allocator_)),
            alloc_userp_),
        "response allocation start failed");
  }
}

InferenceResponse::InferenceResponse(
    const std::shared_ptr<InferenceBackend>& backend, const std::string& id,
    const ResponseAllocator* allocator, void* alloc_userp,
    TRITONSERVER_InferenceResponseCompleteFn_t response_fn,
    void* response_userp,
    const std::function<
        void(std::unique_ptr<InferenceResponse>&&, const uint32_t)>& delegator,
    std::shared_ptr<InferenceTrace> trace)
    : backend_(backend), id_(id), allocator_(allocator),
      alloc_userp_(alloc_userp), response_fn_(response_fn),
      response_userp_(response_userp), response_delegator_(delegator),
      null_response_(false), trace_(trace)
{
  // If the allocator has a start_fn then invoke it.
  TRITONSERVER_ResponseAllocatorStartFn_t start_fn = allocator_->StartFn();
  if (start_fn != nullptr) {
    LOG_TRITONSERVER_ERROR(
        start_fn(
            reinterpret_cast<TRITONSERVER_ResponseAllocator*>(
                const_cast<ResponseAllocator*>(allocator_)),
            alloc_userp_),
        "response allocation start failed");
  }
}

InferenceResponse::InferenceResponse(
    TRITONSERVER_InferenceResponseCompleteFn_t response_fn,
    void* response_userp)
    : response_fn_(response_fn), response_userp_(response_userp),
      null_response_(true)
{
}

const std::string&
InferenceResponse::ModelName() const
{
  static const std::string unknown("<unknown>");
  return (model_ == nullptr) ? unknown : model_->Name();
}

int64_t
InferenceResponse::ActualModelVersion() const
{
  return (model_ == nullptr) ? -1 : model_->Version();
}

Status
InferenceResponse::AddParameter(const char* name, const char* value)
{
  parameters_.emplace_back(name, value);
  return Status::Success;
}

Status
InferenceResponse::AddParameter(const char* name, const int64_t value)
{
  parameters_.emplace_back(name, value);
  return Status::Success;
}

Status
InferenceResponse::AddParameter(const char* name, const bool value)
{
  parameters_.emplace_back(name, value);
  return Status::Success;
}

Status
InferenceResponse::AddOutput(
    const std::string& name, const inference::DataType datatype,
    const std::vector<int64_t>& shape, InferenceResponse::Output** output)
{
  outputs_.emplace_back(name, datatype, shape, allocator_, alloc_userp_);

  LOG_VERBOSE(1) << "add response output: " << outputs_.back();

  if (model_ != nullptr) {
    const inference::ModelOutput* output_config;
    RETURN_IF_ERROR(model_->GetOutput(name, &output_config));
    if (output_config->has_reshape()) {
      const bool has_batch_dim = (model_->Config().max_batch_size() > 0);
      outputs_.back().Reshape(has_batch_dim, output_config);
    }
  }

  if (output != nullptr) {
    *output = std::addressof(outputs_.back());
  }

  return Status::Success;
}

Status
InferenceResponse::AddOutput(
    const std::string& name, const inference::DataType datatype,
    std::vector<int64_t>&& shape, InferenceResponse::Output** output)
{
  outputs_.emplace_back(
      name, datatype, std::move(shape), allocator_, alloc_userp_);

  LOG_VERBOSE(1) << "add response output: " << outputs_.back();

  if (model_ != nullptr) {
    const inference::ModelOutput* output_config;
    RETURN_IF_ERROR(model_->GetOutput(name, &output_config));
    if (output_config->has_reshape()) {
      const bool has_batch_dim = (model_->Config().max_batch_size() > 0);
      outputs_.back().Reshape(has_batch_dim, output_config);
    }
  }

  if (output != nullptr) {
    *output = std::addressof(outputs_.back());
  }

  return Status::Success;
}

Status
InferenceResponse::ClassificationLabel(
    const InferenceResponse::Output& output, const uint32_t class_index,
    const char** label) const
{
  const auto& label_provider = model_->GetLabelProvider();
  const std::string& l = label_provider->GetLabel(output.Name(), class_index);
  if (l.empty()) {
    *label = nullptr;
  } else {
    *label = l.c_str();
  }

  return Status::Success;
}

Status
InferenceResponse::Send(
    std::unique_ptr<InferenceResponse>&& response, const uint32_t flags)
{
#ifdef TRITON_ENABLE_TRACING
  response->TraceTensor();
#endif  // TRITON_ENABLE_TRACING

  if (response->response_delegator_ != nullptr) {
    auto ldelegator = std::move(response->response_delegator_);
    ldelegator(std::move(response), flags);
    return Status::Success;
  }
  void* userp = response->response_userp_;
  if (response->null_response_) {
    response->response_fn_(nullptr /* response */, flags, userp);
  } else {
    auto& response_fn = response->response_fn_;
    response_fn(
        reinterpret_cast<TRITONSERVER_InferenceResponse*>(response.release()),
        flags, userp);
  }
  return Status::Success;
}

Status
InferenceResponse::SendWithStatus(
    std::unique_ptr<InferenceResponse>&& response, const uint32_t flags,
    const Status& status)
{
  response->status_ = status;
  return InferenceResponse::Send(std::move(response), flags);
}

void
InferenceResponse::TraceTensor()
{
  if (this->trace_ == nullptr)
    return;

#ifdef TRITON_ENABLE_TRACING
  if (this->trace_ == nullptr) {
    return;
  }

  uint32_t output_count;
  TRITONSERVER_InferenceResponse* response =
      reinterpret_cast<TRITONSERVER_InferenceResponse*>(this);
  TRITONSERVER_InferenceResponseOutputCount(response, &output_count);

  for (uint32_t idx = 0; idx < output_count; ++idx) {
    const char* cname;
    TRITONSERVER_DataType datatype;
    const int64_t* shape;
    uint64_t dim_count;
    const void* base;
    size_t byte_size;
    TRITONSERVER_MemoryType memory_type;
    int64_t memory_type_id;
    void* userp;
    TRITONSERVER_InferenceResponseOutput(
        response, idx, &cname, &datatype, &shape, &dim_count, &base, &byte_size,
        &memory_type, &memory_type_id, &userp);

    INFER_TRACE_TENSOR_ACTIVITY(
        this->trace_, TRITONSERVER_TRACE_TENSOR_OUTPUT, cname, datatype, base,
        byte_size, shape, dim_count, memory_type, memory_type_id);
  }
#endif  // TRITON_ENABLE_TRACING
}

//
// InferenceResponse::Output
//
InferenceResponse::Output::~Output()
{
  Status status = ReleaseDataBuffer();
  if (!status.IsOk()) {
    LOG_ERROR << "failed to release buffer for output '" << name_
              << "': " << status.AsString();
  }
}

void
InferenceResponse::Output::Reshape(
    const bool has_batch_dim, const inference::ModelOutput* output_config)
{
  std::deque<int64_t> variable_size_values;

  const int64_t batch_dim =
      (has_batch_dim && (shape_.size() > 0)) ? shape_[0] : -1;
  const size_t batch_dim_offset = (has_batch_dim) ? 1 : 0;

  const auto& from_shape = output_config->reshape().shape();
  const auto& to_shape = output_config->dims();
  for (int64_t idx = 0; idx < from_shape.size(); idx++) {
    if (from_shape[idx] == -1) {
      variable_size_values.push_back(shape_[idx + batch_dim_offset]);
    }
  }

  shape_.clear();
  if (batch_dim >= 0) {
    shape_.push_back(batch_dim);
  }

  for (const auto& dim : to_shape) {
    if (dim == -1) {
      shape_.push_back(variable_size_values.front());
      variable_size_values.pop_front();
    } else {
      shape_.push_back(dim);
    }
  }
}

Status
InferenceResponse::Output::DataBuffer(
    const void** buffer, size_t* buffer_byte_size,
    TRITONSERVER_MemoryType* memory_type, int64_t* memory_type_id,
    void** userp) const
{
  *buffer = allocated_buffer_;
  *buffer_byte_size = allocated_buffer_byte_size_;
  *memory_type = allocated_memory_type_;
  *memory_type_id = allocated_memory_type_id_;
  *userp = allocated_userp_;
  return Status::Success;
}

Status
InferenceResponse::Output::AllocateDataBuffer(
    void** buffer, size_t buffer_byte_size,
    TRITONSERVER_MemoryType* memory_type, int64_t* memory_type_id)
{
  if (allocated_buffer_ != nullptr) {
    return Status(
        Status::Code::ALREADY_EXISTS,
        "allocated buffer for output '" + name_ + "' already exists");
  }

  TRITONSERVER_MemoryType actual_memory_type = *memory_type;
  int64_t actual_memory_type_id = *memory_type_id;
  void* alloc_buffer_userp = nullptr;

  RETURN_IF_TRITONSERVER_ERROR(allocator_->AllocFn()(
      reinterpret_cast<TRITONSERVER_ResponseAllocator*>(
          const_cast<ResponseAllocator*>(allocator_)),
      name_.c_str(), buffer_byte_size, *memory_type, *memory_type_id,
      alloc_userp_, buffer, &alloc_buffer_userp, &actual_memory_type,
      &actual_memory_type_id));

  allocated_buffer_ = *buffer;
  allocated_buffer_byte_size_ = buffer_byte_size;
  allocated_memory_type_ = actual_memory_type;
  allocated_memory_type_id_ = actual_memory_type_id;
  allocated_userp_ = alloc_buffer_userp;

  *memory_type = actual_memory_type;
  *memory_type_id = actual_memory_type_id;

  return Status::Success;
}

Status
InferenceResponse::Output::ReleaseDataBuffer()
{
  TRITONSERVER_Error* err = nullptr;

  if (allocated_buffer_ != nullptr) {
    err = allocator_->ReleaseFn()(
        reinterpret_cast<TRITONSERVER_ResponseAllocator*>(
            const_cast<ResponseAllocator*>(allocator_)),
        allocated_buffer_, allocated_userp_, allocated_buffer_byte_size_,
        allocated_memory_type_, allocated_memory_type_id_);
  }

  allocated_buffer_ = nullptr;
  allocated_buffer_byte_size_ = 0;
  allocated_memory_type_ = TRITONSERVER_MEMORY_CPU;
  allocated_memory_type_id_ = 0;
  allocated_userp_ = nullptr;

  RETURN_IF_TRITONSERVER_ERROR(err);

  return Status::Success;
}

std::ostream&
operator<<(std::ostream& out, const InferenceResponse& response)
{
  out << "[0x" << std::addressof(response) << "] "
      << "response id: " << response.Id() << ", model: " << response.ModelName()
      << ", actual version: " << response.ActualModelVersion() << std::endl;

  out << "status:" << response.ResponseStatus().AsString() << std::endl;

  out << "outputs:" << std::endl;
  for (const auto& output : response.Outputs()) {
    out << "[0x" << std::addressof(output) << "] " << output << std::endl;
  }

  return out;
}

std::ostream&
operator<<(std::ostream& out, const InferenceResponse::Output& output)
{
  out << "output: " << output.Name()
      << ", type: " << DataTypeToProtocolString(output.DType())
      << ", shape: " << DimsListToString(output.Shape());
  return out;
}

}}  // namespace nvidia::inferenceserver<|MERGE_RESOLUTION|>--- conflicted
+++ resolved
@@ -40,13 +40,8 @@
     std::unique_ptr<InferenceResponse>* response) const
 {
   response->reset(new InferenceResponse(
-<<<<<<< HEAD
-      backend_, id_, allocator_, alloc_userp_, response_fn_, response_userp_,
-      response_delegator_, trace_));
-=======
       model_, id_, allocator_, alloc_userp_, response_fn_, response_userp_,
       response_delegator_));
->>>>>>> 72837b72
 
   return Status::Success;
 }
