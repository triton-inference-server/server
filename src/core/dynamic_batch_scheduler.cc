// Copyright 2018-2022, NVIDIA CORPORATION & AFFILIATES. All rights reserved.
//
// Redistribution and use in source and binary forms, with or without
// modification, are permitted provided that the following conditions
// are met:
//  * Redistributions of source code must retain the above copyright
//    notice, this list of conditions and the following disclaimer.
//  * Redistributions in binary form must reproduce the above copyright
//    notice, this list of conditions and the following disclaimer in the
//    documentation and/or other materials provided with the distribution.
//  * Neither the name of NVIDIA CORPORATION nor the names of its
//    contributors may be used to endorse or promote products derived
//    from this software without specific prior written permission.
//
// THIS SOFTWARE IS PROVIDED BY THE COPYRIGHT HOLDERS ``AS IS'' AND ANY
// EXPRESS OR IMPLIED WARRANTIES, INCLUDING, BUT NOT LIMITED TO, THE
// IMPLIED WARRANTIES OF MERCHANTABILITY AND FITNESS FOR A PARTICULAR
// PURPOSE ARE DISCLAIMED.  IN NO EVENT SHALL THE COPYRIGHT OWNER OR
// CONTRIBUTORS BE LIABLE FOR ANY DIRECT, INDIRECT, INCIDENTAL, SPECIAL,
// EXEMPLARY, OR CONSEQUENTIAL DAMAGES (INCLUDING, BUT NOT LIMITED TO,
// PROCUREMENT OF SUBSTITUTE GOODS OR SERVICES; LOSS OF USE, DATA, OR
// PROFITS; OR BUSINESS INTERRUPTION) HOWEVER CAUSED AND ON ANY THEORY
// OF LIABILITY, WHETHER IN CONTRACT, STRICT LIABILITY, OR TORT
// (INCLUDING NEGLIGENCE OR OTHERWISE) ARISING IN ANY WAY OUT OF THE USE
// OF THIS SOFTWARE, EVEN IF ADVISED OF THE POSSIBILITY OF SUCH DAMAGE.

#include "src/core/dynamic_batch_scheduler.h"

#ifndef _WIN32
#include <sys/resource.h>
#include <sys/syscall.h>
#include <unistd.h>
#endif
#include "src/core/constants.h"
#include "src/core/logging.h"
#include "src/core/model_config.h"
#include "src/core/server.h"
#include "triton/common/nvtx.h"

namespace nvidia { namespace inferenceserver {

bool
IsStaleState(Payload::State payload_state)
{
  return (
      (payload_state == Payload::State::EXECUTING) ||
      (payload_state == Payload::State::RELEASED));
}

DynamicBatchScheduler::DynamicBatchScheduler(
    TritonModel* model, TritonModelInstance* model_instance,
    const bool dynamic_batching_enabled, const int32_t max_batch_size,
    const std::unordered_map<std::string, bool>& enforce_equal_shape_tensors,
    const bool preserve_ordering, const bool response_cache_enable,
    const std::set<int32_t>& preferred_batch_sizes,
    const uint64_t max_queue_delay_microseconds,
    const inference::ModelQueuePolicy& default_queue_policy,
    const uint32_t priority_levels, const ModelQueuePolicyMap& queue_policy_map)
    : model_(model), model_instance_(model_instance),
      dynamic_batching_enabled_(dynamic_batching_enabled),
      queue_(default_queue_policy, priority_levels, queue_policy_map),
      max_batch_size_((size_t)std::max(1, max_batch_size)),
      preferred_batch_sizes_(preferred_batch_sizes),
      pending_batch_delay_ns_(max_queue_delay_microseconds * 1000),
      pending_batch_size_(0), queued_batch_size_(0),
      next_preferred_batch_size_(0),
      enforce_equal_shape_tensors_(enforce_equal_shape_tensors),
      has_optional_input_(false), preserve_ordering_(preserve_ordering)
{
  rate_limiter_ = model_->Server()->GetRateLimiter();
  // Both the server and model config should specify
  // caching enabled for model to utilize response cache.
  response_cache_enabled_ =
      (model_->Server()->ResponseCacheEnabled() && response_cache_enable);
  max_preferred_batch_size_ = 0;
  for (const auto size : preferred_batch_sizes_) {
    max_preferred_batch_size_ =
        std::max(max_preferred_batch_size_, (size_t)size);
  }

  for (const auto& input : model_->Config().input()) {
    if (input.optional()) {
      has_optional_input_ = true;
      break;
    }
  }
}

Status
DynamicBatchScheduler::Create(
    TritonModel* model, TritonModelInstance* model_instance, const int nice,
    const bool dynamic_batching_enabled, const int32_t max_batch_size,
    const std::unordered_map<std::string, bool>& enforce_equal_shape_tensors,
    const bool preserve_ordering, const bool response_cache_enable,
    const std::set<int32_t>& preferred_batch_sizes,
    const uint64_t max_queue_delay_microseconds,
    std::unique_ptr<Scheduler>* scheduler)
{
  inference::ModelDynamicBatching batcher_config;
  batcher_config.set_preserve_ordering(preserve_ordering);
  for (const auto& bs : preferred_batch_sizes) {
    batcher_config.add_preferred_batch_size(bs);
  }
  batcher_config.set_max_queue_delay_microseconds(max_queue_delay_microseconds);

  return Create(
      model, model_instance, nice, dynamic_batching_enabled, max_batch_size,
      enforce_equal_shape_tensors, batcher_config, response_cache_enable,
      scheduler);
}

Status
DynamicBatchScheduler::Create(
    TritonModel* model, TritonModelInstance* model_instance, const int nice,
    const bool dynamic_batching_enabled, const int32_t max_batch_size,
    const std::unordered_map<std::string, bool>& enforce_equal_shape_tensors,
    const inference::ModelDynamicBatching& batcher_config,
    const bool response_cache_enable, std::unique_ptr<Scheduler>* scheduler)
{
  std::set<int32_t> preferred_batch_sizes;
  for (const auto size : batcher_config.preferred_batch_size()) {
    preferred_batch_sizes.insert(size);
  }

  DynamicBatchScheduler* dyna_sched = new DynamicBatchScheduler(
      model, model_instance, dynamic_batching_enabled, max_batch_size,
      enforce_equal_shape_tensors, batcher_config.preserve_ordering(),
      response_cache_enable, preferred_batch_sizes,
      batcher_config.max_queue_delay_microseconds(),
      batcher_config.default_queue_policy(), batcher_config.priority_levels(),
      batcher_config.priority_queue_policy());
  std::unique_ptr<DynamicBatchScheduler> sched(dyna_sched);

  sched->scheduler_thread_exit_.store(false);
  if (dynamic_batching_enabled) {
    sched->scheduler_thread_ =
        std::thread([dyna_sched, nice]() { dyna_sched->BatcherThread(nice); });
  }

  scheduler->reset(sched.release());

  return Status::Success;
}

DynamicBatchScheduler::~DynamicBatchScheduler()
{
  // Signal the scheduler thread to exit and then wait for it..
  scheduler_thread_exit_.store(true);
  cv_.notify_one();
  if (scheduler_thread_.joinable()) {
    scheduler_thread_.join();
  }
}

Status
DynamicBatchScheduler::Enqueue(std::unique_ptr<InferenceRequest>& request)
{
<<<<<<< HEAD
  // Queue timer starts at the beginning of the queueing and
  // scheduling process
  request->CaptureQueueStartNs();
  INFER_TRACE_ACTIVITY(
      request->Trace(), TRITONSERVER_TRACE_QUEUE_START,
      request->QueueStartNs());
#ifdef TRITON_ENABLE_TRACING
  request->TraceInputTensors(
      TRITONSERVER_TRACE_TENSOR_QUEUE_INPUT, "DynamicBatchScheduler Enqueue");
#endif  // TRITON_ENABLE_TRACING
=======
  // If queue start timestamp hasn't been set, queue timer starts at
  // the beginning of the queueing and scheduling process. Otherwise,
  // dynamic batcher is used as component of another batcher and should not
  // overwrite the queue start timestamp.
  if (request->QueueStartNs() == 0) {
    request->CaptureQueueStartNs();
    INFER_TRACE_ACTIVITY(
        request->Trace(), TRITONSERVER_TRACE_QUEUE_START,
        request->QueueStartNs());
  }

  // Record time at the beginning of the batcher queueing. In the case of
  // oldest sequence batcher, this will overwrite the value that was previously
  // set by sequence batcher, which is okay as by this point, the previous
  // batcher won't be needing this value and it can be safely reused by
  // the dynamic batcher.
  request->CaptureBatcherStartNs();
>>>>>>> 071eb2c6

  std::unique_ptr<InferenceResponse> cached_response;

  if (response_cache_enabled_) {
    CacheLookUp(request, cached_response);
  }

  if (cached_response != nullptr) {
    // If there was a cache hit then try sending the cached response
    // and release the request.
    if (preserve_ordering_) {
      // In order to preserve the order, the response send must be
      // delegated.
      DelegateResponse(request);
    }
    InferenceResponse::Send(
        std::move(cached_response), TRITONSERVER_RESPONSE_COMPLETE_FINAL);
    InferenceRequest::Release(
        std::move(request), TRITONSERVER_REQUEST_RELEASE_ALL);

    return Status::Success;
  }

  if (!dynamic_batching_enabled_) {
    if (preserve_ordering_ || response_cache_enabled_) {
      DelegateResponse(request);
    }
    // If not using dynamic batching, directly enqueue the
    // request to model for execution
    auto payload = model_->Server()->GetRateLimiter()->GetPayload(
        Payload::Operation::INFER_RUN, nullptr /* TritonModelInstance*/);
    payload->AddRequest(std::move(request));
    RETURN_IF_ERROR(
        model_->Server()->GetRateLimiter()->EnqueuePayload(model_, payload));

  } else {
    bool wake_batcher = true;
    {
      std::lock_guard<std::mutex> lock(mu_);

      queued_batch_size_ += std::max(1U, request->BatchSize());

      // Assuming no error is returned, this call takes ownership of
      // 'request' and so we can't use it after this point.
      RETURN_IF_ERROR(queue_.Enqueue(request->Priority(), request));

      // If there are any idle runners and the queued batch size is greater or
      // equal to next preferred batch size, then wake batcher up to service
      // this request. We do the actual wake outside of the lock to avoid
      // having the woken thread immediately block on the lock
      wake_batcher =
          model_->Server()->GetRateLimiter()->PayloadSlotAvailable(model_);

      // We may wake up runner less often if we don't enforce equal shape
      // within a batch, otherwise must always wake up runner to check it
      if (enforce_equal_shape_tensors_.empty()) {
        std::lock_guard<std::mutex> exec_lock(*(curr_payload_->GetExecMutex()));
        auto payload_state = curr_payload_->GetState();
        wake_batcher &=
            (payload_saturated_ || IsStaleState(payload_state) ||
             (queued_batch_size_ >= next_preferred_batch_size_));
      }
    }

    if (wake_batcher) {
      cv_.notify_one();
    }
  }

  return Status::Success;
}

void
DynamicBatchScheduler::NewPayload()
{
  curr_payload_ = model_->Server()->GetRateLimiter()->GetPayload(
      Payload::Operation::INFER_RUN, model_instance_);
  payload_saturated_ = false;
}

void
DynamicBatchScheduler::BatcherThread(const int nice)
{
#ifndef _WIN32
  if (setpriority(PRIO_PROCESS, syscall(SYS_gettid), nice) == 0) {
    LOG_VERBOSE(1) << "Starting dynamic-batcher thread for " << model_->Name()
                   << " at nice " << nice << "...";
  } else {
    LOG_VERBOSE(1) << "Starting dynamic-batcher thread for " << model_->Name()
                   << " at default nice (requested nice " << nice
                   << " failed)...";
  }
#else
  LOG_VERBOSE(1) << "Starting dynamic-batcher thread for " << model_->Name()
                 << " at default nice...";
#endif
  // For debugging/testing, delay start of threads until the queue
  // contains the specified number of entries.
  size_t delay_cnt = 0;
  {
    const char* dstr = getenv("TRITONSERVER_DELAY_SCHEDULER");
    if (dstr != nullptr) {
      delay_cnt = atoi(dstr);
      LOG_VERBOSE(1) << "Delaying batcher thread for " << model_->Name()
                     << " until " << delay_cnt << " queued requests...";
    }
  }

  auto wait_for_slots = [this]() {
    return model_->Server()->GetRateLimiter()->PayloadSlotAvailable(model_);
  };
  NewPayload();
  const uint64_t default_wait_microseconds = 500 * 1000;

  while (!scheduler_thread_exit_.load()) {
    NVTX_RANGE(nvtx_, "DynamicBatcher " + model_->Name());

    std::shared_ptr<std::vector<std::deque<std::unique_ptr<InferenceRequest>>>>
        rejected_requests;
    uint64_t wait_microseconds = 0;

    // Hold the lock for as short a time as possible.
    {
      std::unique_lock<std::mutex> lock(mu_);
      {
        std::lock_guard<std::mutex> exec_lock(*(curr_payload_->GetExecMutex()));
        auto payload_state = curr_payload_->GetState();
        if (payload_saturated_ || IsStaleState(payload_state)) {
          NewPayload();
          next_preferred_batch_size_ = 0;
          required_equal_inputs_.clear();
        }
      }

      if (delay_cnt > 0) {
        // Debugging/testing... wait until queue contains 'delay_cnt'
        // items...
        wait_microseconds = 10 * 1000;
        if (queue_.Size() >= delay_cnt) {
          delay_cnt = 0;
        }
        LOG_VERBOSE(1) << "Delaying batcher thread " << model_->Name()
                       << " until " << delay_cnt
                       << " queued requests, current total = " << queue_.Size();
      } else if (queue_.Empty()) {
        wait_microseconds = default_wait_microseconds;
      } else {
        if (payload_saturated_) {
          continue;
        }
        cv_.wait(lock, wait_for_slots);
        {
          std::lock_guard<std::mutex> exec_lock(
              *(curr_payload_->GetExecMutex()));

          auto payload_state = curr_payload_->GetState();
          if (IsStaleState(payload_state)) {
            continue;
          }

          // Use dynamic batching to get request(s) to execute.
          wait_microseconds = GetDynamicBatch();

          // Get requests that are rejected from searching dynamic batch.
          queue_.ReleaseRejectedRequests(&rejected_requests);

          // Extract batch only if there is pending batch
          auto pending_batch_queue_cnt = queue_.PendingBatchCount();
          if ((wait_microseconds == 0) && (pending_batch_queue_cnt != 0)) {
            curr_payload_->ReserveRequests(pending_batch_queue_cnt);
            for (size_t idx = 0; idx < pending_batch_queue_cnt; ++idx) {
              std::unique_ptr<InferenceRequest> request;
              auto status = queue_.Dequeue(&request);
              if (status.IsOk()) {
                if (preserve_ordering_ || response_cache_enabled_) {
                  DelegateResponse(request);
                }
                curr_payload_->AddRequest(std::move(request));
              } else {
                // The queue is empty which conflicts with pending batch
                // count. Send the current batch if any and reset related
                // variables.
                LOG_ERROR << "Failed to retrieve request from scheduler queue: "
                          << status.Message();
                queue_.ResetCursor();
                queued_batch_size_ = 0;
                pending_batch_size_ = 0;
                break;
              }
            }

            if (curr_payload_->GetState() == Payload::State::UNINITIALIZED) {
              curr_payload_->SetState(Payload::State::READY);
            }

            queued_batch_size_ -= pending_batch_size_;
            pending_batch_size_ = 0;
          }
        }
      }

      // If no requests are to be handled, wait for notification or
      // for the specified timeout before checking the queue again.
      if (wait_microseconds > 0) {
        std::chrono::microseconds wait_timeout(wait_microseconds);
        cv_.wait_for(lock, wait_timeout);
      }
    }

    if (curr_payload_->GetState() == Payload::State::READY) {
      auto callback = [this]() { cv_.notify_one(); };
      curr_payload_->SetCallback(callback);
      model_->Server()->GetRateLimiter()->EnqueuePayload(model_, curr_payload_);
    }

    // Finish rejected requests if any
    if (rejected_requests != nullptr) {
      static Status rejected_status =
          Status(Status::Code::UNAVAILABLE, "Request timeout expired");
      for (auto& rejected_queue : *rejected_requests) {
        for (auto& rejected_request : rejected_queue) {
          InferenceRequest::RespondIfError(
              rejected_request, rejected_status, true);
        }
      }
    }
  }  // end runner loop

  LOG_VERBOSE(1) << "Stopping dynamic-batcher thread for " << model_->Name()
                 << "...";
}

uint64_t
DynamicBatchScheduler::GetDynamicBatch()
{
  // 'mu_' mutex must be held when this function is called. queue_
  // must not be empty.

  // Examine the new requests. If adding these new requests to the
  // pending batch allows a preferred batch size then execute it
  // immediately. Stop examining requests if the maximum preferred
  // batch size would be exceeded or if the shape of the next request
  // does not match the shape of the pending batch.
  bool send_now = false;
  if (!queue_.IsCursorValid()) {
    queue_.ResetCursor();
    pending_batch_size_ = 0;
  }
  size_t best_preferred_batch_size = 0;
  queued_batch_size_ -= queue_.ApplyPolicyAtCursor();

  // When there is optional input or input shape must be enforced,
  // the inputs in the requests must be examined for forming a batch
  const bool check_input =
      !enforce_equal_shape_tensors_.empty() || has_optional_input_;
  auto payload_batch_size = curr_payload_->BatchSize();
  while (!queue_.CursorEnd()) {
    const auto batch_size = std::max(1U, queue_.RequestAtCursor()->BatchSize());

    // If there is no pending batch, then this request is starting a
    // new batch.
    if ((payload_batch_size + queue_.PendingBatchCount()) == 0) {
      // Get the shape of the new batch that is being started...
      if (check_input) {
        if (!InitRequiredEqualInputs(
                 queue_.RequestAtCursor(), enforce_equal_shape_tensors_,
                 has_optional_input_, &required_equal_inputs_)
                 .IsOk()) {
          send_now = true;
          break;
        }
      }
    } else {
      // There is a pending batch and adding this request would make
      // the batch size larger than all of the preferred batch sizes,
      // so mark the cursor at this point. Not sending the pending batch so
      // that we can examine the queue delay of requests that fits in a batch.
      if (((payload_batch_size + pending_batch_size_ + batch_size) >
           max_preferred_batch_size_) &&
          (best_preferred_batch_size == 0)) {
        best_preferred_batch_size = pending_batch_size_;
        queue_.MarkCursor();
        payload_saturated_ = true;
      }
      if ((payload_batch_size + pending_batch_size_ + batch_size) >
          max_batch_size_) {
        send_now = true;
        break;
      }

      // There is a pending batch and it has a different shape then
      // this request, so send the pending batch as it is.
      if (check_input && !CompareWithRequiredEqualInputs(
                             queue_.RequestAtCursor(), has_optional_input_,
                             required_equal_inputs_)) {
        curr_payload_->MarkSaturated();
        send_now = true;
        break;
      }
    }

    pending_batch_size_ += batch_size;
    queue_.AdvanceCursor();
    queued_batch_size_ -= queue_.ApplyPolicyAtCursor();

    if (preferred_batch_sizes_.find(pending_batch_size_ + payload_batch_size) !=
        preferred_batch_sizes_.end()) {
      best_preferred_batch_size = pending_batch_size_;
      queue_.MarkCursor();
    }
  }

  // Obatin the age of the oldest pending request to compare with the maximum
  // batch queuing delay
  uint64_t now_ns = std::chrono::duration_cast<std::chrono::nanoseconds>(
                        std::chrono::steady_clock::now().time_since_epoch())
                        .count();
  uint64_t delay_ns = now_ns - queue_.OldestEnqueueTime();
  bool delay_is_exceeded =
      (pending_batch_delay_ns_ != 0) && (delay_ns >= pending_batch_delay_ns_);

  // If we found a preferred batch size and the queue delay hasn't been
  // exceeded, then execute that.
  if ((best_preferred_batch_size != 0) && !delay_is_exceeded) {
    if (pending_batch_delay_ns_ == 0) {
      payload_saturated_ = true;
    }
    pending_batch_size_ = best_preferred_batch_size;
    queue_.SetCursorToMark();
    return 0;
  }

  // No request in pending batch happens when all queued requests have expired
  // timeout and the policies are REJECT
  if (queue_.PendingBatchCount() == 0) {
    return 0;
  }

  // If the delay has been exceeded, or if the current batch can't grow
  // any larger then just immediately execute whatever is pending.
  if (send_now || ((payload_batch_size + pending_batch_size_) >=
                   max_preferred_batch_size_)) {
    payload_saturated_ = true;
    return 0;
  }

  if (delay_is_exceeded || (pending_batch_delay_ns_ == 0)) {
    return 0;
  }

  // Set the next preferred batch size given the pending batch size
  auto next_preferred_batch_size_it = preferred_batch_sizes_.upper_bound(
      pending_batch_size_ + payload_batch_size);
  if (next_preferred_batch_size_it != preferred_batch_sizes_.end()) {
    next_preferred_batch_size_ = *next_preferred_batch_size_it;
  } else {
    next_preferred_batch_size_ =
        preferred_batch_sizes_.empty() ? 0 : *preferred_batch_sizes_.begin();
  }
  if (next_preferred_batch_size_ != 0) {
    next_preferred_batch_size_ -= payload_batch_size;
  }

  uint64_t wait_ns = pending_batch_delay_ns_ - delay_ns;
  // Note that taking request timeout into consideration allows us to reset
  // pending batch as soon as it is invalidated. But the cost is that in edge
  // case where the timeout will be expired one by one, the thread will be
  // waken frequently.
  if (queue_.ClosestTimeout() != 0) {
    if (now_ns <= queue_.ClosestTimeout()) {
      wait_ns = std::min(queue_.ClosestTimeout() - now_ns, wait_ns);
    } else {
      // A request in pending batch is timed-out, wait for 1 us to force the
      // thread to reset the pending batch right the way.
      wait_ns = 1000;
    }
  }

  // Return non-zero wait microseconds to cause this thread to wait
  // until the queue delay or the closest timeout has expired.
  // Another thread may be awaken due to incoming request to handle the
  // pending batch before this thread wakes and that is ok. But if no other
  // request comes in then this thread will wake and revisit the pending batch
  // (and at that time will then see the delay has been exceeded and will send
  // the batch).
  return wait_ns / 1000;
}

void
DynamicBatchScheduler::DelegateResponse(
    std::unique_ptr<InferenceRequest>& request)
{
  completion_queue_.emplace_back();
  auto queue_slot = &completion_queue_.back();
  uint64_t request_hash = request->CacheKey();
  request->SetResponseDelegator(
      [this, queue_slot, request_hash](
          std::unique_ptr<InferenceResponse>&& response, const uint32_t flags) {
        if (response_cache_enabled_) {
          auto cache = model_->Server()->GetResponseCache();
          cache->Insert(request_hash, *response);
        }

        if (preserve_ordering_) {
          queue_slot->emplace_back(std::move(response), flags);
          FinalizeResponses();
        } else {
          InferenceResponse::Send(std::move(response), flags);
        }
      });
}

void
DynamicBatchScheduler::CacheLookUp(
    std::unique_ptr<InferenceRequest>& request,
    std::unique_ptr<InferenceResponse>& cached_response)
{
  uint64_t request_hash;
  auto cache = model_->Server()->GetResponseCache();
  // Hash request to get key for cache lookup
  auto status = cache->Hash(*request, &request_hash);
  if (!status.IsOk()) {
    LOG_ERROR << "Failed to hash input request" << status.Message();
    return;
  }
  request->SetCacheKey(request_hash);

  // Lookup request key in cache
  std::unique_ptr<InferenceResponse> local_response;
  request->ResponseFactory().CreateResponse(&local_response);
  status = cache->Lookup(request_hash, local_response.get());
  if (status.IsOk() && (local_response != nullptr)) {
    cached_response = std::move(local_response);
  }
}

void
DynamicBatchScheduler::FinalizeResponses()
{
  // Need exclusive access of the function to ensure responses are sent
  // in order
  static std::mutex finalize_mtx;
  std::lock_guard<std::mutex> lock(finalize_mtx);
  // Finalize the completed payloads in-order as far as possible
  std::deque<std::pair<std::unique_ptr<InferenceResponse>, const uint32_t>>
      responses;
  {
    while (!completion_queue_.empty() && !completion_queue_.front().empty()) {
      bool response_complete = false;
      for (auto& response_pair : completion_queue_.front()) {
        // Assuming FINAL flag is set only in the last response of the request
        response_complete =
            ((response_pair.second & TRITONSERVER_RESPONSE_COMPLETE_FINAL) !=
             0);
        responses.emplace_back(std::move(response_pair));
      }
      if (response_complete) {
        completion_queue_.pop_front();
      } else {
        completion_queue_.front().clear();
      }
    }
  }

  for (auto& response : responses) {
    InferenceResponse::Send(std::move(response.first), response.second);
  }
}
}}  // namespace nvidia::inferenceserver<|MERGE_RESOLUTION|>--- conflicted
+++ resolved
@@ -37,36 +37,40 @@
 #include "src/core/server.h"
 #include "triton/common/nvtx.h"
 
-namespace nvidia { namespace inferenceserver {
-
-bool
-IsStaleState(Payload::State payload_state)
-{
-  return (
-      (payload_state == Payload::State::EXECUTING) ||
-      (payload_state == Payload::State::RELEASED));
+namespace nvidia {
+namespace inferenceserver {
+
+bool IsStaleState(Payload::State payload_state) {
+  return ((payload_state == Payload::State::EXECUTING) ||
+          (payload_state == Payload::State::RELEASED));
 }
 
 DynamicBatchScheduler::DynamicBatchScheduler(
-    TritonModel* model, TritonModelInstance* model_instance,
-    const bool dynamic_batching_enabled, const int32_t max_batch_size,
+    TritonModel* model,
+    TritonModelInstance* model_instance,
+    const bool dynamic_batching_enabled,
+    const int32_t max_batch_size,
     const std::unordered_map<std::string, bool>& enforce_equal_shape_tensors,
-    const bool preserve_ordering, const bool response_cache_enable,
+    const bool preserve_ordering,
+    const bool response_cache_enable,
     const std::set<int32_t>& preferred_batch_sizes,
     const uint64_t max_queue_delay_microseconds,
     const inference::ModelQueuePolicy& default_queue_policy,
-    const uint32_t priority_levels, const ModelQueuePolicyMap& queue_policy_map)
-    : model_(model), model_instance_(model_instance),
+    const uint32_t priority_levels,
+    const ModelQueuePolicyMap& queue_policy_map)
+    : model_(model),
+      model_instance_(model_instance),
       dynamic_batching_enabled_(dynamic_batching_enabled),
       queue_(default_queue_policy, priority_levels, queue_policy_map),
       max_batch_size_((size_t)std::max(1, max_batch_size)),
       preferred_batch_sizes_(preferred_batch_sizes),
       pending_batch_delay_ns_(max_queue_delay_microseconds * 1000),
-      pending_batch_size_(0), queued_batch_size_(0),
+      pending_batch_size_(0),
+      queued_batch_size_(0),
       next_preferred_batch_size_(0),
       enforce_equal_shape_tensors_(enforce_equal_shape_tensors),
-      has_optional_input_(false), preserve_ordering_(preserve_ordering)
-{
+      has_optional_input_(false),
+      preserve_ordering_(preserve_ordering) {
   rate_limiter_ = model_->Server()->GetRateLimiter();
   // Both the server and model config should specify
   // caching enabled for model to utilize response cache.
@@ -86,16 +90,18 @@
   }
 }
 
-Status
-DynamicBatchScheduler::Create(
-    TritonModel* model, TritonModelInstance* model_instance, const int nice,
-    const bool dynamic_batching_enabled, const int32_t max_batch_size,
+Status DynamicBatchScheduler::Create(
+    TritonModel* model,
+    TritonModelInstance* model_instance,
+    const int nice,
+    const bool dynamic_batching_enabled,
+    const int32_t max_batch_size,
     const std::unordered_map<std::string, bool>& enforce_equal_shape_tensors,
-    const bool preserve_ordering, const bool response_cache_enable,
+    const bool preserve_ordering,
+    const bool response_cache_enable,
     const std::set<int32_t>& preferred_batch_sizes,
     const uint64_t max_queue_delay_microseconds,
-    std::unique_ptr<Scheduler>* scheduler)
-{
+    std::unique_ptr<Scheduler>* scheduler) {
   inference::ModelDynamicBatching batcher_config;
   batcher_config.set_preserve_ordering(preserve_ordering);
   for (const auto& bs : preferred_batch_sizes) {
@@ -103,20 +109,21 @@
   }
   batcher_config.set_max_queue_delay_microseconds(max_queue_delay_microseconds);
 
-  return Create(
-      model, model_instance, nice, dynamic_batching_enabled, max_batch_size,
-      enforce_equal_shape_tensors, batcher_config, response_cache_enable,
-      scheduler);
-}
-
-Status
-DynamicBatchScheduler::Create(
-    TritonModel* model, TritonModelInstance* model_instance, const int nice,
-    const bool dynamic_batching_enabled, const int32_t max_batch_size,
+  return Create(model, model_instance, nice, dynamic_batching_enabled,
+                max_batch_size, enforce_equal_shape_tensors, batcher_config,
+                response_cache_enable, scheduler);
+}
+
+Status DynamicBatchScheduler::Create(
+    TritonModel* model,
+    TritonModelInstance* model_instance,
+    const int nice,
+    const bool dynamic_batching_enabled,
+    const int32_t max_batch_size,
     const std::unordered_map<std::string, bool>& enforce_equal_shape_tensors,
     const inference::ModelDynamicBatching& batcher_config,
-    const bool response_cache_enable, std::unique_ptr<Scheduler>* scheduler)
-{
+    const bool response_cache_enable,
+    std::unique_ptr<Scheduler>* scheduler) {
   std::set<int32_t> preferred_batch_sizes;
   for (const auto size : batcher_config.preferred_batch_size()) {
     preferred_batch_sizes.insert(size);
@@ -142,8 +149,7 @@
   return Status::Success;
 }
 
-DynamicBatchScheduler::~DynamicBatchScheduler()
-{
+DynamicBatchScheduler::~DynamicBatchScheduler() {
   // Signal the scheduler thread to exit and then wait for it..
   scheduler_thread_exit_.store(true);
   cv_.notify_one();
@@ -152,30 +158,16 @@
   }
 }
 
-Status
-DynamicBatchScheduler::Enqueue(std::unique_ptr<InferenceRequest>& request)
-{
-<<<<<<< HEAD
-  // Queue timer starts at the beginning of the queueing and
-  // scheduling process
-  request->CaptureQueueStartNs();
-  INFER_TRACE_ACTIVITY(
-      request->Trace(), TRITONSERVER_TRACE_QUEUE_START,
-      request->QueueStartNs());
-#ifdef TRITON_ENABLE_TRACING
-  request->TraceInputTensors(
-      TRITONSERVER_TRACE_TENSOR_QUEUE_INPUT, "DynamicBatchScheduler Enqueue");
-#endif  // TRITON_ENABLE_TRACING
-=======
+Status DynamicBatchScheduler::Enqueue(
+    std::unique_ptr<InferenceRequest>& request) {
   // If queue start timestamp hasn't been set, queue timer starts at
   // the beginning of the queueing and scheduling process. Otherwise,
   // dynamic batcher is used as component of another batcher and should not
   // overwrite the queue start timestamp.
   if (request->QueueStartNs() == 0) {
     request->CaptureQueueStartNs();
-    INFER_TRACE_ACTIVITY(
-        request->Trace(), TRITONSERVER_TRACE_QUEUE_START,
-        request->QueueStartNs());
+    INFER_TRACE_ACTIVITY(request->Trace(), TRITONSERVER_TRACE_QUEUE_START,
+                         request->QueueStartNs());
   }
 
   // Record time at the beginning of the batcher queueing. In the case of
@@ -184,7 +176,11 @@
   // batcher won't be needing this value and it can be safely reused by
   // the dynamic batcher.
   request->CaptureBatcherStartNs();
->>>>>>> 071eb2c6
+
+#ifdef TRITON_ENABLE_TRACING
+  request->TraceInputTensors(TRITONSERVER_TRACE_TENSOR_QUEUE_INPUT,
+                             "DynamicBatchScheduler Enqueue");
+#endif  // TRITON_ENABLE_TRACING
 
   std::unique_ptr<InferenceResponse> cached_response;
 
@@ -200,10 +196,10 @@
       // delegated.
       DelegateResponse(request);
     }
-    InferenceResponse::Send(
-        std::move(cached_response), TRITONSERVER_RESPONSE_COMPLETE_FINAL);
-    InferenceRequest::Release(
-        std::move(request), TRITONSERVER_REQUEST_RELEASE_ALL);
+    InferenceResponse::Send(std::move(cached_response),
+                            TRITONSERVER_RESPONSE_COMPLETE_FINAL);
+    InferenceRequest::Release(std::move(request),
+                              TRITONSERVER_REQUEST_RELEASE_ALL);
 
     return Status::Success;
   }
@@ -243,9 +239,8 @@
       if (enforce_equal_shape_tensors_.empty()) {
         std::lock_guard<std::mutex> exec_lock(*(curr_payload_->GetExecMutex()));
         auto payload_state = curr_payload_->GetState();
-        wake_batcher &=
-            (payload_saturated_ || IsStaleState(payload_state) ||
-             (queued_batch_size_ >= next_preferred_batch_size_));
+        wake_batcher &= (payload_saturated_ || IsStaleState(payload_state) ||
+                         (queued_batch_size_ >= next_preferred_batch_size_));
       }
     }
 
@@ -257,17 +252,13 @@
   return Status::Success;
 }
 
-void
-DynamicBatchScheduler::NewPayload()
-{
+void DynamicBatchScheduler::NewPayload() {
   curr_payload_ = model_->Server()->GetRateLimiter()->GetPayload(
       Payload::Operation::INFER_RUN, model_instance_);
   payload_saturated_ = false;
 }
 
-void
-DynamicBatchScheduler::BatcherThread(const int nice)
-{
+void DynamicBatchScheduler::BatcherThread(const int nice) {
 #ifndef _WIN32
   if (setpriority(PRIO_PROCESS, syscall(SYS_gettid), nice) == 0) {
     LOG_VERBOSE(1) << "Starting dynamic-batcher thread for " << model_->Name()
@@ -406,8 +397,8 @@
           Status(Status::Code::UNAVAILABLE, "Request timeout expired");
       for (auto& rejected_queue : *rejected_requests) {
         for (auto& rejected_request : rejected_queue) {
-          InferenceRequest::RespondIfError(
-              rejected_request, rejected_status, true);
+          InferenceRequest::RespondIfError(rejected_request, rejected_status,
+                                           true);
         }
       }
     }
@@ -417,9 +408,7 @@
                  << "...";
 }
 
-uint64_t
-DynamicBatchScheduler::GetDynamicBatch()
-{
+uint64_t DynamicBatchScheduler::GetDynamicBatch() {
   // 'mu_' mutex must be held when this function is called. queue_
   // must not be empty.
 
@@ -573,10 +562,8 @@
   return wait_ns / 1000;
 }
 
-void
-DynamicBatchScheduler::DelegateResponse(
-    std::unique_ptr<InferenceRequest>& request)
-{
+void DynamicBatchScheduler::DelegateResponse(
+    std::unique_ptr<InferenceRequest>& request) {
   completion_queue_.emplace_back();
   auto queue_slot = &completion_queue_.back();
   uint64_t request_hash = request->CacheKey();
@@ -597,11 +584,9 @@
       });
 }
 
-void
-DynamicBatchScheduler::CacheLookUp(
+void DynamicBatchScheduler::CacheLookUp(
     std::unique_ptr<InferenceRequest>& request,
-    std::unique_ptr<InferenceResponse>& cached_response)
-{
+    std::unique_ptr<InferenceResponse>& cached_response) {
   uint64_t request_hash;
   auto cache = model_->Server()->GetResponseCache();
   // Hash request to get key for cache lookup
@@ -621,9 +606,7 @@
   }
 }
 
-void
-DynamicBatchScheduler::FinalizeResponses()
-{
+void DynamicBatchScheduler::FinalizeResponses() {
   // Need exclusive access of the function to ensure responses are sent
   // in order
   static std::mutex finalize_mtx;
@@ -636,9 +619,8 @@
       bool response_complete = false;
       for (auto& response_pair : completion_queue_.front()) {
         // Assuming FINAL flag is set only in the last response of the request
-        response_complete =
-            ((response_pair.second & TRITONSERVER_RESPONSE_COMPLETE_FINAL) !=
-             0);
+        response_complete = ((response_pair.second &
+                              TRITONSERVER_RESPONSE_COMPLETE_FINAL) != 0);
         responses.emplace_back(std::move(response_pair));
       }
       if (response_complete) {
@@ -653,4 +635,5 @@
     InferenceResponse::Send(std::move(response.first), response.second);
   }
 }
-}}  // namespace nvidia::inferenceserver+}  // namespace inferenceserver
+}  // namespace nvidia