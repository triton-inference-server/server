<!--
# Copyright 2021-2023, NVIDIA CORPORATION & AFFILIATES. All rights reserved.
#
# Redistribution and use in source and binary forms, with or without
# modification, are permitted provided that the following conditions
# are met:
#  * Redistributions of source code must retain the above copyright
#    notice, this list of conditions and the following disclaimer.
#  * Redistributions in binary form must reproduce the above copyright
#    notice, this list of conditions and the following disclaimer in the
#    documentation and/or other materials provided with the distribution.
#  * Neither the name of NVIDIA CORPORATION nor the names of its
#    contributors may be used to endorse or promote products derived
#    from this software without specific prior written permission.
#
# THIS SOFTWARE IS PROVIDED BY THE COPYRIGHT HOLDERS ``AS IS'' AND ANY
# EXPRESS OR IMPLIED WARRANTIES, INCLUDING, BUT NOT LIMITED TO, THE
# IMPLIED WARRANTIES OF MERCHANTABILITY AND FITNESS FOR A PARTICULAR
# PURPOSE ARE DISCLAIMED.  IN NO EVENT SHALL THE COPYRIGHT OWNER OR
# CONTRIBUTORS BE LIABLE FOR ANY DIRECT, INDIRECT, INCIDENTAL, SPECIAL,
# EXEMPLARY, OR CONSEQUENTIAL DAMAGES (INCLUDING, BUT NOT LIMITED TO,
# PROCUREMENT OF SUBSTITUTE GOODS OR SERVICES; LOSS OF USE, DATA, OR
# PROFITS; OR BUSINESS INTERRUPTION) HOWEVER CAUSED AND ON ANY THEORY
# OF LIABILITY, WHETHER IN CONTRACT, STRICT LIABILITY, OR TORT
# (INCLUDING NEGLIGENCE OR OTHERWISE) ARISING IN ANY WAY OUT OF THE USE
# OF THIS SOFTWARE, EVEN IF ADVISED OF THE POSSIBILITY OF SUCH DAMAGE.
-->

# Triton Response Cache

## Overview

In this document an *inference request* is the model name, model version, and
input tensors (name, shape, datatype and tensor data) that make up a request
submitted to Triton. An inference result is the output tensors (name, shape,
datatype and tensor data) produced by an inference execution. The response cache
is used by Triton to hold inference results generated for previous executed
inference requests. Triton will maintain the response cache so that inference
requests that hit in the cache will not need to execute a model to produce
results and will instead extract their results from the cache. For some use
cases this can significantly reduce the inference request latency.

Triton accesses the response cache with a hash of the inference request that
includes the model name, model version and model inputs. If the hash is found in
the cache, the corresponding inference result is extracted from the cache and
used for the request. When this happens there is no need for Triton to execute
the model to produce the inference result. If the hash is not found in the
cache, Triton executes the model to produce the inference result, and then
records that result in the cache so that subsequent inference requests can
(re)use those results. 

## Usage

In order for caching to be used on a given model, it must be enabled
on both the server-side, and in the model's 
[model config](model_configuration.md#response-cache). See the following
sections below for more details.

### Enable Caching on Server-side

The response cache is enabled on the server-side by specifying a 
`<cache_implementation>` and corresponding configuration when starting
the Triton server.

Through the CLI, this translates to setting
`tritonserver --cache-config <cache_implementation>,<key>=<value> ...`. For example:
```
tritonserver --cache-config local,size=1048576
```

For in-process C API applications, this translates to calling
`TRITONSERVER_SetCacheConfig(const char* cache_implementation, const char* config_json)`.

This allows users to enable/disable caching globally on server startup.

### Enable Caching for a Model

**By default, no model uses response caching even if the response cache 
is enabled globally with the `--cache-config` flag.** 

For a given model to use response caching, the model must also have 
response caching enabled in its model configuration:
```
# config.pbtxt

response_cache {
  enable: true
}
```

This allows users to enable/disable caching for specific models.

For more information on enabling the response cache for each model, see the 
[model configuration docs](model_configuration.md#response-cache).

### Cache Implementations

<<<<<<< HEAD
As of the 23.02 release, Triton has a set of TRITONCACHE APIs that are used to
communicate with a cache implementation of the user's choice. Currently, 
Triton comes with two cache implementations out of the box: `local` or `redis`.
These implementations can be found in 
[tritonserver release containers ](https://catalog.ngc.nvidia.com/orgs/nvidia/containers/tritonserver)
>= 23.02 in the `/opt/tritonserver/caches` directory.

With these new APIs, `tritonserver` exposes a new `--cache-config` CLI flag
that gives the user flexible customization of which cache implementation
to use, and how to configure it. Similar the the `--backend-config` flag,
=======
Starting in the 23.02 release, Triton has a set of
[TRITONCACHE APIs](https://github.com/triton-inference-server/core/blob/main/include/triton/core/tritoncache.h)
that are used to communicate with a cache implementation of the user's choice.

A cache implementation is a shared library that implements the required
TRITONCACHE APIs and is dynamically loaded on server startup, if enabled. 
For tags `>=23.02`, 
[tritonserver release containers](https://catalog.ngc.nvidia.com/orgs/nvidia/containers/tritonserver)
come with the following cache implementations out of the box:
- [local](https://github.com/triton-inference-server/local_cache): `/opt/tritonserver/caches/local/libtritoncache_local.so`
- [redis](https://github.com/triton-inference-server/redis_cache): `/opt/tritonserver/caches/redis/libtritoncache_redis.so`

With these TRITONCACHE APIs, `tritonserver` exposes a new `--cache-config` 
CLI flag that gives the user flexible customization of which cache implementation
to use, and how to configure it. Similar to the `--backend-config` flag,
>>>>>>> 4fe84a9c
the expected format is `--cache-config <cache_name>,<key>=<value>` and may
be specified multiple times to specify multiple keys if the cache implementation
requires it.

#### Local Cache

The `local` cache implementation is equivalent to the response cache used
internally before the 23.02 release. For more implementation specific details,
see the
[local cache implementation](https://github.com/triton-inference-server/local_cache).

When `--cache-config local,size=SIZE` is specified with a non-zero `SIZE`, 
Triton allocates the requested size in CPU memory and **shares the
cache across all inference requests and across all models**. 

#### Redis Cache

The `redis` cache implementation was added along with these TRITONCACHE API
changes for users that require a more configurable cache. More
`redis` cache specific details can be found in the
[redis cache implementation](https://github.com/triton-inference-server/redis_cache).

#### Custom Cache

With the new the TRITONCACHE API interface, it is now possible for
users to implement their own cache to suit any use-case specific needs.
To see the required interface that must be implemented by a cache
developer, see the 
[TRITONCACHE API header](https://github.com/triton-inference-server/core/blob/main/include/triton/core/tritoncache.h).
The `local` and `redis` cache implementations may be used as reference 
implementations.

Upon successfully developing and building a custom cache, the resulting shared
library (ex: `libtritoncache_<name>.so`) must be placed in the cache directory
similar to where the `local` and `redis` cache implementations live. By default,
this directory is `/opt/tritonserver/caches`, but a custom directory may be
specified with `--cache-dir` as needed. 

To put this example together, if the custom cache were named "custom"
(this name is arbitrary), by default Triton would expect to find the 
cache implementation at `/opt/tritonserver/caches/custom/libtritoncache_custom.so`.

## Deprecation Notes

> **Note**
> Prior to 23.02, enabling the `local` cache used to be done through setting a non-zero size
> (in bytes) when Triton was launched using the `--response-cache-byte-size` flag. 
>
> Starting in 23.02, the `--response-cache-byte-size` flag is now deprecated and 
> `--cache-config` should be used instead. For backwards compatibility, 
> `--response-cache-byte-size` will continue to function under the hood by being 
> converted to the corresponding `--cache-config` argument, but it will default 
> to using the `local` cache implementation. It is not possible to choose other
> cache implementations using the `--response-cache-byte-size` flag.
>
> For example, `--response-cache-byte-size 1048576`
> would be equivalent to `--cache-config local,size=1048576`. However, the
> `--cache-config` flag is much more flexible and should be used instead.

> **Warning**
>
> The `local` cache implementation may fail to initialize for very small values 
> of `--cache-config local,size=<small_value>` or `--response-cache-byte-size` 
> (ex: less than 1024 bytes) due to internal memory management requirements. 
> If you encounter an initialization error for a relatively small cache size, 
> try increasing it.
>
> Similarly, the size is upper bounded by the available RAM on the system.
> If you encounter an initial allocation error for a very large cache size
> setting, try decreasing it.

## Performance

The response cache is intended to be used for use cases where a significant 
number of duplicate requests (cache hits) are expected and therefore would 
benefit from caching. The term "significant" here is subjective to the use
case, but a simple interpretation would be to consider the proportion of
expected cache hits/misses, as well as the average time spend computing
a response. 

For cases where cache hits are common and computation is expensive, 
the cache can significantly improve overall performance.

For cases where all or most requests are unique (cache misses), the
cache may negatively impact the overall performance due to the overhead
of managing the cache.

## Known Limitations

- Only input tensors located in CPU memory will be hashable for accessing the
  cache. If an inference request contains input tensors not in CPU memory, the
  request will not be hashed and therefore the response will not be cached.
- Only responses with all output tensors located in CPU memory will be eligible
  for caching. If any output tensor in a response is not located in CPU memory,
  the response will not be cached.
- The cache is accessed using only the inference request hash. As a result, if
  two different inference requests generate the same hash (a hash collision),
  then Triton may incorrectly use the cached result for an inference request.
  The hash is a 64-bit value so the likelihood of collision is small.
- Only successful inference requests will have their responses cached. If a
  request fails or returns an error during inference, its response will not be
  cached.
- Only requests going through the Default Scheduler or Dynamic Batch Scheduler
  are eligible for caching. The Sequence Batcher does not currently support
  response caching.
- The response cache does not currently support
  [decoupled models](decoupled_models.md).<|MERGE_RESOLUTION|>--- conflicted
+++ resolved
@@ -95,18 +95,6 @@
 
 ### Cache Implementations
 
-<<<<<<< HEAD
-As of the 23.02 release, Triton has a set of TRITONCACHE APIs that are used to
-communicate with a cache implementation of the user's choice. Currently, 
-Triton comes with two cache implementations out of the box: `local` or `redis`.
-These implementations can be found in 
-[tritonserver release containers ](https://catalog.ngc.nvidia.com/orgs/nvidia/containers/tritonserver)
->= 23.02 in the `/opt/tritonserver/caches` directory.
-
-With these new APIs, `tritonserver` exposes a new `--cache-config` CLI flag
-that gives the user flexible customization of which cache implementation
-to use, and how to configure it. Similar the the `--backend-config` flag,
-=======
 Starting in the 23.02 release, Triton has a set of
 [TRITONCACHE APIs](https://github.com/triton-inference-server/core/blob/main/include/triton/core/tritoncache.h)
 that are used to communicate with a cache implementation of the user's choice.
@@ -122,7 +110,6 @@
 With these TRITONCACHE APIs, `tritonserver` exposes a new `--cache-config` 
 CLI flag that gives the user flexible customization of which cache implementation
 to use, and how to configure it. Similar to the `--backend-config` flag,
->>>>>>> 4fe84a9c
 the expected format is `--cache-config <cache_name>,<key>=<value>` and may
 be specified multiple times to specify multiple keys if the cache implementation
 requires it.
