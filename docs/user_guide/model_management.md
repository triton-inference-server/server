<!--
# Copyright 2018-2023, NVIDIA CORPORATION & AFFILIATES. All rights reserved.
#
# Redistribution and use in source and binary forms, with or without
# modification, are permitted provided that the following conditions
# are met:
#  * Redistributions of source code must retain the above copyright
#    notice, this list of conditions and the following disclaimer.
#  * Redistributions in binary form must reproduce the above copyright
#    notice, this list of conditions and the following disclaimer in the
#    documentation and/or other materials provided with the distribution.
#  * Neither the name of NVIDIA CORPORATION nor the names of its
#    contributors may be used to endorse or promote products derived
#    from this software without specific prior written permission.
#
# THIS SOFTWARE IS PROVIDED BY THE COPYRIGHT HOLDERS ``AS IS'' AND ANY
# EXPRESS OR IMPLIED WARRANTIES, INCLUDING, BUT NOT LIMITED TO, THE
# IMPLIED WARRANTIES OF MERCHANTABILITY AND FITNESS FOR A PARTICULAR
# PURPOSE ARE DISCLAIMED.  IN NO EVENT SHALL THE COPYRIGHT OWNER OR
# CONTRIBUTORS BE LIABLE FOR ANY DIRECT, INDIRECT, INCIDENTAL, SPECIAL,
# EXEMPLARY, OR CONSEQUENTIAL DAMAGES (INCLUDING, BUT NOT LIMITED TO,
# PROCUREMENT OF SUBSTITUTE GOODS OR SERVICES; LOSS OF USE, DATA, OR
# PROFITS; OR BUSINESS INTERRUPTION) HOWEVER CAUSED AND ON ANY THEORY
# OF LIABILITY, WHETHER IN CONTRACT, STRICT LIABILITY, OR TORT
# (INCLUDING NEGLIGENCE OR OTHERWISE) ARISING IN ANY WAY OUT OF THE USE
# OF THIS SOFTWARE, EVEN IF ADVISED OF THE POSSIBILITY OF SUCH DAMAGE.
-->

# Model Management

Triton provides model management APIs are part of the [HTTP/REST and
GRPC protocols, and as part of the C
API](../customization_guide/inference_protocols.md). Triton operates in one of three model
control modes: NONE, EXPLICIT or POLL. The model control mode
determines how changes to the model repository are handled by Triton
and which of these protocols and APIs are available.

## Model Control Mode NONE

Triton attempts to load all models in the model repository at
startup. Models that Triton is not able to load will be marked as
UNAVAILABLE and will not be available for inferencing.

Changes to the model repository while the server is running will be
ignored. Model load and unload requests using the [model control
protocol](../protocol/extension_model_repository.md) will have no affect
and will return an error response.

This model control mode is selected by specifying
`--model-control-mode=none` when starting Triton. This is the default
model control mode. Changing the model repository while Triton is
running must be done carefully, as explained in [Modifying the Model
Repository](#modifying-the-model-repository).

## Model Control Mode EXPLICIT

At startup, Triton loads only those models specified explicitly with the
`--load-model` command-line option. To load ALL models at startup, specify
`--load-model=*` as the ONLY `--load-model` argument. Specifying
`--load-model=*` in conjunction with another `--load-model` argument will
result in error. If `--load-model` is not specified then no models are loaded
at startup. Models that Triton is not able to load will be marked as
UNAVAILABLE and will not be available for inferencing.

After startup, all model load and unload actions must be initiated
explicitly by using the [model control
protocol](../protocol/extension_model_repository.md). The response
status of the model control request indicates success or failure of
the load or unload action. When attempting to reload an already loaded
model, if the reload fails for any reason the already loaded model
will be unchanged and will remain loaded. If the reload succeeds, the
newly loaded model will replace the already loaded model without any
loss in availability for the model.

This model control mode is enabled by specifying
`--model-control-mode=explicit`. Changing the model repository while
Triton is running must be done carefully, as explained in [Modifying
the Model Repository](#modifying-the-model-repository).

If you are seeing some memory growth when using the [model control
protocol](../protocol/extension_model_repository.md) for loading and unloading
models, it is possible that it's not an actual memory leak but some system's
malloc heuristics that causes memory to be unable to be released back to the OS
right away. To improve memory performance, you can consider switching from
malloc to [tcmalloc](https://github.com/google/tcmalloc) or
[jemalloc](https://github.com/jemalloc/jemalloc) by setting the `LD_PRELOAD`
environment variable when running Triton, as shown below:
```
# Using tcmalloc
LD_PRELOAD=/usr/lib/$(uname -m)-linux-gnu/libtcmalloc.so.4:${LD_PRELOAD} tritonserver --model-repository=/models ...
```
```
# Using jemalloc
LD_PRELOAD=/usr/lib/$(uname -m)-linux-gnu/libjemalloc.so:${LD_PRELOAD} tritonserver --model-repository=/models ...
```
We recommend experimenting with both tcmalloc and jemalloc to determine which
one works better for your use case, as they have different strategies for
memory allocation and deallocation and may perform differently depending on the
workload.

Both tcmalloc and jemalloc libraries are already installed within the Triton
container. However, if you need to install them, you can do so using the
following commands:
```
# Install tcmalloc
apt-get install gperf libgoogle-perftools-dev
```
```
# Install jemalloc
apt-get install libjemalloc-dev
```

## Model Control Mode POLL

Triton attempts to load all models in the model repository at
startup. Models that Triton is not able to load will be marked as
UNAVAILABLE and will not be available for inferencing.

Changes to the model repository will be detected and Triton will
attempt to load and unload models as necessary based on those changes.
When attempting to reload an already loaded model, if the reload fails
for any reason the already loaded model will be unchanged and will
remain loaded. If the reload succeeds, the newly loaded model will
replace the already loaded model without any loss of availability for
the model.

Changes to the model repository may not be detected immediately
because Triton polls the repository periodically. You can control the
polling interval with the `--repository-poll-secs` option. The console
log or the [model ready
protocol](https://github.com/kserve/kserve/blob/master/docs/predict-api/v2/required_api.md)
or the index operation of the [model control
protocol](../protocol/extension_model_repository.md) can be used to
determine when model repository changes have taken effect.

**WARNING: There is no synchronization between when Triton polls the
model repository and when you make any changes to the repository. As a
result Triton could observe partial and incomplete changes that lead
to unexpected behavior. For this reason POLL mode is not recommended
for use in production environments.**

Model load and unload requests using the [model control
protocol](../protocol/extension_model_repository.md) will have no affect
and will return an error response.

This model control mode is enabled by specifying
`--model-control-mode=poll` and by setting `--repository-poll-secs` to a
non-zero value when starting Triton. Changing the model repository
while Triton is running must be done carefully, as explained in
[Modifying the Model Repository](#modifying-the-model-repository).

In POLL mode Triton responds to the following model repository
changes:

* Versions may be added and removed from models by adding and removing
  the corresponding version subdirectory. Triton will allow in-flight
  requests to complete even if they are using a removed version of the
  model. New requests for a removed model version will fail. Depending
  on the model's [version
  policy](model_configuration.md#version-policy), changes to the
  available versions may change which model version is served by
  default.

* Existing models can be removed from the repository by removing the
  corresponding model directory.  Triton will allow in-flight requests
  to any version of the removed model to complete. New requests for a
  removed model will fail.

* New models can be added to the repository by adding a new model
  directory.

* The [model configuration file](model_configuration.md)
  (config.pbtxt) can be changed and Triton will unload and reload the
  model to pick up the new model configuration.

* Label(s) files providing labels for outputs that represent
  classifications can be added, removed, or modified and Triton will
  unload and reload the model to pick up the new labels. If a label
  file is added or removed the corresponding edit to the
  *label_filename* property of the output it corresponds to in the
  [model configuration](model_configuration.md) must be performed at
  the same time.

## Modifying the Model Repository

Each model in a model repository [resides in its own
sub-directory](model_repository.md#repository-layout). The activity
allowed on the contents of a model's sub-directory varies depending on
how Triton is using that model. The state of a model can be determined
by using the [model
metadata](../customization_guide/inference_protocols.md#inference-protocols-and-apis) or
[repository index](../protocol/extension_model_repository.md#index) APIs.

* If the model is actively loading or unloading, no files or
directories within that sub-directory must be added, removed or
modified.

* If the model has never been loaded or has been completely unloaded,
  then the entire model sub-directory can be removed or any of its
  contents can be added, removed or modified.

* If the model has been completely loaded then any files or
directories within that sub-directory can be added, removed or
modified; except for shared libraries implementing the model's
backend. Triton uses the backend shared libraries while the model is
loading so removing or modifying them will likely cause Triton to
crash. To update a model's backend you must first unload the model
completely, modify the backend shared libraries, and then reload the
model. On some OSes it may also be possible to simply move the
existing shared-libraries to another location outside of the model
repository, copy in the new shared libraries, and then reload the
model.

* If only the model instance configuration on the 'config.pbtxt' is modified
(i.e. increasing/decreasing the instance count), then Triton will update the
model rather then reloading it, when either a load request is received under
[Model Control Mode EXPLICIT](#model-control-mode-explicit) or change to the
'config.pbtxt' is detected under
[Model Control Mode POLL](#model-control-mode-poll).
  * The new model configuration may also be passed to Triton via the
[load API](../protocol/extension_model_repository.md#load).
  * Some text editors create a swap file in the model directory when the
'config.pbtxt' is modified in place. The swap file is not part of the model
configuration, so its presence in the model directory may be detected as a new file
and cause the model to fully reload when only an update is expected.

<<<<<<< HEAD
* If a sequence model is *updated* (i.e. decreasing the instance count), Triton
will wait until the in-flight sequence is completed (or timed-out) before the
instance behind the sequence is removed.
  * If the instance count is decreased, arbitrary instance(s) are selected among
idle instances and instances with in-flight sequence(s) for removal.

* If a sequence model is *reloaded* with in-flight sequence(s) (i.e. changes to
the model file), Triton does not guarantee any remaining request(s) from the
in-flight sequence(s) will be routed to the same model instance for processing.
It is currently the responsibility of the user to ensure any in-flight
sequence(s) are completed before reloading a sequence model.
=======
* If a sequence model is updated with in-flight sequence(s), Triton does not
guarantee any remaining request(s) from the in-flight sequence(s) will be routed
to the same model instance for processing. It is currently the responsibility of
the user to ensure any in-flight sequence(s) is complete before updating a
sequence model.
>>>>>>> 2847211c

## Concurrently Loading Models

To reduce service downtime, Triton loads new models in the background while
continuing to serve inferences on existing models. Based on use case and
performance requirements, the optimal amount of resources dedicated to loading
models may differ. Triton exposes a `--model-load-thread-count` option to
configure the number of threads dedicated to loading models, which defaults to 4.

To set this parameter with the C API, refer to
`TRITONSERVER_ServerOptionsSetModelLoadThreadCount` in
[tritonserver.h](https://github.com/triton-inference-server/core/blob/main/include/triton/core/tritonserver.h).
<|MERGE_RESOLUTION|>--- conflicted
+++ resolved
@@ -224,7 +224,6 @@
 configuration, so its presence in the model directory may be detected as a new file
 and cause the model to fully reload when only an update is expected.
 
-<<<<<<< HEAD
 * If a sequence model is *updated* (i.e. decreasing the instance count), Triton
 will wait until the in-flight sequence is completed (or timed-out) before the
 instance behind the sequence is removed.
@@ -236,13 +235,6 @@
 in-flight sequence(s) will be routed to the same model instance for processing.
 It is currently the responsibility of the user to ensure any in-flight
 sequence(s) are completed before reloading a sequence model.
-=======
-* If a sequence model is updated with in-flight sequence(s), Triton does not
-guarantee any remaining request(s) from the in-flight sequence(s) will be routed
-to the same model instance for processing. It is currently the responsibility of
-the user to ensure any in-flight sequence(s) is complete before updating a
-sequence model.
->>>>>>> 2847211c
 
 ## Concurrently Loading Models
 
