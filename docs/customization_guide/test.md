--- conflicted
+++ resolved
@@ -48,11 +48,7 @@
 $ ./gen_qa_custom_ops
 ```
 
-<<<<<<< HEAD
-This will create multiple model repositories in /tmp/<version>/qa_*
-=======
 This will create multiple model repositories in /tmp/\<version\>/qa_*
->>>>>>> 53200091
 (for example /tmp/24.07/qa_model_repository).  The TensorRT models
 will be created for the GPU on the system that CUDA considers device 0
 (zero). If you have multiple GPUs on your system see the documentation
