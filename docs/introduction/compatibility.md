--- conflicted
+++ resolved
@@ -38,10 +38,7 @@
 
 | Triton release version	 | NGC Tag	 | Python version	 | Torch version | TensorRT version | TensorRT-LLM version | CUDA version | CUDA Driver version | Size |
 | --- | ---  | --- | --- | --- | --- | --- | --- | --- |
-<<<<<<< HEAD
-=======
 | 25.07 | nvcr.io/nvidia/tritonserver:25.07-trtllm-python-py3 | Python 3.12.3  | 2.7.0a0+79aa17489c.nv25.4 | 10.10.0.31 | 0.20.0 | 12.9.0.036 | 575.51.03 | 18.3G |
->>>>>>> 559f87bd
 | 25.06 | nvcr.io/nvidia/tritonserver:25.06-trtllm-python-py3 | Python 3.12.3  | 2.7.0a0+79aa17489c.nv25.4 | 10.10.0.31 | 0.20.0 | 12.9.0.036 | 575.51.03 | 18.3G |
 | 25.05 | nvcr.io/nvidia/tritonserver:25.05-trtllm-python-py3 | Python 3.12.3  | 2.7.0a0+7c8ec84dab.nv25.3 | 10.9.0.34 | 0.19.0 | 12.8.1.012 | 570.124.06 | 17G |
 | 25.04 | nvcr.io/nvidia/tritonserver:25.04-trtllm-python-py3 | Python 3.12.3  | 2.7.0a0+7c8ec84dab.nv25.3 | 10.9.0.34 | 0.18.2 | 12.8.1.012 | 570.124.06 | 17G |
