--- conflicted
+++ resolved
@@ -30,11 +30,7 @@
   openshift: false
 
 image:
-<<<<<<< HEAD
-  imageName: nvcr.io/nvidia/tritonserver:25.06-py3
-=======
   imageName: nvcr.io/nvidia/tritonserver:25.07-py3
->>>>>>> 559f87bd
   pullPolicy: IfNotPresent
   modelRepositoryServer: < Replace with the IP Address of your file server >
   modelRepositoryPath: /srv/models
