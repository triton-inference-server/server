# Copyright (c) 2019-2025, NVIDIA CORPORATION. All rights reserved.
#
# Redistribution and use in source and binary forms, with or without
# modification, are permitted provided that the following conditions
# are met:
#  * Redistributions of source code must retain the above copyright
#    notice, this list of conditions and the following disclaimer.
#  * Redistributions in binary form must reproduce the above copyright
#    notice, this list of conditions and the following disclaimer in the
#    documentation and/or other materials provided with the distribution.
#  * Neither the name of NVIDIA CORPORATION nor the names of its
#    contributors may be used to endorse or promote products derived
#    from this software without specific prior written permission.
#
# THIS SOFTWARE IS PROVIDED BY THE COPYRIGHT HOLDERS ``AS IS'' AND ANY
# EXPRESS OR IMPLIED WARRANTIES, INCLUDING, BUT NOT LIMITED TO, THE
# IMPLIED WARRANTIES OF MERCHANTABILITY AND FITNESS FOR A PARTICULAR
# PURPOSE ARE DISCLAIMED.  IN NO EVENT SHALL THE COPYRIGHT OWNER OR
# CONTRIBUTORS BE LIABLE FOR ANY DIRECT, INDIRECT, INCIDENTAL, SPECIAL,
# EXEMPLARY, OR CONSEQUENTIAL DAMAGES (INCLUDING, BUT NOT LIMITED TO,
# PROCUREMENT OF SUBSTITUTE GOODS OR SERVICES; LOSS OF USE, DATA, OR
# PROFITS; OR BUSINESS INTERRUPTION) HOWEVER CAUSED AND ON ANY THEORY
# OF LIABILITY, WHETHER IN CONTRACT, STRICT LIABILITY, OR TORT
# (INCLUDING NEGLIGENCE OR OTHERWISE) ARISING IN ANY WAY OUT OF THE USE
# OF THIS SOFTWARE, EVEN IF ADVISED OF THE POSSIBILITY OF SUCH DAMAGE.

replicaCount: 1

image:
<<<<<<< HEAD
  imageName: nvcr.io/nvidia/tritonserver:25.06-py3
=======
  imageName: nvcr.io/nvidia/tritonserver:25.07-py3
>>>>>>> 559f87bd
  pullPolicy: IfNotPresent
  numGpus: 1
  serverCommand: tritonserver
  serverArgs:
    # Model Repository Configuration (REQUIRED)
    #
    # Configure sources for model repository below.  Multiple repositories
    # can be specified
    #
    # To download models from an S3 bucket, uncomment and configure below
    # To specify a non-AWS S3 endpoint, use the form
    #  s3://https://your-s3-endpoint:443/bucket/model_repository
    #
    #- --model-repository=s3://triton-inference-server-repository/model_repository
    #
    # Model Control Mode (Optional, default: none)
    #
    # To set model control mode, uncomment and configure below
    # TODO: Fix the following url, it is invalid
<<<<<<< HEAD
    # See https://github.com/triton-inference-server/server/blob/r25.06/docs/user_guide/model_management.md
=======
    # See https://github.com/triton-inference-server/server/blob/r25.07/docs/user_guide/model_management.md
>>>>>>> 559f87bd
    #  for more details
    #- --model-control-mode=explicit|poll|none
    #
    # Additional server args
    #
<<<<<<< HEAD
    # see https://github.com/triton-inference-server/server/blob/r25.06/README.md
=======
    # see https://github.com/triton-inference-server/server/blob/r25.07/README.md
>>>>>>> 559f87bd
    #  for more details

service:
  # for Fleet Command, type should be NodePort
  type: NodePort
  # the following ports will be the external port opened for each service
  httpNodePort: 30343
  grpcNodePort: 30344
  metricsNodePort: 30345

# AWS
#secret:
  # update the following with base64 encoded parameters
#  region: AWS_REGION
#  id: AWS_SECRET_KEY_ID
#  key: AWS_SECRET_ACCESS_KEY
#  token: AWS_SESSION_TOKEN

# Prometheus-Operator ServiceMonitor support
# change enabled to 'true' to enable a ServiceMonitor if your cluster has
#  Prometheus-Operator installed
serviceMonitor:
  enabled: false<|MERGE_RESOLUTION|>--- conflicted
+++ resolved
@@ -27,11 +27,7 @@
 replicaCount: 1
 
 image:
-<<<<<<< HEAD
-  imageName: nvcr.io/nvidia/tritonserver:25.06-py3
-=======
   imageName: nvcr.io/nvidia/tritonserver:25.07-py3
->>>>>>> 559f87bd
   pullPolicy: IfNotPresent
   numGpus: 1
   serverCommand: tritonserver
@@ -51,21 +47,13 @@
     #
     # To set model control mode, uncomment and configure below
     # TODO: Fix the following url, it is invalid
-<<<<<<< HEAD
-    # See https://github.com/triton-inference-server/server/blob/r25.06/docs/user_guide/model_management.md
-=======
     # See https://github.com/triton-inference-server/server/blob/r25.07/docs/user_guide/model_management.md
->>>>>>> 559f87bd
     #  for more details
     #- --model-control-mode=explicit|poll|none
     #
     # Additional server args
     #
-<<<<<<< HEAD
-    # see https://github.com/triton-inference-server/server/blob/r25.06/README.md
-=======
     # see https://github.com/triton-inference-server/server/blob/r25.07/README.md
->>>>>>> 559f87bd
     #  for more details
 
 service:
