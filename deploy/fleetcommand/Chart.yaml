--- conflicted
+++ resolved
@@ -25,14 +25,7 @@
 # OF THIS SOFTWARE, EVEN IF ADVISED OF THE POSSIBILITY OF SUCH DAMAGE.
 
 apiVersion: v1
-<<<<<<< HEAD
-appVersion: "21.11-py3"
-description: Triton Inference Server (Fleet Command)
-name: triton-inference-server
-version: 1.2.2
-=======
 appVersion: "21.12-py3"
 description: Triton Inference Server (Fleet Command Testing)
 name: triton-inference-server
-version: 2.17.0
->>>>>>> a0e787f0
+version: 2.17.0