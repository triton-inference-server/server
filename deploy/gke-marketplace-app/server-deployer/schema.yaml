--- conflicted
+++ resolved
@@ -27,11 +27,7 @@
 x-google-marketplace:
   schemaVersion: v2
   applicationApiVersion: v1beta1
-<<<<<<< HEAD
-  publishedVersion: '2.59.0'
-=======
   publishedVersion: '2.59.1'
->>>>>>> 559f87bd
   publishedVersionMetadata:
     releaseNote: >-
       Initial release.
@@ -93,11 +89,7 @@
   modelRepositoryPath:
     type: string
     title: Bucket where models are stored. Please make sure the user/service account to create the GKE app has permission to this GCS bucket. Read Triton documentation on configs and formatting details, supporting TensorRT, TensorFlow, Pytorch, Onnx ... etc.
-<<<<<<< HEAD
-    default: gs://triton_sample_models/25.06
-=======
     default: gs://triton_sample_models/25.07
->>>>>>> 559f87bd
   image.ldPreloadPath:
     type: string
     title: Leave this empty by default. Triton allows users to create custom layers for backend such as TensorRT plugin or Tensorflow custom ops, the compiled shared library must be provided via LD_PRELOAD environment variable.
