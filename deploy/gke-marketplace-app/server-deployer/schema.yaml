--- conflicted
+++ resolved
@@ -103,17 +103,7 @@
   image.allowGPUMetrics:
     type: boolean
     title: Select by default. When use A100 MIG, unselect to disable GPU Memory metrics reported by Triton, as current GPU metrics not support on A100 MIG.
-<<<<<<< HEAD
     default: True  
-=======
-    default: True
-  istioEnabled:
-    type: boolean
-    x-google-marketplace:
-      type: ISTIO_ENABLED
-    default: True
->>>>>>> 8a8b6913
-
 
 required:
 - name
