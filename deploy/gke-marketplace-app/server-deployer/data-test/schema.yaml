# Copyright (c) 2021-2025, NVIDIA CORPORATION & AFFILIATES. All rights reserved.
#
# Redistribution and use in source and binary forms, with or without
# modification, are permitted provided that the following conditions
# are met:
#  * Redistributions of source code must retain the above copyright
#    notice, this list of conditions and the following disclaimer.
#  * Redistributions in binary form must reproduce the above copyright
#    notice, this list of conditions and the following disclaimer in the
#    documentation and/or other materials provided with the distribution.
#  * Neither the name of NVIDIA CORPORATION nor the names of its
#    contributors may be used to endorse or promote products derived
#    from this software without specific prior written permission.
#
# THIS SOFTWARE IS PROVIDED BY THE COPYRIGHT HOLDERS ``AS IS'' AND ANY
# EXPRESS OR IMPLIED WARRANTIES, INCLUDING, BUT NOT LIMITED TO, THE
# IMPLIED WARRANTIES OF MERCHANTABILITY AND FITNESS FOR A PARTICULAR
# PURPOSE ARE DISCLAIMED.  IN NO EVENT SHALL THE COPYRIGHT OWNER OR
# CONTRIBUTORS BE LIABLE FOR ANY DIRECT, INDIRECT, INCIDENTAL, SPECIAL,
# EXEMPLARY, OR CONSEQUENTIAL DAMAGES (INCLUDING, BUT NOT LIMITED TO,
# PROCUREMENT OF SUBSTITUTE GOODS OR SERVICES; LOSS OF USE, DATA, OR
# PROFITS; OR BUSINESS INTERRUPTION) HOWEVER CAUSED AND ON ANY THEORY
# OF LIABILITY, WHETHER IN CONTRACT, STRICT LIABILITY, OR TORT
# (INCLUDING NEGLIGENCE OR OTHERWISE) ARISING IN ANY WAY OUT OF THE USE
# OF THIS SOFTWARE, EVEN IF ADVISED OF THE POSSIBILITY OF SUCH DAMAGE.

x-google-marketplace:
  schemaVersion: v2
  applicationApiVersion: v1beta1
<<<<<<< HEAD
  publishedVersion: '2.59.0'
=======
  publishedVersion: '2.59.1'
>>>>>>> 559f87bd
  publishedVersionMetadata:
    releaseNote: >-
      Initial release.
    releaseTypes:
    - Feature
    recommended: true

  clusterConstraints:
    k8sVersion: ">=1.18.7"
    assistedClusterCreation:
      type: DISABLED
      creationGuidance: GKE currently doesn't support auto-create GPU clusters, please refer to <a href="https://github.com/triton-inference-server/server/tree/master/deploy/gke-marketplace-app">Triton GKE Marketplace Deployer</a> to manually create the GKE cluster >= 1.18.7 and add GPU node pools
    resources:
    - requests:
        gpu:
          nvidia.com/gpu: {}
    istio:
      type: REQUIRED

  images:
    '':
      properties:
        triton.image.registry:
          type: REGISTRY
        triton.image.repository:
            type: REPO_WITHOUT_REGISTRY
        triton.image.tag:
            type: TAG

properties:
  name:
    type: string
    x-google-marketplace:
      type: NAME
  namespace:
    type: string
    x-google-marketplace:
      type: NAMESPACE
  initReplicaCount:
    title: Initial number of Triton pod instances to deploy.
    type: integer
    default: 1
  minReplicaCount:
    title: Minimum number of Triton pod instances in the deployment for autoscaling.
    type: integer
    default: 1
  maxReplicaCount:
    title: Maximum number of Triton pod instances in the deployment for autoscaling.
    type: integer
    default: 3
  tritonProtocol:
    title: Request protocol to send data to Triton, choose from gRPC and HTTP.
    type: string
    default: HTTP
  HPATargetAverageValue:
    title: HPA autoscaling target, GKE currently support Duty Cycle which is GPU utilization, when target is reached, Triton Server service will create another pod instance. We ask user to analyze model inference to associate appropriate GPU metric target based on latency requirement. We also recommend to leave some room to mitigate transient load effect. For user interested in customizing autoscaling metrics, we recommends GPU Power (Percentage of Power), Queue time or SLA measurements such as latency.
    type: integer
    default: 85
  modelRepositoryPath:
    type: string
    title: Bucket where models are stored. Please make sure the user/service account to create the GKE app has permission to this GCS bucket. Read Triton documentation on configs and formatting details, supporting TensorRT, TensorFlow, Pytorch, Onnx ... etc.
    default: gs://triton_sample_models/models
  image.ldPreloadPath:
    type: string
    title: Leave this empty by default. Triton allows users to create custom layers for backend such as TensorRT plugin or Tensorflow custom ops, the compiled shared library must be provided via LD_PRELOAD environment variable.
    default: ''
  image.logVerboseLevel:
    type: integer
    title: Set verbose logging level. Zero (0) disables verbose logging and values >= 1 enable verbose logging, this is helpful when user unsure if the model is compatible with Triton or for general debug.
    default: 0
  image.strictModelConfig:
    type: boolean
    title: Leave this unchecked by default. When strictModelConfig is not checked(False), Triton will try to infer the config file from model file, when checked(True), user need to provide config.pbtxt in model repository.
    default: False
  image.allowGPUMetrics:
    type: boolean
    title: Select by default. When use A100 MIG, unselect to disable GPU Memory metrics reported by Triton, as current GPU metrics not support on A100 MIG.
    default: True
  istioEnabled:
    type: boolean
    x-google-marketplace:
      type: ISTIO_ENABLED
    default: True


required:
- name
- namespace
- modelRepositoryPath

form:
- widget: help
  description: GKE currently doesn't support autocreate GPU clusters, please refer to <a href="https://github.com/triton-inference-server/server/tree/master/deploy/gke-marketplace-app">Triton GKE Marketplace Deployer</a> to manually create the GKE cluster >= 1.18.7 and add GPU node pools. Also, please refer to the <a href="https://github.com/triton-inference-server/server">Triton GITHUB page</a> for product information.<|MERGE_RESOLUTION|>--- conflicted
+++ resolved
@@ -27,11 +27,7 @@
 x-google-marketplace:
   schemaVersion: v2
   applicationApiVersion: v1beta1
-<<<<<<< HEAD
-  publishedVersion: '2.59.0'
-=======
   publishedVersion: '2.59.1'
->>>>>>> 559f87bd
   publishedVersionMetadata:
     releaseNote: >-
       Initial release.
