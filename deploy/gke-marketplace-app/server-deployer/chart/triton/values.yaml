# Copyright (c) 2021-2025, NVIDIA CORPORATION & AFFILIATES. All rights reserved.
#
# Redistribution and use in source and binary forms, with or without
# modification, are permitted provided that the following conditions
# are met:
#  * Redistributions of source code must retain the above copyright
#    notice, this list of conditions and the following disclaimer.
#  * Redistributions in binary form must reproduce the above copyright
#    notice, this list of conditions and the following disclaimer in the
#    documentation and/or other materials provided with the distribution.
#  * Neither the name of NVIDIA CORPORATION nor the names of its
#    contributors may be used to endorse or promote products derived
#    from this software without specific prior written permission.
#
# THIS SOFTWARE IS PROVIDED BY THE COPYRIGHT HOLDERS ``AS IS'' AND ANY
# EXPRESS OR IMPLIED WARRANTIES, INCLUDING, BUT NOT LIMITED TO, THE
# IMPLIED WARRANTIES OF MERCHANTABILITY AND FITNESS FOR A PARTICULAR
# PURPOSE ARE DISCLAIMED.  IN NO EVENT SHALL THE COPYRIGHT OWNER OR
# CONTRIBUTORS BE LIABLE FOR ANY DIRECT, INDIRECT, INCIDENTAL, SPECIAL,
# EXEMPLARY, OR CONSEQUENTIAL DAMAGES (INCLUDING, BUT NOT LIMITED TO,
# PROCUREMENT OF SUBSTITUTE GOODS OR SERVICES; LOSS OF USE, DATA, OR
# PROFITS; OR BUSINESS INTERRUPTION) HOWEVER CAUSED AND ON ANY THEORY
# OF LIABILITY, WHETHER IN CONTRACT, STRICT LIABILITY, OR TORT
# (INCLUDING NEGLIGENCE OR OTHERWISE) ARISING IN ANY WAY OUT OF THE USE
# OF THIS SOFTWARE, EVEN IF ADVISED OF THE POSSIBILITY OF SUCH DAMAGE.

initReplicaCount: 1
minReplicaCount: 1
maxReplicaCount: 3
# choice from gRPC and HTTP
tritonProtocol: HTTP
# HPA GPU utilization autoscaling target
HPATargetAverageValue: 85
<<<<<<< HEAD
modelRepositoryPath: gs://triton_sample_models/25.06
publishedVersion: '2.59.0'
=======
modelRepositoryPath: gs://triton_sample_models/25.07
publishedVersion: '2.59.1'
>>>>>>> 559f87bd
gcpMarketplace: true

image:
  registry: gcr.io
  repository: nvidia-ngc-public/tritonserver
<<<<<<< HEAD
  tag: 25.06-py3
=======
  tag: 25.07-py3
>>>>>>> 559f87bd
  pullPolicy: IfNotPresent
  # modify the model repository here to match your GCP storage bucket
  numGpus: 1
  strictModelConfig: False
  # add in custom library which could include custom ops in the model
  ldPreloadPath: ''
  logVerboseLevel: 0
  allowGPUMetrics: True

service:
  type: NodePort

deployment:
  livenessProbe:
    failureThreshold: 60
    initialDelaySeconds: 10
    periodSeconds: 5
    successThreshold: 1
    timeoutSeconds: 1
  readinessProbe:
    failureThreshold: 60
    initialDelaySeconds: 10
    periodSeconds: 5
    successThreshold: 1
    timeoutSeconds: 1<|MERGE_RESOLUTION|>--- conflicted
+++ resolved
@@ -31,23 +31,14 @@
 tritonProtocol: HTTP
 # HPA GPU utilization autoscaling target
 HPATargetAverageValue: 85
-<<<<<<< HEAD
-modelRepositoryPath: gs://triton_sample_models/25.06
-publishedVersion: '2.59.0'
-=======
 modelRepositoryPath: gs://triton_sample_models/25.07
 publishedVersion: '2.59.1'
->>>>>>> 559f87bd
 gcpMarketplace: true
 
 image:
   registry: gcr.io
   repository: nvidia-ngc-public/tritonserver
-<<<<<<< HEAD
-  tag: 25.06-py3
-=======
   tag: 25.07-py3
->>>>>>> 559f87bd
   pullPolicy: IfNotPresent
   # modify the model repository here to match your GCP storage bucket
   numGpus: 1
