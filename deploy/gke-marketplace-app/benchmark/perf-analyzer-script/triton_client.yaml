# Copyright 2021-2025, NVIDIA CORPORATION & AFFILIATES. All rights reserved.
#
# Redistribution and use in source and binary forms, with or without
# modification, are permitted provided that the following conditions
# are met:
#  * Redistributions of source code must retain the above copyright
#    notice, this list of conditions and the following disclaimer.
#  * Redistributions in binary form must reproduce the above copyright
#    notice, this list of conditions and the following disclaimer in the
#    documentation and/or other materials provided with the distribution.
#  * Neither the name of NVIDIA CORPORATION nor the names of its
#    contributors may be used to endorse or promote products derived
#    from this software without specific prior written permission.
#
# THIS SOFTWARE IS PROVIDED BY THE COPYRIGHT HOLDERS ``AS IS'' AND ANY
# EXPRESS OR IMPLIED WARRANTIES, INCLUDING, BUT NOT LIMITED TO, THE
# IMPLIED WARRANTIES OF MERCHANTABILITY AND FITNESS FOR A PARTICULAR
# PURPOSE ARE DISCLAIMED.  IN NO EVENT SHALL THE COPYRIGHT OWNER OR
# CONTRIBUTORS BE LIABLE FOR ANY DIRECT, INDIRECT, INCIDENTAL, SPECIAL,
# EXEMPLARY, OR CONSEQUENTIAL DAMAGES (INCLUDING, BUT NOT LIMITED TO,
# PROCUREMENT OF SUBSTITUTE GOODS OR SERVICES; LOSS OF USE, DATA, OR
# PROFITS; OR BUSINESS INTERRUPTION) HOWEVER CAUSED AND ON ANY THEORY
# OF LIABILITY, WHETHER IN CONTRACT, STRICT LIABILITY, OR TORT
# (INCLUDING NEGLIGENCE OR OTHERWISE) ARISING IN ANY WAY OUT OF THE USE
# OF THIS SOFTWARE, EVEN IF ADVISED OF THE POSSIBILITY OF SUCH DAMAGE.

apiVersion: v1
kind: Pod
metadata:
  labels:
    app: nv-triton-client
  name: nv-triton-client
  namespace: default
spec:
  containers:
<<<<<<< HEAD
  - image: nvcr.io/nvidia/tritonserver:25.06-py3-sdk
=======
  - image: nvcr.io/nvidia/tritonserver:25.07-py3-sdk
>>>>>>> 559f87bd
    imagePullPolicy: Always
    name: nv-triton-client
    securityContext:
      privileged: true
    command: [ "/bin/bash", "-c", "--" ]
    args: [ "while true; do sleep 30; done;" ]<|MERGE_RESOLUTION|>--- conflicted
+++ resolved
@@ -33,11 +33,7 @@
   namespace: default
 spec:
   containers:
-<<<<<<< HEAD
-  - image: nvcr.io/nvidia/tritonserver:25.06-py3-sdk
-=======
   - image: nvcr.io/nvidia/tritonserver:25.07-py3-sdk
->>>>>>> 559f87bd
     imagePullPolicy: Always
     name: nv-triton-client
     securityContext:
